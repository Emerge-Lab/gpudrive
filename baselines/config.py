--- conflicted
+++ resolved
@@ -16,16 +16,11 @@
     # Rendering settings
     render: bool = False
     render_mode: str = "rgb_array"
-<<<<<<< HEAD
-    render_freq: int = 50  # Render after every kth rollout
-    render_n_worlds: int = 1
-=======
     render_freq: int = 10
 
     # TODO: Logging
     log_dir: str = "logs"
     use_wandb: bool = True
->>>>>>> af2a3875
 
     # Hyperparameters
     policy: torch.nn.Module = FeedForwardPolicy

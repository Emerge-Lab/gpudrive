--- conflicted
+++ resolved
@@ -11,16 +11,8 @@
     data_dir: str = "formatted_json_v2_no_tl_train"
     device: str = "cuda"
 
-<<<<<<< HEAD
-    # Dataset
-    data_dir: str = "formatted_json_v2_no_tl_train"
-
-    # Rendering settings
-    render: bool = False
-=======
     # RENDERING
     render: bool = True
->>>>>>> 1c871ab0
     render_mode: str = "rgb_array"
     render_freq: int = 100
     # Start rendering success/failure modes after this many global timesteps

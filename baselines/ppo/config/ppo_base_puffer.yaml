mode: "train"
use_rnn: false
eval_model_path: null
baseline: false
data_dir: data/processed/training
continue_training: false
model_cpt: null

environment: # Overrides default environment configs (see pygpudrive/env/config.py)
  name: "gpudrive"
  num_worlds: 75 # Number of parallel environments
  k_unique_scenes: 75 # Number of unique scenes to sample from
  max_controlled_agents: 64 # Maximum number of agents controlled by the model. Make sure this aligns with the variable kMaxAgentCount in src/consts.hpp
  ego_state: true
  road_map_obs: true
  partner_obs: true
  norm_obs: true
  remove_non_vehicles: false # If false, all agents are included (vehicles, pedestrians, cyclists)
  lidar_obs: false # NOTE: Setting this to true currently turns of the other observation types
<<<<<<< HEAD
  reward_type: "reward_conditioned" #"weighted_combination"

  # If reward_type is "weighted_combination", the following weights are used
=======
  reward_type: "weighted_combination"
>>>>>>> 70e7fadd
  collision_weight: -0.75
  off_road_weight: -0.75
  goal_achieved_weight: 1.0

  # If reward_type is "reward_conditioned", the following parameters are used
  condition_mode: random
  collision_weight_lb: -3.0
  collision_weight_ub: 0.5
  goal_achieved_weight_lb: 1.0
  goal_achieved_weight_ub: 3.0
  off_road_weight_lb: -3.0
  off_road_weight_ub: 0.0

  dynamics_model: "classic"
  collision_behavior: "ignore" # Options: "remove", "stop", "ignore"
  dist_to_goal_threshold: 2.0
  polyline_reduction_threshold: 0.1 # Rate at which to sample points from the polyline (0 is use all closest points, 1 maximum sparsity), needs to be balanced with kMaxAgentMapObservationsCount
  sampling_seed: 42 # If given, the set of scenes to sample from will be deterministic, if None, the set of scenes will be random
  obs_radius: 50.0 # Visibility radius of the agents
  action_space_steer_disc: 13
  action_space_accel_disc: 7
<<<<<<< HEAD
=======
  # Versatile Behavior Diffusion (VBD): This will slow down training
  use_vbd: false
  vbd_model_path: "gpudrive/integrations/vbd/weights/epoch=18.ckpt"
  init_steps: 11
  vbd_trajectory_weight: 0.1 # Importance of distance to the vbd trajectories in the reward function
  vbd_in_obs: false
>>>>>>> 70e7fadd

wandb:
  entity: ""
  project: "kshotagents"
  group: "reward_conditioned"
  mode: "online" # Options: online, offline, disabled
  tags: ["ppo", "ff"]

train:
  exp_id: PPO # Set dynamically in the script if needed
  seed: 42
  cpu_offload: false
  device: "cuda"  # Dynamically set to cuda if available, else cpu
  bptt_horizon: 1
  compile: false
  compile_mode: "reduce-overhead"

  # # # Data sampling # # #
  resample_scenes: true
  resample_dataset_size: 10_000 # Number of unique scenes to sample from
  resample_interval: 2_000_000
  sample_with_replacement: true
  shuffle_dataset: false

  # # # PPO # # #
  torch_deterministic: false
<<<<<<< HEAD
  total_timesteps: 2_000_000_000
=======
  total_timesteps: 1_000_000_000
>>>>>>> 70e7fadd
  batch_size: 131_072
  minibatch_size: 8192
  learning_rate: 3e-4
  anneal_lr: false
  gamma: 0.99
  gae_lambda: 0.95
  update_epochs: 4
  norm_adv: true
  clip_coef: 0.2
  clip_vloss: false
  vf_clip_coef: 0.2
  ent_coef: 0.0001
  vf_coef: 0.3
  max_grad_norm: 0.5
  target_kl: null
  log_window: 1000

  # # # Network # # #
  network:
    input_dim: 64 # Embedding of the input features
    hidden_dim: 128 # Latent dimension
    dropout: 0.01
    class_name: "NeuralNet"
    num_parameters: 0 # Total trainable parameters, to be filled at runtime

  # # # Checkpointing # # #
  checkpoint_interval: 500 # Save policy every k iterations
  checkpoint_path: "./runs"

  # # # Rendering # # #
  render: false # Determines whether to render the environment (note: will slow down training)
  render_3d: true # Render simulator state in 3d or 2d
  render_interval: 1 # Render every k iterations
  render_k_scenarios: 10 # Number of scenarios to render
  render_format: "mp4" # Options: gif, mp4
  render_fps: 15 # Frames per second
  zoom_radius: 50

vec:
  backend: "native" # Only native is currently supported
  num_workers: 1
  env_batch_size: 1
  zero_copy: false<|MERGE_RESOLUTION|>--- conflicted
+++ resolved
@@ -17,13 +17,7 @@
   norm_obs: true
   remove_non_vehicles: false # If false, all agents are included (vehicles, pedestrians, cyclists)
   lidar_obs: false # NOTE: Setting this to true currently turns of the other observation types
-<<<<<<< HEAD
-  reward_type: "reward_conditioned" #"weighted_combination"
-
-  # If reward_type is "weighted_combination", the following weights are used
-=======
   reward_type: "weighted_combination"
->>>>>>> 70e7fadd
   collision_weight: -0.75
   off_road_weight: -0.75
   goal_achieved_weight: 1.0
@@ -45,15 +39,12 @@
   obs_radius: 50.0 # Visibility radius of the agents
   action_space_steer_disc: 13
   action_space_accel_disc: 7
-<<<<<<< HEAD
-=======
   # Versatile Behavior Diffusion (VBD): This will slow down training
   use_vbd: false
   vbd_model_path: "gpudrive/integrations/vbd/weights/epoch=18.ckpt"
   init_steps: 11
   vbd_trajectory_weight: 0.1 # Importance of distance to the vbd trajectories in the reward function
   vbd_in_obs: false
->>>>>>> 70e7fadd
 
 wandb:
   entity: ""
@@ -80,12 +71,8 @@
 
   # # # PPO # # #
   torch_deterministic: false
-<<<<<<< HEAD
-  total_timesteps: 2_000_000_000
-=======
   total_timesteps: 1_000_000_000
->>>>>>> 70e7fadd
-  batch_size: 131_072
+  batch_size: 262_144
   minibatch_size: 8192
   learning_rate: 3e-4
   anneal_lr: false

"""
This implementation is adapted from the demo in PufferLib by Joseph Suarez,
which in turn is adapted from Costa Huang's CleanRL PPO + LSTM implementation.
Links
- PufferLib: https://github.com/PufferAI/PufferLib/blob/dev/demo.py
- Cleanrl: https://github.com/vwxyzjn/cleanrl/blob/master/cleanrl/ppo.py
"""

import os
from typing import Optional
from typing_extensions import Annotated
import yaml
from datetime import datetime
import torch
import numpy as np
import wandb
from box import Box

from gpudrive.integrations.puffer import ppo
from gpudrive.env.env_puffer import PufferGPUDrive

from gpudrive.networks.late_fusion import NeuralNet
from gpudrive.env.dataset import SceneDataLoader

import pufferlib
import pufferlib.vector
import pufferlib.cleanrl
from rich.console import Console

import typer
from typer import Typer

app = Typer()


def get_model_parameters(policy):
    """Helper function to count the number of trainable parameters."""
    params = filter(lambda p: p.requires_grad, policy.parameters())
    return sum([np.prod(p.size()) for p in params])


def load_config(config_path):
    """Load the configuration file."""
    with open(config_path, "r") as f:
        config = Box(yaml.safe_load(f))
    return pufferlib.namespace(**config)


def make_agent(env, config):
    """Create a policy based on the environment."""

    if config.continue_training:
        print("Loading checkpoint...")
        # Load checkpoint
        saved_cpt = torch.load(
            f=config.model_cpt,
            map_location=config.train.device,
            weights_only=False,
        )
        policy = NeuralNet(
            input_dim=saved_cpt["model_arch"]["input_dim"],
            action_dim=saved_cpt["action_dim"],
            hidden_dim=saved_cpt["model_arch"]["hidden_dim"],
<<<<<<< HEAD
            vbd_in_obs=saved_cpt["model_arch"]["vbd_in_obs"], 
=======
            config=config.environment,
>>>>>>> d9e745b4
        )

        # Load the model parameters
        policy.load_state_dict(saved_cpt["parameters"])

        return policy

    else:
        # Start from scratch
        return NeuralNet(
            input_dim=config.train.network.input_dim,
            action_dim=env.single_action_space.n,
            hidden_dim=config.train.network.hidden_dim,
            vbd_in_obs=config.environment.vbd_in_obs,
            dropout=config.train.network.dropout,
            config=config.environment,
        )


def train(args, vecenv):
    """Main training loop for the PPO agent."""
    policy = make_agent(env=vecenv.driver_env, config=args).to(
        args.train.device
    )

    args.train.network.num_parameters = get_model_parameters(policy)
    args.train.env = args.environment.name

    args.wandb = init_wandb(args, args.train.exp_id, id=args.train.exp_id)
    args.train.__dict__.update(dict(args.wandb.config.train))

    data = ppo.create(args.train, vecenv, policy, wandb=args.wandb)
    while data.global_step < args.train.total_timesteps:
        try:
            ppo.evaluate(data)  # Rollout
            ppo.train(data)  # Update policy
        except KeyboardInterrupt:
            ppo.close(data)
            os._exit(0)
        except Exception as e:
            print(f"An error occurred: {e}")  # Log the error
            Console().print_exception()
            os._exit(1)  # Exit with a non-zero status to indicate an error

    ppo.evaluate(data)
    ppo.close(data)


def init_wandb(args, name, id=None, resume=True):
    wandb.init(
        id=id or wandb.util.generate_id(),
        project=args.wandb.project,
        entity=args.wandb.entity,
        group=args.wandb.group,
        mode=args.wandb.mode,
        tags=args.wandb.tags,
        config={
            "environment": dict(args.environment),
            "train": dict(args.train),
            "vec": dict(args.vec),
        },
        name=name,
        save_code=True,
        resume=False,
    )

    return wandb


def sweep(args, project="PPO", sweep_name="my_sweep"):
    """Initialize a WandB sweep with hyperparameters."""
    sweep_id = wandb.sweep(
        sweep=dict(
            method="random",
            name=sweep_name,
            metric={"goal": "maximize", "name": "environment/episode_return"},
            parameters={
                "learning_rate": {
                    "distribution": "log_uniform_values",
                    "min": 1e-4,
                    "max": 1e-1,
                },
                "batch_size": {"values": [512, 1024, 2048]},
                "minibatch_size": {"values": [128, 256, 512]},
            },
        ),
        project=project,
    )
    wandb.agent(sweep_id, lambda: train(args), count=100)


@app.command()
def run(
    config_path: Annotated[
        str, typer.Argument(help="The path to the default configuration file")
    ] = "baselines/ppo/config/ppo_base_puffer.yaml",
    *,
    # fmt: off
    # Environment options
    num_worlds: Annotated[Optional[int], typer.Option(help="Number of parallel envs")] = None,
    k_unique_scenes: Annotated[Optional[int], typer.Option(help="The number of unique scenes to sample")] = None,
    collision_weight: Annotated[Optional[float], typer.Option(help="The weight for collision penalty")] = None,
    off_road_weight: Annotated[Optional[float], typer.Option(help="The weight for off-road penalty")] = None,
    goal_achieved_weight: Annotated[Optional[float], typer.Option(help="The weight for goal-achieved reward")] = None,
    dist_to_goal_threshold: Annotated[Optional[float], typer.Option(help="The distance threshold for goal-achieved")] = None,
    sampling_seed: Annotated[Optional[int], typer.Option(help="The seed for sampling scenes")] = None,
    obs_radius: Annotated[Optional[float], typer.Option(help="The radius for the observation")] = None,
    collision_behavior: Annotated[Optional[str], typer.Option(help="The collision behavior; 'ignore' or 'remove'")] = None,
    remove_non_vehicles: Annotated[Optional[int], typer.Option(help="Remove non-vehicles from the scene; 0 or 1")] = None,
    use_vbd: Annotated[Optional[bool], typer.Option(help="Use VBD model for trajectory predictions")] = False,
    vbd_model_path: Annotated[Optional[str], typer.Option(help="Path to VBD model checkpoint")] = None,
    vbd_trajectory_weight: Annotated[Optional[float], typer.Option(help="Weight for VBD trajectory deviation penalty")] = 0.1,
    vbd_in_obs: Annotated[Optional[bool], typer.Option(help="Include VBD predictions in observation")] = False,
    # Train options
    seed: Annotated[Optional[int], typer.Option(help="The seed for training")] = None,
    learning_rate: Annotated[Optional[float], typer.Option(help="The learning rate for training")] = None,
    anneal_lr: Annotated[Optional[int], typer.Option(help="Whether to anneal the learning rate over time; 0 or 1")] = None,
    resample_scenes: Annotated[Optional[int], typer.Option(help="Whether to resample scenes during training; 0 or 1")] = None,
    resample_interval: Annotated[Optional[int], typer.Option(help="The interval for resampling scenes")] = None,
    resample_dataset_size: Annotated[Optional[int], typer.Option(help="The size of the dataset to sample from")] = None,
    total_timesteps: Annotated[Optional[int], typer.Option(help="The total number of training steps")] = None,
    ent_coef: Annotated[Optional[float], typer.Option(help="Entropy coefficient")] = None,
    update_epochs: Annotated[Optional[int], typer.Option(help="The number of epochs for updating the policy")] = None,
    batch_size: Annotated[Optional[int], typer.Option(help="The batch size for training")] = None,
    minibatch_size: Annotated[Optional[int], typer.Option(help="The minibatch size for training")] = None,
    gamma: Annotated[Optional[float], typer.Option(help="The discount factor for rewards")] = None,
    vf_coef: Annotated[Optional[float], typer.Option(help="Weight for vf_loss")] = None,
    # Wandb logging options
    project: Annotated[Optional[str], typer.Option(help="WandB project name")] = None,
    entity: Annotated[Optional[str], typer.Option(help="WandB entity name")] = None,
    group: Annotated[Optional[str], typer.Option(help="WandB group name")] = None,
    render: Annotated[Optional[int], typer.Option(help="Whether to render the environment; 0 or 1")] = None,
):
    """Run PPO training with the given configuration."""
    # fmt: on

    # Load default configs
    config = load_config(config_path)

    # Override configs with command-line arguments
    env_config = {
        "num_worlds": num_worlds,
        "k_unique_scenes": k_unique_scenes,
        "collision_weight": collision_weight,
        "off_road_weight": off_road_weight,
        "goal_achieved_weight": goal_achieved_weight,
        "dist_to_goal_threshold": dist_to_goal_threshold,
        "sampling_seed": sampling_seed,
        "obs_radius": obs_radius,
        "collision_behavior": collision_behavior,
        "remove_non_vehicles": None
        if remove_non_vehicles is None
        else bool(remove_non_vehicles),
        "use_vbd": use_vbd,
        "vbd_model_path": vbd_model_path,
        "vbd_trajectory_weight": vbd_trajectory_weight,
        "vbd_in_obs": vbd_in_obs,
    }
    config.environment.update(
        {k: v for k, v in env_config.items() if v is not None}
    )
    train_config = {
        "seed": seed,
        "learning_rate": learning_rate,
        "anneal_lr": None if anneal_lr is None else bool(anneal_lr),
        "resample_scenes": None
        if resample_scenes is None
        else bool(resample_scenes),
        "resample_interval": resample_interval,
        "resample_dataset_size": resample_dataset_size,
        "total_timesteps": total_timesteps,
        "ent_coef": ent_coef,
        "update_epochs": update_epochs,
        "batch_size": batch_size,
        "minibatch_size": minibatch_size,
        "render": None if render is None else bool(render),
        "gamma": gamma,
        "vf_coef": vf_coef,
    }
    config.train.update(
        {k: v for k, v in train_config.items() if v is not None}
    )

    wandb_config = {
        "project": project,
        "entity": entity,
        "group": group,
    }
    config.wandb.update(
        {k: v for k, v in wandb_config.items() if v is not None}
    )

    datetime_ = datetime.now().strftime("%m_%d_%H_%M_%S_%f")[:-3]

    if config["continue_training"]:
        cont_train = "C"
    else:
        cont_train = ""

    if config["train"]["resample_scenes"]:
        if config["train"]["resample_scenes"]:
            dataset_size = config["train"]["resample_dataset_size"]
        config["train"][
            "exp_id"
        ] = f'{config["train"]["exp_id"]}__{cont_train}__R_{dataset_size}__{datetime_}'
    else:
        dataset_size = str(config["environment"]["k_unique_scenes"])
        config["train"][
            "exp_id"
        ] = f'{config["train"]["exp_id"]}__{cont_train}__S_{dataset_size}__{datetime_}'

    config["environment"]["dataset_size"] = dataset_size
    config["train"]["device"] = config["train"].get(
        "device", "cpu"
    )  # Default to 'cpu' if not set
    if torch.cuda.is_available():
        config["train"]["device"] = "cuda"  # Set to 'cuda' if available

    # Make dataloader
    train_loader = SceneDataLoader(
        root=config.data_dir,
        batch_size=config.environment.num_worlds,
        dataset_size=config.train.resample_dataset_size
        if config.train.resample_scenes
        else config.environment.k_unique_scenes,
        sample_with_replacement=config.train.sample_with_replacement,
        shuffle=config.train.shuffle_dataset,
    )

    # Make environment
    vecenv = PufferGPUDrive(
        data_loader=train_loader,
        **config.environment,
        **config.train,
    )

    train(config, vecenv)


if __name__ == "__main__":

    app()<|MERGE_RESOLUTION|>--- conflicted
+++ resolved
@@ -61,11 +61,8 @@
             input_dim=saved_cpt["model_arch"]["input_dim"],
             action_dim=saved_cpt["action_dim"],
             hidden_dim=saved_cpt["model_arch"]["hidden_dim"],
-<<<<<<< HEAD
+            config=config.environment,
             vbd_in_obs=saved_cpt["model_arch"]["vbd_in_obs"], 
-=======
-            config=config.environment,
->>>>>>> d9e745b4
         )
 
         # Load the model parameters
@@ -82,6 +79,7 @@
             vbd_in_obs=config.environment.vbd_in_obs,
             dropout=config.train.network.dropout,
             config=config.environment,
+            vbd_in_obs=saved_cpt["model_arch"]["vbd_in_obs"]
         )
 
 

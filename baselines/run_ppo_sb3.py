import wandb
import torch
import torch

# Import the EnvConfig dataclass
from pygpudrive.env.config import EnvConfig

# Import env wrapper that makes gym env compatible with stable-baselines3
from pygpudrive.env.wrappers.sb3_wrapper import SB3MultiAgentEnv

from algorithms.sb3.callbacks import MultiAgentCallback

# Import adapted PPO version
from algorithms.sb3.ppo.ippo import IPPO

from baselines.config import ExperimentConfig

torch.cuda.empty_cache()

if __name__ == "__main__":

    env_config = EnvConfig(
        ego_state=True,
        road_map_obs=True,
        partner_obs=True,
        norm_obs=True,
        road_obs_algorithm=None,#"k_nearest_roadpoints",
        sample_method="pad_n",
    )

    exp_config = ExperimentConfig(
        render=True,
    )

    # Make SB3-compatible environment
    env = SB3MultiAgentEnv(
        config=env_config,
        num_worlds=15,
        max_cont_agents=128,
        data_dir=exp_config.data_dir,
        device=exp_config.device,
    )

<<<<<<< HEAD
    run = wandb.init(
        project=exp_config.project_name,
        group=exp_config.group_name,
        sync_tensorboard=True,
    )
    run_id = run.id
=======
    run_id = None
    if exp_config.use_wandb:
        run = wandb.init(
            project="rl_bench",
            group="render_test",
            sync_tensorboard=True,
        )
        run_id = run.id
>>>>>>> af2a3875

    # Initialize custom callback
    custom_callback = MultiAgentCallback(
        config=exp_config,
        wandb_run=run if run_id is not None else None,
    )

    model = IPPO(
        policy=exp_config.policy,
        n_steps=exp_config.n_steps,
        batch_size=exp_config.batch_size,
        env=env,
        seed=exp_config.seed,
        verbose=exp_config.verbose,
        device=exp_config.device,
        tensorboard_log=f"runs/{run_id}"
        if run_id is not None
        else None,  # Sync with wandb
    )

    # Learn
    model.learn(
        total_timesteps=exp_config.total_timesteps,
        callback=custom_callback,
    )

    run.finish()
    env.close()<|MERGE_RESOLUTION|>--- conflicted
+++ resolved
@@ -41,14 +41,6 @@
         device=exp_config.device,
     )
 
-<<<<<<< HEAD
-    run = wandb.init(
-        project=exp_config.project_name,
-        group=exp_config.group_name,
-        sync_tensorboard=True,
-    )
-    run_id = run.id
-=======
     run_id = None
     if exp_config.use_wandb:
         run = wandb.init(
@@ -57,7 +49,6 @@
             sync_tensorboard=True,
         )
         run_id = run.id
->>>>>>> af2a3875
 
     # Initialize custom callback
     custom_callback = MultiAgentCallback(

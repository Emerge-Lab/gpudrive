--- conflicted
+++ resolved
@@ -27,11 +27,7 @@
         road_map_obs=True,
         partner_obs=True,
         norm_obs=True,
-<<<<<<< HEAD
         road_obs_algorithm="k_nearest_roadpoints",
-=======
-        road_obs_algorithm=None,  # "k_nearest_roadpoints",
->>>>>>> 2e00b510
         sample_method="pad_n",
     )
 

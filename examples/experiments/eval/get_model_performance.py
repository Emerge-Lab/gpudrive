--- conflicted
+++ resolved
@@ -15,6 +15,7 @@
 import pdb
 
 logging.basicConfig(level=logging.INFO)
+
 
 def evaluate_policy(
     env,
@@ -65,14 +66,10 @@
 
         # Store results for the current batch
         scenario_names = [Path(path).stem for path in batch]
-        
+
         # Get names from env
-<<<<<<< HEAD
-=======
-        pdb.set_trace()
->>>>>>> a2f13599
         scenario_to_worlds_dict = env.get_env_filenames()
-        
+
         res_dict["scene"].extend(scenario_to_worlds_dict.values())
         res_dict["goal_achieved"].extend(goal_achieved.cpu().numpy())
         res_dict["collided"].extend(collided.cpu().numpy())
@@ -89,6 +86,7 @@
     df_res["dataset"] = dataset_name
 
     return df_res
+
 
 if __name__ == "__main__":
 
@@ -163,7 +161,7 @@
         )
 
         # Concatenate train/test results
-        #df_res = pd.concat([df_res_train, df_res_test])
+        # df_res = pd.concat([df_res_train, df_res_test])
 
         # Add metadata
         df_res["model_name"] = model.name

import torch
import pandas as pd
from tqdm import tqdm
import yaml
from box import Box
import numpy as np
import dataclasses
import os
from pathlib import Path

from pygpudrive.env.config import EnvConfig
from pygpudrive.env.env_torch import GPUDriveTorchEnv
from pygpudrive.env.dataset import SceneDataLoader
from pygpudrive.visualize.utils import img_from_fig

from networks.late_fusion import LateFusionTransformer

import logging
import torch
import random

logging.basicConfig(level=logging.INFO)


class RandomPolicy:
    def __init__(self, action_space_n):
        self.action_space_n = action_space_n

    def __call__(self, obs, deterministic=False):
        """Generate random actions."""
        # Uniformly sample integers from the action space for each observation
        batch_size = obs.shape[0]
        random_action = torch.randint(
            0, self.action_space_n, (batch_size,), dtype=torch.int64
        )
        return random_action, None, None, None


def load_policy(path_to_cpt, model_name, device, env=None):
    """Load a policy from a given path."""

    # Load the saved checkpoint
    if model_name == "random_baseline":
        return RandomPolicy(env.action_space.n)

    else:  # Load a trained model
        saved_cpt = torch.load(
            f=f"{path_to_cpt}/{model_name}.pt",
            map_location=device,
            weights_only=False,
        )

        logging.info(f"Load model from {path_to_cpt}/{model_name}.pt")

        # Create policy architecture from saved checkpoint
        policy = LateFusionTransformer(
            input_dim=saved_cpt["model_arch"]["input_dim"],
            action_dim=saved_cpt["action_dim"],
            hidden_dim=saved_cpt["model_arch"]["hidden_dim"],
            pred_heads_arch=saved_cpt["model_arch"]["pred_heads_arch"],
            num_transformer_layers=saved_cpt["model_arch"][
                "num_transformer_layers"
            ],
        ).to(device)

        # Load the model parameters
        policy.load_state_dict(saved_cpt["parameters"])

        logging.info("Load model parameters")

        return policy.eval()

def rollout(
    env,
    policy,
    device,
    deterministic: bool = False,
    render_sim_state: bool = False,
    render_every_n_steps: int = 5,
    zoom_radius: int = 100,
    results_df: pd.DataFrame = None,
):
    """
    Perform a rollout of a policy in the environment.

    Args:
        env: The simulation environment.
        policy: The policy to be rolled out.
        device: The device to execute computations on (CPU/GPU).
        deterministic (bool): Whether to use deterministic policy actions.
        render_sim_state (bool): Whether to render the simulation state.

    Returns:
        tuple: Averages for goal achieved, collisions, off-road occurrences,
               controlled agents count, and simulation state frames.
    """
    # Initialize storage
    sim_state_frames = {env_id: [] for env_id in range(env.num_worlds)}
    num_worlds = env.num_worlds
    max_agent_count = env.max_agent_count
    episode_len = env.config.episode_len

    # Reset episode
    next_obs = env.reset()

    # Storage
    goal_achieved = torch.zeros((num_worlds, max_agent_count), device=device)
    collided = torch.zeros((num_worlds, max_agent_count), device=device)
    off_road = torch.zeros((num_worlds, max_agent_count), device=device)
    active_worlds = np.arange(num_worlds).tolist()

    # Note: Should be done on C++ side, these are bug fixes
    infos = env.get_infos()  # Initialize the bugged_agent_mask
    bugged_agent_mask = torch.zeros_like(env.cont_agent_mask, dtype=torch.bool)

    bugged_agent_mask[env.cont_agent_mask] = torch.logical_or(
        infos.off_road[env.cont_agent_mask],
        infos.collided[env.cont_agent_mask],
    )
<<<<<<< HEAD

    logging.info(
        f"Removed {bugged_agent_mask.sum()} bugged agents; {(bugged_agent_mask.sum()/env.cont_agent_mask.sum())*100:.2f}% of controlled agents \n"
    )

=======
    
    logging.info(f"Removed {bugged_agent_mask.sum()} bugged agents; {(bugged_agent_mask.sum()/env.cont_agent_mask.sum())*100:.2f}% of controlled agents \n")
    
>>>>>>> b798aa3c
    controlled_agent_mask = env.cont_agent_mask.clone() & ~bugged_agent_mask

    live_agent_mask = controlled_agent_mask.clone()

    for time_step in range(episode_len):
        logging.debug(f"Time step: {time_step}")

        # Get actions for active agents
        if live_agent_mask.any():
            action, _, _, _ = policy(
                next_obs[live_agent_mask], deterministic=deterministic
            )

            # Insert actions into a template
            action_template = torch.zeros(
                (num_worlds, max_agent_count), dtype=torch.int64, device=device
            )
            action_template[live_agent_mask] = action.to(device)

            # Step the environment
            env.step_dynamics(action_template)

            if render_sim_state and len(active_worlds) > 0:
                has_live_agent = torch.where(
                    live_agent_mask[active_worlds, :].sum(axis=1) > 0
                )[0].tolist()

                if time_step % render_every_n_steps == 0:

                    logging.info(f"Rendering time step {time_step}")

                    sim_state_figures = env.vis.plot_simulator_state(
                        env_indices=has_live_agent,
                        time_steps=[time_step] * len(has_live_agent),
                        zoom_radius=zoom_radius,
                        results_df=results_df,
                        eval_mode=True,
                    )
                    for idx, env_id in enumerate(has_live_agent):
                        sim_state_frames[env_id].append(
                            img_from_fig(sim_state_figures[idx])
                        )

        # Update observations, dones, and infos
        next_obs = env.get_obs()
        dones = env.get_dones().bool()
        infos = env.get_infos()

        # Count the collisions, off-road occurrences, and goal achievements
        # at a given time step for living agents
        off_road[live_agent_mask] += infos.off_road[live_agent_mask]
        collided[live_agent_mask] += infos.collided[live_agent_mask]
        goal_achieved[live_agent_mask] += infos.goal_achieved[live_agent_mask]

        logging.debug(f"active_worlds: {active_worlds}")
        logging.debug(f"num_agents_live: {live_agent_mask.sum()}")

        # Update live agent mask
        live_agent_mask[dones] = False

        # Process completed worlds
        num_dones_per_world = (dones & controlled_agent_mask).sum(dim=1)
        total_controlled_agents = controlled_agent_mask.sum(dim=1)
        done_worlds = (num_dones_per_world == total_controlled_agents).nonzero(
            as_tuple=True
        )[0]

        for world in done_worlds:
            if world in active_worlds:
                active_worlds.remove(world)
                logging.debug(f"World {world} done at time step {time_step}")

        if not active_worlds:  # Exit early if all worlds are done
            break

    # Aggregate metrics to obtain averages across scenes
    controlled_agents_per_scene = controlled_agent_mask.sum(dim=1).float()
    goal_achieved_per_scene = (goal_achieved > 0).float().sum(
        axis=1
    ) / controlled_agents_per_scene
    collided_per_scene = (collided > 0).float().sum(
        axis=1
    ) / controlled_agents_per_scene
    off_road_per_scene = (off_road > 0).float().sum(
        axis=1
    ) / controlled_agents_per_scene
    not_goal_nor_crash = torch.logical_and(
        goal_achieved == 0,  # Didn't reach the goal
        torch.logical_and(
            collided == 0,  # Didn't collide
            torch.logical_and(
                off_road == 0,  # Didn't go off-road
                controlled_agent_mask,  # Only count controlled agents
            ),
        ),
    )
    not_goal_nor_crash_per_scene = (
        not_goal_nor_crash.float().sum(dim=1) / controlled_agents_per_scene
    )

    return (
        goal_achieved_per_scene,
        collided_per_scene,
        off_road_per_scene,
        controlled_agents_per_scene,
        not_goal_nor_crash_per_scene,
        sim_state_frames,
    )


def evaluate_policy(
    env,
    policy,
    data_loader,
    dataset_name,
    device="cuda",
    deterministic=False,
    render_sim_state=False,
):
    """Evaluate policy in the environment."""

    res_dict = {
        "scene": [],
        "goal_achieved": [],
        "collided": [],
        "off_road": [],
        "not_goal_nor_crashed": [],
        "controlled_agents_in_scene": [],
    }

    for batch in tqdm(
        data_loader,
        desc=f"Processing {dataset_name} batches",
        total=len(data_loader),
        colour="blue",
    ):

        # Update simulator with the new batch of data
        env.swap_data_batch(batch)

        # Rollout policy in the environments
        (
            goal_achieved,
            collided,
            off_road,
            controlled_agents_in_scene,
            not_goal_nor_crashed,
            _,
        ) = rollout(
            env=env,
            policy=policy,
            device=device,
            deterministic=deterministic,
            render_sim_state=render_sim_state,
        )

        # Store results for the current batch
        scenario_names = [Path(path).stem for path in batch]
        res_dict["scene"].extend(scenario_names)
        res_dict["goal_achieved"].extend(goal_achieved.cpu().numpy())
        res_dict["collided"].extend(collided.cpu().numpy())
        res_dict["off_road"].extend(off_road.cpu().numpy())
        res_dict["not_goal_nor_crashed"].extend(
            not_goal_nor_crashed.cpu().numpy()
        )
        res_dict["controlled_agents_in_scene"].extend(
            controlled_agents_in_scene.cpu().numpy()
        )

    # Convert to pandas dataframe
    df_res = pd.DataFrame(res_dict)
    df_res["dataset"] = dataset_name

    return df_res


def load_config(cfg: str) -> Box:
    """Load configurations as a Box object.
    Args:
        cfg (str): Name of config file.

    Returns:
        Box: Box representation of configurations.
    """
    with open(f"{cfg}.yaml", "r") as stream:
        config = Box(yaml.safe_load(stream))
    return config


def make_env(config, train_loader):
    """Make the environment with the given config."""

    # Override any default environment settings
    env_config = dataclasses.replace(
        EnvConfig(),
        ego_state=config.ego_state,
        road_map_obs=config.road_map_obs,
        partner_obs=config.partner_obs,
        reward_type=config.reward_type,
        norm_obs=config.norm_obs,
        dynamics_model=config.dynamics_model,
        collision_behavior=config.collision_behavior,
        dist_to_goal_threshold=config.dist_to_goal_threshold,
        polyline_reduction_threshold=config.polyline_reduction_threshold,
        remove_non_vehicles=config.remove_non_vehicles,
        lidar_obs=config.lidar_obs,
        disable_classic_obs=True if config.lidar_obs else False,
        obs_radius=config.obs_radius,
    )

    env = GPUDriveTorchEnv(
        config=env_config,
        data_loader=train_loader,
        max_cont_agents=config.max_controlled_agents,
        device=config.device,
    )

    return env


if __name__ == "__main__":

    # Load configurations
    eval_config = load_config("examples/experiments/eval/config/eval_config")
    model_config = load_config("examples/experiments/eval/config/model_config")

    train_loader = SceneDataLoader(
        root=eval_config.train_dir,
        batch_size=eval_config.num_worlds,
        dataset_size=eval_config.num_worlds,
        sample_with_replacement=False,
    )

    # Make environment
    env = make_env(eval_config, train_loader)

    for model in model_config.models:

        logging.info(f"Evaluating model {model.name} \n")

        # Load policy
        policy = load_policy(
            path_to_cpt=model_config.models_path,
            model_name=model.name,
            device=eval_config.device,
            env=env,
        )

        # Create dataloaders for train and test sets
        train_loader = SceneDataLoader(
            root=eval_config.train_dir,
            batch_size=eval_config.num_worlds,
            dataset_size=model.train_dataset_size
            if model.name != "random_baseline"
            else 1000,
            sample_with_replacement=False,
            shuffle=False,
        )

        test_loader = SceneDataLoader(
            root=eval_config.test_dir,
            batch_size=eval_config.num_worlds,
            dataset_size=eval_config.test_dataset_size
            if model.name != "random_baseline"
            else 1000,
            sample_with_replacement=False,
            shuffle=True,
        )

        # Rollouts
        logging.info(
            f"Rollouts on {len(set(train_loader.dataset))} train scenes / {len(set(test_loader.dataset))} test scenes"
        )

        df_res_train = evaluate_policy(
            env=env,
            policy=policy,
            data_loader=train_loader,
            dataset_name="train",
            deterministic=False,
            render_sim_state=False,
        )

        df_res_test = evaluate_policy(
            env=env,
            policy=policy,
            data_loader=test_loader,
            dataset_name="test",
            deterministic=False,
            render_sim_state=False,
        )

        # Concatenate train/test results
        df_res = pd.concat([df_res_train, df_res_test])

        # Add metadata
        df_res["model_name"] = model.name
        df_res["train_dataset_size"] = model.train_dataset_size

        # Store
        if not os.path.exists(eval_config.res_path):
            os.makedirs(eval_config.res_path)

        df_res.to_csv(f"{eval_config.res_path}/{model.name}.csv", index=False)

        logging.info(f"Saved at {eval_config.res_path}/{model.name}.csv \n")<|MERGE_RESOLUTION|>--- conflicted
+++ resolved
@@ -117,17 +117,14 @@
         infos.off_road[env.cont_agent_mask],
         infos.collided[env.cont_agent_mask],
     )
-<<<<<<< HEAD
 
     logging.info(
         f"Removed {bugged_agent_mask.sum()} bugged agents; {(bugged_agent_mask.sum()/env.cont_agent_mask.sum())*100:.2f}% of controlled agents \n"
     )
-
-=======
     
     logging.info(f"Removed {bugged_agent_mask.sum()} bugged agents; {(bugged_agent_mask.sum()/env.cont_agent_mask.sum())*100:.2f}% of controlled agents \n")
     
->>>>>>> b798aa3c
+
     controlled_agent_mask = env.cont_agent_mask.clone() & ~bugged_agent_mask
 
     live_agent_mask = controlled_agent_mask.clone()

import torch
import dataclasses
import os
import sys
import mediapy
import logging
import numpy as np
from time import perf_counter
from tqdm import tqdm
from pathlib import Path

from gpudrive.env.config import EnvConfig
from gpudrive.env.env_torch import GPUDriveTorchEnv
from gpudrive.env.dataset import SceneDataLoader
from gpudrive.datatypes.observation import GlobalEgoState
from gpudrive.datatypes.info import Info
from gpudrive.utils.checkpoint import load_agent
from gpudrive.visualize.utils import img_from_fig
import madrona_gpudrive

# WOSAC
sys.path.append(os.path.dirname(os.path.dirname(os.path.abspath(__file__))))
from waymo_open_dataset.protos import sim_agents_submission_pb2
from eval.wosac_eval_origin import WOSACMetrics

# Configure logging
logging.basicConfig(level=logging.INFO)
logger = logging.getLogger("WOSAC evaluation")


def get_state(env):
    """Obtain raw agent states."""
    ego_state = GlobalEgoState.from_tensor(
        env.sim.absolute_self_observation_tensor(),
        backend=env.backend,
        device=env.device,
    )
    mean_xy = env.sim.world_means_tensor().to_torch()[:, :2]
    mean_x = mean_xy[:, 0].unsqueeze(1)
    mean_y = mean_xy[:, 1].unsqueeze(1)
    return (
        ego_state.pos_x + mean_x,
        ego_state.pos_y + mean_y,
        ego_state.pos_z,
        ego_state.rotation_angle,
        ego_state.id,
    )


def rollout(
    env: GPUDriveTorchEnv,
    sim_agent: torch.nn.Module,
    init_steps: int,
    num_envs: int,
    max_agents: int,
    device: str,
    render_simulator_states: bool = False,
    render_agent_pov: bool = False,
    render_every_n_steps: int = 5,
    save_videos: bool = True,
    video_dir: str = "videos",
    video_format: str = "gif",
):
    """Rollout agent in the environment and return the scenario rollouts."""
    # Storage
    env_ids = list(range(num_envs))
    simulator_state_frames = {env_id: [] for env_id in range(num_envs)}
    agent_observation_frames = {env_id: [] for env_id in range(num_envs)}

    start_env_rollout = perf_counter()

    _ = env.reset()

    # Zero out actions for parked vehicles
    info = Info.from_tensor(
        env.sim.info_tensor(),
        backend=env.backend,
        device=env.device,
    )
    control_mask_all = env.cont_agent_mask.clone()
    zero_action_mask = (info.off_road == 1) | (
        info.collided_with_vehicle == 1
    ) & (info.type == int(madrona_gpudrive.EntityType.Vehicle))
    control_mask = control_mask_all & ~zero_action_mask

    next_obs = env.reset(control_mask)

    # Get scenario ids
    scenario_ids_dict = env.get_scenario_ids()
    scenario_ids = list(scenario_ids_dict.values())

    pos_x_list = []
    pos_y_list = []
    pos_z_list = []
    heading_list = []
    done_list = [env.get_dones()]

    pos_x, pos_y, pos_z, heading, _ = get_state(env)

    for time_step in range(env.episode_len - init_steps):

        # Predict actions
        action, _, _, _ = sim_agent(next_obs)

        action_template = torch.zeros(
            (num_envs, max_agents), dtype=torch.int64, device=device
        )
        action_template[control_mask] = action.to(device)

        # Step
        env.step_dynamics(action_template)

        # Render
        if render_simulator_states and time_step % render_every_n_steps == 0:
            sim_states = env.vis.plot_simulator_state(
                env_indices=env_ids,
                zoom_radius=100,
                time_steps=[time_step] * len(env_ids),
                plot_guidance_pos_xy=True,
            )
            for idx in range(num_envs):
                simulator_state_frames[idx].append(
                    img_from_fig(sim_states[idx])
                )

        if render_agent_pov and time_step % render_every_n_steps == 0:
            agent_obs = env.vis.plot_agent_observation(
                env_idx=0,
                agent_idx=0,
                figsize=(10, 10),
                trajectory=env.reference_path[0, :, :].to("cpu"),
            )
            agent_observation_frames[idx].append(img_from_fig(agent_obs))

        # Get next observation
        next_obs = env.get_obs(control_mask)
        done = env.get_dones()

        pos_x, pos_y, pos_z, heading, id = get_state(env)

        pos_x_list.append(pos_x)
        pos_y_list.append(pos_y)
        pos_z_list.append(pos_z)
        heading_list.append(heading)
        done_list.append(done)
    _ = done_list.pop()

    if save_videos:
        for idx in range(num_envs):
            scenario_id = scenario_ids_dict[idx]
            if (
                render_simulator_states
                and len(simulator_state_frames[idx]) > 0
            ):
                mediapy.write_video(
                    f"{video_dir}/sim_state_env_{idx}_{scenario_id}.{video_format}",
                    np.array(simulator_state_frames[idx]),
                    fps=8,
                    codec=video_format,
                )

        if render_agent_pov and len(agent_observation_frames[0]) > 0:
            scenario_id = scenario_ids_dict[0]
            mediapy.write_video(
                f"{video_dir}/agent_0_{scenario_id}.{video_format}",
                np.array(agent_observation_frames[0]),
                fps=8,
                codec=video_format,
            )

    # Generate Scenario
    pos_x_stack = torch.stack(pos_x_list, dim=-1).cpu().numpy()
    pos_y_stack = torch.stack(pos_y_list, dim=-1).cpu().numpy()
    pos_z_stack = torch.stack(pos_z_list, dim=-1).cpu().numpy()
    heading_stack = torch.stack(heading_list, dim=-1).cpu().numpy()
    done_stack = torch.stack(done_list, dim=-1).cpu().numpy()
    id = id.cpu().numpy()
    control_mask = control_mask.cpu().numpy()

    logging.info(
        f"Policy rollout took: {perf_counter() - start_env_rollout:.2f} s ({len(env.data_batch)} scenarios)."
    )

    start_ground_truth_ext = perf_counter()

    scenario_rollouts = []
    scenario_rollout_masks = []
    for i, scenario_id in enumerate(scenario_ids):
        # control_mask_i = id[i] != 0
        control_mask_i = control_mask[i]
        scenario_rollout_masks.append(done_stack[i, control_mask_i] == 0)
        pos_x_i = pos_x_stack[i, control_mask_i]
        pos_y_i = pos_y_stack[i, control_mask_i]
        pos_z_i = pos_z_stack[i, control_mask_i]
        heading_i = heading_stack[i, control_mask_i]
        id_i = id[i, control_mask_i]

        simulated_trajectories = []
        for a, obj_i_a in enumerate(id_i):
            simulated_trajectories.append(
                sim_agents_submission_pb2.SimulatedTrajectory(
                    center_x=pos_x_i[a],
                    center_y=pos_y_i[a],
                    center_z=pos_z_i[a],
                    heading=heading_i[a],
                    object_id=int(obj_i_a),
                )
            )
        joint_scene = sim_agents_submission_pb2.JointScene(
            simulated_trajectories=simulated_trajectories
        )

        scenario_rollouts.append(
            sim_agents_submission_pb2.ScenarioRollouts(
                joint_scenes=[joint_scene],
                scenario_id=scenario_id,
            )
        )

    logging.info(
        f"Ground truth extraction took: {perf_counter() - start_ground_truth_ext:.2f} s ({len(env.data_batch)} scenarios)."
    )

    return scenario_ids, scenario_rollouts, scenario_rollout_masks


if __name__ == "__main__":

    # Settings
    MAX_AGENTS = 64
    NUM_ENVS = 3
    DEVICE = "cuda"  # where to run the env rollouts
<<<<<<< HEAD
    NUM_ROLLOUTS_PER_BATCH = 2
    NUM_DATA_BATCHES = 3
=======
    NUM_ROLLOUTS_PER_BATCH = 1
    NUM_DATA_BATCHES = 1
>>>>>>> a7512ab5
    INIT_STEPS = 10
    DATASET_SIZE = 100
    RENDER = True

    DATA_JSON = "data/processed/wosac/validation_json_3"
    DATA_TFRECORD = "data/processed/wosac/validation_tfrecord_3"

    # Create data loader
    val_loader = SceneDataLoader(
        root=DATA_JSON,
        batch_size=NUM_ENVS,
        dataset_size=DATASET_SIZE,
        sample_with_replacement=True,
        shuffle=True,
        file_prefix="",
    )

    # Load agent
    agent = load_agent(
        # path_to_cpt="checkpoints/model_guidance_log_replay__S_1__04_26_09_02_20_677_000833.pt",
<<<<<<< HEAD
        # path_to_cpt="checkpoints/model_guidance_log_replay__S_3__04_27_13_13_33_780_013762.pt",
        path_to_cpt="checkpoints/model_guidance_log_replay__S_3__04_28_15_56_44_152_014083.pt"
=======
        # path_to_cpt="checkpoints/model_guidance_log_replay__S_3__04_27_13_13_33_780_013762.pt", # Trained with collision penalty
        path_to_cpt="checkpoints/model_guidance_log_replay__S_3__04_28_15_56_44_152_014083.pt",  # Trained without collision penalty
>>>>>>> a7512ab5
    ).to(DEVICE)

    # Override default environment settings to match those the agent was trained with
    default_config = EnvConfig()
    config_dict = {
        field.name: getattr(agent.config, field.name)
        for field in dataclasses.fields(EnvConfig)
        if hasattr(agent.config, field.name)
        and getattr(agent.config, field.name)
        != getattr(default_config, field.name)
    }

    # Add fixed overrides specific to WOSAC evaluation
    fixed_overrides = {
        "init_steps": INIT_STEPS,
    }

    logging.info(
        f"initializing env with init_mode = {config_dict['init_mode']}"
    )

    env_config = dataclasses.replace(
        default_config, **config_dict, **fixed_overrides
    )

    # Make environment
    env = GPUDriveTorchEnv(
        config=env_config,
        data_loader=val_loader,
        max_cont_agents=MAX_AGENTS,
        device=DEVICE,
    )

    wosac_metrics = WOSACMetrics()

    for _ in tqdm(range(NUM_DATA_BATCHES)):
        for _ in range(NUM_ROLLOUTS_PER_BATCH):

            scenario_ids, scenario_rollouts, scenario_rollout_masks = rollout(
                env=env,
                sim_agent=agent,
                init_steps=INIT_STEPS,
                num_envs=NUM_ENVS,
                max_agents=MAX_AGENTS,
                device=DEVICE,
                render_simulator_states=RENDER,
                render_agent_pov=RENDER,
                save_videos=RENDER,
            )
            tf_record_paths = [
                os.path.join(DATA_TFRECORD, f"{scenario_id}.tfrecords")
                for scenario_id in scenario_ids
            ]
            wosac_metrics.update(
                tf_record_paths,
                scenario_rollouts,
                # scenario_rollout_masks=scenario_rollout_masks
            )

        # Swap batch of scenarios
        env.swap_data_batch()

    # Aggregate results
    results = wosac_metrics.compute()

    for key, value in results.items():
        print(f"{key}: {value}")<|MERGE_RESOLUTION|>--- conflicted
+++ resolved
@@ -230,13 +230,8 @@
     MAX_AGENTS = 64
     NUM_ENVS = 3
     DEVICE = "cuda"  # where to run the env rollouts
-<<<<<<< HEAD
-    NUM_ROLLOUTS_PER_BATCH = 2
-    NUM_DATA_BATCHES = 3
-=======
     NUM_ROLLOUTS_PER_BATCH = 1
     NUM_DATA_BATCHES = 1
->>>>>>> a7512ab5
     INIT_STEPS = 10
     DATASET_SIZE = 100
     RENDER = True
@@ -257,13 +252,8 @@
     # Load agent
     agent = load_agent(
         # path_to_cpt="checkpoints/model_guidance_log_replay__S_1__04_26_09_02_20_677_000833.pt",
-<<<<<<< HEAD
-        # path_to_cpt="checkpoints/model_guidance_log_replay__S_3__04_27_13_13_33_780_013762.pt",
-        path_to_cpt="checkpoints/model_guidance_log_replay__S_3__04_28_15_56_44_152_014083.pt"
-=======
         # path_to_cpt="checkpoints/model_guidance_log_replay__S_3__04_27_13_13_33_780_013762.pt", # Trained with collision penalty
         path_to_cpt="checkpoints/model_guidance_log_replay__S_3__04_28_15_56_44_152_014083.pt",  # Trained without collision penalty
->>>>>>> a7512ab5
     ).to(DEVICE)
 
     # Override default environment settings to match those the agent was trained with

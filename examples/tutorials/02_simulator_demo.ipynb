{
 "cells": [
  {
   "cell_type": "markdown",
   "metadata": {},
   "source": [
    "## `GPUDrive` simulator concepts\n",
    "\n",
    "In this notebook, we demonstrate how to work with the `GPUDrive` simulator and access its basic attributes in Python. The simulator, written in C++, is built on top of the [Madrona Engine](https://madrona-engine.github.io/)."
   ]
  },
  {
   "cell_type": "code",
   "execution_count": 2,
   "metadata": {},
   "outputs": [],
   "source": [
    "import os\n",
    "import torch\n",
    "from pathlib import Path\n",
    "import madrona_gpudrive\n",
    "\n",
    "# Set working directory to the base directory 'gpudrive_madrona'\n",
    "working_dir = Path.cwd()\n",
    "while working_dir.name != 'gpudrive':\n",
    "    working_dir = working_dir.parent\n",
    "    if working_dir == Path.home():\n",
    "        raise FileNotFoundError(\"Base directory 'gpudrive_madrona' not found\")\n",
    "os.chdir(working_dir)"
   ]
  },
  {
   "cell_type": "markdown",
   "metadata": {},
   "source": [
    "### Summary\n",
    "\n",
    "- `GPUDrive` simulations are discretized traffic scenarios. A scenario is a constructed snapshot of traffic situation at a particular timepoint.\n",
    "- The state of the vehicle of focus is referred to as the **ego state**. Each vehicle has their own partial view of the traffic scene; and a visible state is constructed by parameterizing the view distance of the driver. \n",
    "- The `step()` method advances the simulation with a desired step size. By default, the dynamics of vehicles are driven by a kinematic bicycle model. If a vehicle is not controlled (that is, we do not give it actions), its position, heading, and speed will be updated according to a the log replay demonstrations.\n"
   ]
  },
  {
   "cell_type": "markdown",
   "metadata": {},
   "source": [
    "### Instantiating a sim object with default parameters"
   ]
  },
  {
   "cell_type": "code",
   "execution_count": 3,
   "metadata": {},
   "outputs": [],
   "source": [
    "device = torch.device(\"cuda\" if torch.cuda.is_available() else \"cpu\")"
   ]
  },
  {
   "cell_type": "code",
<<<<<<< HEAD
   "execution_count": 9,
   "metadata": {},
   "outputs": [],
   "source": [
    "params = madrona_gpudrive.Parameters()\n",
    "params.polylineReductionThreshold = 0.1\n",
    "\n",
=======
   "execution_count": null,
   "metadata": {},
   "outputs": [],
   "source": [
>>>>>>> 659f38b9
    "sim = madrona_gpudrive.SimManager(\n",
    "    exec_mode=madrona_gpudrive.madrona.ExecMode.CUDA\n",
    "    if device == \"cuda\"\n",
    "    else madrona_gpudrive.madrona.ExecMode.CPU,\n",
    "    gpu_id=0,\n",
    "    scenes=[\"data/processed/examples/tfrecord-00000-of-01000_325.json\"],\n",
<<<<<<< HEAD
    "    params=params,  # Environment parameters\n",
=======
    "    params=madrona_gpudrive.Parameters(),  # Environment parameters\n",
>>>>>>> 659f38b9
    ")"
   ]
  },
  {
   "cell_type": "markdown",
   "metadata": {},
   "source": [
    "The simulator provides the following functions:\n",
    "- `reset(world_idx)` resets a specific world or environment at the given index."
   ]
  },
  {
   "cell_type": "code",
   "execution_count": 4,
   "metadata": {},
   "outputs": [],
   "source": [
    "sim.reset([0])"
   ]
  },
  {
   "cell_type": "markdown",
   "metadata": {},
   "source": [
    "- `step()` advances the dynamics of all worlds."
   ]
  },
  {
   "cell_type": "code",
   "execution_count": 5,
   "metadata": {},
   "outputs": [],
   "source": [
    "sim.step()"
   ]
  },
  {
   "cell_type": "markdown",
   "metadata": {},
   "source": [
    "### Exporting tensors\n",
    "\n",
    "To retrieve a tensor from the simulator, call the specific `tensor()` method, followed by either `to_torch()` or `to_jax()`.\n",
    "\n",
    "For example, here is how to access the ego state, or self-observation tensor:"
   ]
  },
  {
   "cell_type": "code",
   "execution_count": 6,
   "metadata": {},
   "outputs": [
    {
     "data": {
      "text/plain": [
       "(torch.Size([1, 64, 8]), device(type='cpu'))"
      ]
     },
     "execution_count": 6,
     "metadata": {},
     "output_type": "execute_result"
    }
   ],
   "source": [
    "observation_tensor = sim.self_observation_tensor().to_torch()\n",
    "\n",
    "observation_tensor.shape, observation_tensor.device"
   ]
  },
  {
   "cell_type": "markdown",
   "metadata": {},
   "source": [
    "Or alternatively:"
   ]
  },
  {
   "cell_type": "code",
   "execution_count": null,
   "metadata": {},
   "outputs": [],
   "source": [
    "observation_tensor_jax = sim.self_observation_tensor().to_jax()\n",
    "\n",
    "observation_tensor_jax.shape, observation_tensor_jax.devices()"
   ]
  },
  {
   "cell_type": "markdown",
   "metadata": {},
   "source": [
    "Here are all available tensor exports and methods on the sim object:"
   ]
  },
  {
   "cell_type": "code",
   "execution_count": 8,
   "metadata": {},
   "outputs": [
    {
     "name": "stdout",
     "output_type": "stream",
     "text": [
      "absolute_self_observation_tensor\n",
      "action_tensor\n",
      "agent_roadmap_tensor\n",
      "controlled_state_tensor\n",
      "deleteAgents\n",
      "deleted_agents_tensor\n",
      "depth_tensor\n",
      "done_tensor\n",
      "expert_trajectory_tensor\n",
      "info_tensor\n",
      "lidar_tensor\n",
      "map_name_tensor\n",
      "map_observation_tensor\n",
      "metadata_tensor\n",
      "partner_observations_tensor\n",
      "reset\n",
      "response_type_tensor\n",
      "reward_tensor\n",
      "rgb_tensor\n",
      "self_observation_tensor\n",
      "set_maps\n",
      "shape_tensor\n",
      "step\n",
      "steps_remaining_tensor\n",
      "valid_state_tensor\n",
      "world_means_tensor\n"
     ]
    }
   ],
   "source": [
    "for attr in dir(sim):\n",
    "    if not attr.startswith(\"_\"):\n",
    "        print(attr)"
   ]
  },
  {
   "cell_type": "markdown",
   "metadata": {},
   "source": [
    "### Inspect valid and controlled agents"
   ]
  },
  {
   "cell_type": "markdown",
   "metadata": {},
   "source": [
    "To check the number of agents and road points in each world, you can use the `shape_tensor`.\n",
    "\n",
    "The shape tensor is a 2D tensor where the first dimension represents the number of worlds, and the second dimension represents the shape of each world."
   ]
  },
  {
   "cell_type": "code",
   "execution_count": null,
   "metadata": {},
   "outputs": [],
   "source": [
    "shape_tensor = sim.shape_tensor().to_jax()\n",
    "print(f\"Shape tensor has a shape of (Num Worlds, 2): {shape_tensor.shape}\")\n",
    "\n",
    "for world_idx in range(shape_tensor.shape[0]):\n",
    "    print(\n",
    "        f\"World {world_idx} has {shape_tensor[world_idx][0]} VALID agents and {shape_tensor[world_idx][1]} VALID road objects\"\n",
    "    )"
   ]
  },
  {
   "cell_type": "markdown",
   "metadata": {},
   "source": [
    "The number of **valid** agents indicates the number of controllable agents (vehicles). Some vehicles or bicycles may be initialized in incorrect positions or remain static; these are marked as **invalid** and cannot be controlled.\n",
    "\n",
    "The sim comes with a mask that indicates which agents can be controlled. Entries are `1` for agents that can be controlled, and `0` otherwise."
   ]
  },
  {
   "cell_type": "code",
   "execution_count": 10,
   "metadata": {},
   "outputs": [
    {
     "name": "stdout",
     "output_type": "stream",
     "text": [
      "Controlled state tensor has a shape of (num_worlds, max_num_agents_in_scene, 1):  torch.Size([1, 64, 1])\n"
     ]
    }
   ],
   "source": [
    "controlled_state_tensor = sim.controlled_state_tensor().to_torch()\n",
    "print(\n",
    "    \"Controlled state tensor has a shape of (num_worlds, max_num_agents_in_scene, 1): \",\n",
    "    controlled_state_tensor.shape,\n",
    ")"
   ]
  },
  {
   "cell_type": "code",
   "execution_count": 11,
   "metadata": {},
   "outputs": [
    {
     "data": {
      "text/plain": [
       "tensor([1, 1, 0, 1, 0, 0, 0, 0, 0, 0, 0, 1, 0, 0, 0, 0, 0, 0, 0, 0, 0, 0, 0, 0,\n",
       "        0, 0, 0, 0, 0, 0, 0, 0, 0, 0, 1, 0, 0, 0, 0, 0, 0, 0, 0, 0, 0, 0, 0, 0,\n",
       "        0, 0, 0, 0, 0, 0, 0, 0, 0, 0, 0, 0, 0, 0, 0, 0], dtype=torch.int32)"
      ]
     },
     "execution_count": 11,
     "metadata": {},
     "output_type": "execute_result"
    }
   ],
   "source": [
    "# We can control 3 agents in this world\n",
    "controlled_state_tensor.squeeze()"
   ]
  },
  {
   "cell_type": "code",
   "execution_count": 12,
   "metadata": {},
   "outputs": [
    {
     "data": {
      "text/plain": [
       "5"
      ]
     },
     "execution_count": 12,
     "metadata": {},
     "output_type": "execute_result"
    }
   ],
   "source": [
    "controlled_state_tensor.sum().item()"
   ]
  },
  {
   "cell_type": "markdown",
   "metadata": {},
   "source": [
    "### Actions\n",
    "\n",
    "The action space is determined by the chosen dynamics_model. By default, it uses a bicycle model with the following tuple of actions:\n",
    "\n",
    "- **Acceleration**: Continuous float values representing the acceleration applied to the agents. This affects how quickly an agent speeds up or slows down.\n",
    "- **Steering Angle**: Continuous float values representing the steering angle, following the bicycle kinematic model. This determines how sharply an agent turns.\n",
    "- **Heading Angle**: Continuous float values for the heading angle, which control the direction an agent is facing.\n"
   ]
  },
  {
   "cell_type": "markdown",
   "metadata": {},
   "source": [
    "The action tensor stores the current actions for all agents across all worlds:"
   ]
  },
  {
   "cell_type": "code",
   "execution_count": 13,
   "metadata": {},
   "outputs": [
    {
     "name": "stdout",
     "output_type": "stream",
     "text": [
      "Action tensor has a shape of (num_worlds, max_num_agents_in_scene, 3): torch.Size([1, 64, 10])\n"
     ]
    }
   ],
   "source": [
    "action_tensor = sim.action_tensor().to_torch()\n",
    "print(\n",
    "    f\"Action tensor has a shape of (num_worlds, max_num_agents_in_scene, 3): {action_tensor.shape}\"\n",
    ")"
   ]
  },
  {
   "cell_type": "markdown",
   "metadata": {},
   "source": [
    "To set the actions for all controlled agents, we use the `copy_()` method:"
   ]
  },
  {
   "cell_type": "code",
   "execution_count": 14,
   "metadata": {},
   "outputs": [
    {
     "name": "stdout",
     "output_type": "stream",
     "text": [
      "Actions tensor after setting all actions to 1: tensor([1., 1., 1., 1., 1., 1., 1., 1., 1., 1.])\n"
     ]
    }
   ],
   "source": [
    "actions_tensor = sim.action_tensor().to_torch()\n",
    "\n",
    "actions = torch.full(actions_tensor.shape, 1.0)\n",
    "actions_tensor.copy_(actions)\n",
    "\n",
    "print(f\"Actions tensor after setting all actions to 1: {actions_tensor[0][0]}\")\n",
    "\n",
    "# Call step() to apply the actions\n",
    "sim.step()"
   ]
  },
  {
   "cell_type": "markdown",
   "metadata": {},
   "source": [
    "### Inspecting the simulator settings"
   ]
  },
  {
   "cell_type": "code",
   "execution_count": 17,
   "metadata": {},
   "outputs": [
    {
     "name": "stdout",
     "output_type": "stream",
     "text": [
      "Parameters:\n",
      "IgnoreNonVehicles   : False\n",
      "collisionBehaviour  : madrona_gpudrive.CollisionBehaviour.AgentStop\n",
      "disableClassicalObs : False\n",
      "dynamicsModel       : madrona_gpudrive.DynamicsModel.Classic\n",
      "enableLidar         : False\n",
      "initOnlyValidAgentsAtFirstStep: True\n",
      "isStaticAgentControlled: False\n",
      "maxNumControlledAgents: 10000\n",
      "observationRadius   : 0.0\n",
      "polylineReductionThreshold: 0.0\n",
      "rewardParams        : <madrona_gpudrive.RewardParams object at 0x7f9d1c273ab0>\n",
      "Reward parameters:\n",
      "    distanceToExpertThreshold: 0.0\n",
      "    distanceToGoalThreshold: 0.0\n",
      "    rewardType        : madrona_gpudrive.RewardType.DistanceBased\n",
      "roadObservationAlgorithm: madrona_gpudrive.FindRoadObservationsWith.KNearestEntitiesWithRadiusFiltering\n"
     ]
    }
   ],
   "source": [
<<<<<<< HEAD
    "params = madrona_gpudrive.Parameters()\n",
=======
    "params = gpudrive_madrona.Parameters()\n",
>>>>>>> 659f38b9
    "\n",
    "print(\"Parameters:\")\n",
    "for attr in dir(params):\n",
    "    if not attr.startswith(\"__\"):\n",
    "        value = getattr(params, attr)\n",
    "        print(f\"{attr:20}: {value}\")\n",
    "        if attr == \"rewardParams\":\n",
    "            print(\"Reward parameters:\")\n",
    "            reward_params = getattr(params, attr)\n",
    "            for attr2 in dir(reward_params):\n",
    "                if not attr2.startswith(\"__\"):\n",
    "                    value2 = getattr(reward_params, attr2)\n",
    "                    print(f\"    {attr2:18}: {value2}\")"
   ]
  },
  {
   "cell_type": "markdown",
   "metadata": {},
   "source": [
    "### Configuring the simulator "
   ]
  },
  {
   "cell_type": "markdown",
   "metadata": {},
   "source": [
    "To set the parameters of the simulator, fill in the values for each attribute of the parameter object as below. This allows you to customize the simulation settings.\n",
    "\n",
    "The params object can be passed to the sim constructor like this:\n",
    "\n",
    "```Python\n",
    "sim = gpudrive_madrona.SimManager(\n",
    "    ...\n",
    "    params=params \n",
    ")\n",
    "```"
   ]
  },
  {
   "cell_type": "code",
   "execution_count": 18,
   "metadata": {},
   "outputs": [],
   "source": [
    "reward_params = madrona_gpudrive.RewardParams()\n",
    "reward_params.rewardType = madrona_gpudrive.RewardType.DistanceBased\n",
    "reward_params.distanceToGoalThreshold = 1.0\n",
    "reward_params.distanceToExpertThreshold = 1.0\n",
    "\n",
    "# Initialize Parameters\n",
    "params = madrona_gpudrive.Parameters()\n",
    "params.polylineReductionThreshold = 1.0\n",
    "params.observationRadius = 100.0\n",
    "params.collisionBehaviour = madrona_gpudrive.CollisionBehaviour.Ignore\n",
    "params.maxNumControlledAgents = 10\n",
    "params.rewardParams = reward_params"
   ]
  },
  {
   "cell_type": "markdown",
   "metadata": {},
   "source": [
    "### Step simulator and access information\n",
    "\n"
   ]
  },
  {
   "cell_type": "code",
   "execution_count": 19,
   "metadata": {},
   "outputs": [],
   "source": [
    "actions_shape = sim.action_tensor().to_torch().shape\n",
    "dones = sim.done_tensor().to_torch()\n",
    "\n",
    "\n",
    "obs, rews, dones = (\n",
    "    sim.self_observation_tensor().to_torch(),\n",
    "    sim.reward_tensor().to_torch(),\n",
    "    sim.done_tensor().to_torch(),\n",
    ")\n",
    "actions = torch.rand(actions_shape)\n",
    "sim.action_tensor().to_torch().copy_(actions)\n",
    "sim.step()"
   ]
  },
  {
   "cell_type": "markdown",
   "metadata": {},
   "source": [
    "Here’s your text with all the headings formatted as lowercase (except for the first letter):\n",
    "\n",
    "---\n",
    "\n",
    "## Simulator configurations and objects\n",
    "\n",
    "This outlines the key components of the simulator, including observation tensors, rewards, road reduction algorithms, collision behavior, and miscellaneous parameters.\n",
    "\n",
    "### Observation space\n",
    "\n",
    "- You can use the datatypes in [`gpudrive/datatypes/observations.py`](https://github.com/Emerge-Lab/gpudrive/blob/main/pygpudrive/datatypes/observation.py) to easily index the tensors below. More documentation is provided there.\n",
    "\n",
    "#### **SelfObservation**\n",
    "\n",
    "The `SelfObservation` tensor of shape `(6,)` for each agent represents the agent's state. The respective values are:\n",
    "\n",
    "- `SelfObservation[0]`: Current *speed* of the agent.\n",
    "- `SelfObservation[1]`: *Length* of the agent.\n",
    "- `SelfObservation[2]`: *Width* of the agent.\n",
    "- `SelfObservation[3:4]`: *Coordinates (x, y)* of the goal relative to the agent.\n",
    "- `SelfObservation[5]`: Collision state of the agent (`0` for no collision, `1` for collision).\n",
    "\n",
    "#### **MapObservation**\n",
    "\n",
    "The `MapObservation` tensor of shape `(8,)` provides absolute position data for map objects. Values include:\n",
    "\n",
    "- `MapObservation[0:1]`: Position `(x, y)` of the map object.\n",
    "- `MapObservation[2:4]`: Scale `(length, width, height)` of the map object.\n",
    "- `MapObservation[5]`: Heading angle of the map object.\n",
    "- `MapObservation[6]`: Type of the map object.\n",
    "- `MapObservation[7]`: Road ID (`>0` for valid ID, `-1` for unassigned, `0` for missing data).\n",
    "\n",
    "#### **PartnerObservation**\n",
    "\n",
    "The `PartnerObservation` tensor of shape `(num_agents-1, 7)` provides data about other agents relative to the ego agent within the `observationRadius`:\n",
    "\n",
    "- `PartnerObservation[0]`: *Speed* of the neighboring agent.\n",
    "- `PartnerObservation[1:2]`: *Relative position (x, y)* of the neighboring agent.\n",
    "- `PartnerObservation[3]`: *Orientation* of the neighboring agent.\n",
    "- `PartnerObservation[4:5]`: *Dimensions (length, width)* of the neighboring agent.\n",
    "- `PartnerObservation[6]`: Type of the neighboring agent.\n",
    "\n",
    "#### **AgentMapObservations**\n",
    "\n",
    "The `AgentMapObservations` tensor of shape `(num_road_objs, 8)` provides road object data relative to the ego agent. The values are identical to `MapObservation`.\n",
    "\n",
    "### Rewards\n",
    "\n",
    "- **Reward types**:\n",
    "  - `DistanceBased`: Distance from the agent to the goal.\n",
    "  - `OnGoalAchieved`: Binary reward (`1` for reaching goal, `0` otherwise) (recommended).\n",
    "  - `Dense`: Distance from the expert trajectory.\n",
    "- **Thresholds**:\n",
    "  - `distanceToGoalThreshold`: Default: `0.0`.\n",
    "  - `distanceToExpertThreshold`: Default: `0.0`.\n",
    "\n",
    "### Road graph \n",
    "\n",
    "- You can use the datatypes in [`gpudrive/datatypes/roadgraph.py`](https://github.com/Emerge-Lab/gpudrive/blob/main/gpudrive/datatypes/roadgraph.py) to easily index the tensors below. More documentation is provided there.\n",
    "\n",
    "#### Road reduction algorithm\n",
    "\n",
    "The **Visvalingam-Whyatt Algorithm** is applied to simplify road lines and edges.\n",
    "\n",
    "- **Parameter**:  \n",
    "  `polylineReductionThreshold`: Ranges from `0` (no reduction) to `1`. Default: `0.5`.\n",
    "\n",
    "### Collision behavior\n",
    "\n",
    "Three options for the collision behavior are available. These determine what happens when an agent touches a road edge or other agents' bounding box.\n",
    "\n",
    "- `AgentStop`: Agents stop upon collision.\n",
    "- `AgentRemoved`: Agents are removed from the scene upon collision.\n",
    "- `Ignore`: Collision is logged but does not affect the agent's movement.\n",
    "\n",
    "### Miscellaneous parameters\n",
    "\n",
    "- `ObservationRadius`: Radius around every agent that determines visible view. Elements outside this radius are zeroed out.\n",
    "- `MaxNumControlledVehicles`: Maximum number of controlled agents. Default: First valid agents are controlled.\n",
    "- `IgnoreNonVehicles`: Excludes non-vehicle entities (e.g., pedestrians, cyclists). Default: `false`.\n",
    "- `roadObservationAlgorithm`: Options:\n",
    "  - `KNearestEntitiesWithRadiusFiltering`: Limits observations to the nearest points within `observationRadius`.\n",
    "  - `AllEntitiesWithRadiusFiltering`: Searches all points within `observationRadius`. Default: `KNearestEntitiesWithRadiusFiltering`.\n",
    "- `initOnlyValidAgentsAtFirstStep`: Initializes only valid agents. Default: `true`.\n",
    "- `isStaticAgentControlled`: Controls if parked agents can be set static. Default: `false`.\n",
    "- `enableLidar`: Enables lidar observations.\n",
    "- `disableClassicalObs`: Disables `PartnerObservations` and `AgentMapObservations` for performance. Default: `false`.\n",
    "\n",
    "### Object types\n",
    "\n",
    "**Road types**:\n",
    "- `RoadEdge`, `RoadLine`, `RoadLane`, `CrossWalk`, `SpeedBump`, `StopSign`.\n",
    "\n",
    "**Agent types**:\n",
    "- `Vehicle`, `Pedestrian`, `Cyclist`.\n",
    "\n",
    "**Other types**:\n",
    "- `Padding`: Ensures consistent output shapes.\n",
    "- `None`: Marks entities as invalid (e.g., out of `ObservationRadius` or removed due to collision).\n",
    "\n",
    "For any further details or indexing references, please explore [`gpudrive/datatypes`](https://github.com/Emerge-Lab/gpudrive/tree/main/gpudrive/datatypes) module."
   ]
  },
  {
   "cell_type": "markdown",
   "metadata": {},
   "source": [
    "### Other exported tensors\n",
    "\n",
    "- By default, the x, y, z coordinates are de-meaned to center everything at 0. To revert back to the original coordinates, we export the `world_means_tensor`. \n",
    "    - Shape:  (`num_worlds`, 3)"
   ]
  }
 ],
 "metadata": {
  "kernelspec": {
<<<<<<< HEAD
   "display_name": "base",
=======
   "display_name": "gpudrive",
>>>>>>> 659f38b9
   "language": "python",
   "name": "python3"
  },
  "language_info": {
   "codemirror_mode": {
    "name": "ipython",
    "version": 3
   },
   "file_extension": ".py",
   "mimetype": "text/x-python",
   "name": "python",
   "nbconvert_exporter": "python",
   "pygments_lexer": "ipython3",
<<<<<<< HEAD
   "version": "3.11.10"
=======
   "version": "3.11.9"
>>>>>>> 659f38b9
  }
 },
 "nbformat": 4,
 "nbformat_minor": 2
}<|MERGE_RESOLUTION|>--- conflicted
+++ resolved
@@ -58,7 +58,6 @@
   },
   {
    "cell_type": "code",
-<<<<<<< HEAD
    "execution_count": 9,
    "metadata": {},
    "outputs": [],
@@ -66,23 +65,13 @@
     "params = madrona_gpudrive.Parameters()\n",
     "params.polylineReductionThreshold = 0.1\n",
     "\n",
-=======
-   "execution_count": null,
-   "metadata": {},
-   "outputs": [],
-   "source": [
->>>>>>> 659f38b9
     "sim = madrona_gpudrive.SimManager(\n",
     "    exec_mode=madrona_gpudrive.madrona.ExecMode.CUDA\n",
     "    if device == \"cuda\"\n",
     "    else madrona_gpudrive.madrona.ExecMode.CPU,\n",
     "    gpu_id=0,\n",
     "    scenes=[\"data/processed/examples/tfrecord-00000-of-01000_325.json\"],\n",
-<<<<<<< HEAD
     "    params=params,  # Environment parameters\n",
-=======
-    "    params=madrona_gpudrive.Parameters(),  # Environment parameters\n",
->>>>>>> 659f38b9
     ")"
    ]
   },
@@ -434,11 +423,7 @@
     }
    ],
    "source": [
-<<<<<<< HEAD
     "params = madrona_gpudrive.Parameters()\n",
-=======
-    "params = gpudrive_madrona.Parameters()\n",
->>>>>>> 659f38b9
     "\n",
     "print(\"Parameters:\")\n",
     "for attr in dir(params):\n",
@@ -645,11 +630,7 @@
  ],
  "metadata": {
   "kernelspec": {
-<<<<<<< HEAD
    "display_name": "base",
-=======
-   "display_name": "gpudrive",
->>>>>>> 659f38b9
    "language": "python",
    "name": "python3"
   },
@@ -663,11 +644,7 @@
    "name": "python",
    "nbconvert_exporter": "python",
    "pygments_lexer": "ipython3",
-<<<<<<< HEAD
    "version": "3.11.10"
-=======
-   "version": "3.11.9"
->>>>>>> 659f38b9
   }
  },
  "nbformat": 4,

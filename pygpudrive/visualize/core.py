--- conflicted
+++ resolved
@@ -45,13 +45,9 @@
         self.goal_radius = goal_radius
         self.num_worlds = num_worlds
         self.render_config = render_config
-<<<<<<< HEAD
-        self.figsize = (15, 15)
-=======
         self.figsize = (10, 10)
         self.marker_scale = max(self.figsize) / 15
         self.line_width_scale = max(self.figsize) / 25
->>>>>>> c6ea0907
         self.env_config = env_config
         self.initialize_static_scenario_data(controlled_agent_mask)
 
@@ -166,6 +162,9 @@
             ax.set_xlim(self.plot_limits[0][0], self.plot_limits[1][0] )
             ax.set_ylim(self.plot_limits[0][1], self.plot_limits[1][1])
   
+
+            # Remove axes
+            # cached_ax.axis('off')
 
             # Get control mask and omit out-of-bound agents (dead agents)
             controlled = self.controlled_agent_mask[env_idx, :]
@@ -424,13 +423,8 @@
                                 radius=1.5,
                                 facecolor="#c04000",
                                 edgecolor="none",
-<<<<<<< HEAD
-                                linewidth=3.0,
-                                alpha=0.9,
-=======
                                 linewidth=3.5,
                                 alpha=0.8,
->>>>>>> c6ea0907
                             )
                     elif road_point_type == int(gpudrive.EntityType.CrossWalk):
                         for x, y, length, width, orientation in zip(

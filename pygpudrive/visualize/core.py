import torch
import matplotlib
from typing import Tuple, Optional, List, Dict, Any, Union
import matplotlib.pyplot as plt
from matplotlib.patches import Circle
import numpy as np
import pandas as pd
import gpudrive
from pygpudrive.visualize import utils
from pygpudrive.datatypes.roadgraph import (
    LocalRoadGraphPoints,
    GlobalRoadGraphPoints,
)
from pygpudrive.datatypes.observation import (
    LocalEgoState,
    GlobalEgoState,
    PartnerObs,
)
import time
from pygpudrive.datatypes.trajectory import LogTrajectory
from pygpudrive.datatypes.control import ResponseType
from pygpudrive.visualize.color import (
    ROAD_GRAPH_COLORS,
    ROAD_GRAPH_TYPE_NAMES,
    REL_OBS_OBJ_COLORS,
    AGENT_COLOR_BY_STATE,
)
OUT_OF_BOUNDS = 1000


class MatplotlibVisualizer:
    def __init__(
        self,
        sim_object,
        controlled_agent_mask,
        goal_radius,
        backend: str,
        num_worlds: int,
        render_config: Dict[str, Any],
        env_config: Dict[str, Any],
        cach_roadgraph: bool,
    ):
        self.sim_object = sim_object
        self.backend = backend
        self.device = "cpu"
        self.goal_radius = goal_radius
        self.num_worlds = num_worlds
        self.render_config = render_config
        self.figsize = (10, 10)
        self.marker_scale = max(self.figsize) / 15
        self.line_width_scale = max(self.figsize) / 25
        self.env_config = env_config
        self.cach_roadgraph = cach_roadgraph
        ax=self.initialize_static_scenario_data(controlled_agent_mask)
        if self.cach_roadgraph:
            self.plot_limits = ax.viewLim.get_points() #[x_min,y_min,xmax,ymax] (bottom left corner -> top right)

    def initialize_static_scenario_data(self, controlled_agent_mask):
        """
        Initialize key information for visualization based on the
        current batch of scenarios.
        """
        self.response_type = ResponseType.from_tensor(
            tensor=self.sim_object.response_type_tensor(),
            backend=self.backend,
            device=self.device,
        )
        self.global_roadgraph = GlobalRoadGraphPoints.from_tensor(
            roadgraph_tensor=self.sim_object.map_observation_tensor(),
            backend=self.backend,
            device=self.device,
        )
        self.controlled_agent_mask = controlled_agent_mask.to(self.device)

        self.log_trajectory = LogTrajectory.from_tensor(
            self.sim_object.expert_trajectory_tensor(),
            self.num_worlds,
            self.controlled_agent_mask.shape[1],
            backend=self.backend,
        )

        # Cache pre-rendered road graphs for all environments
        if self.cach_roadgraph:
            self.cached_roadgraphs = []
            for env_idx in range(self.controlled_agent_mask.shape[0]):
                fig, ax = plt.subplots(figsize=self.figsize,dpi=150) 
                self._plot_roadgraph(
                    road_graph=self.global_roadgraph,
                    env_idx=env_idx,
                    ax=ax,
                    line_width_scale=self.line_width_scale,
                    marker_size_scale=self.marker_scale,
                )
                self.cached_roadgraphs.append(fig)
                plt.close(fig)
     
            return ax

    def plot_simulator_state(
        self,
        env_indices: List[int],
        time_steps: Optional[List[int]] = None,
        center_agent_indices: Optional[List[int]] = None,
        zoom_radius: int = 100,
        plot_log_replay_trajectory: bool = False,
        agent_positions: Optional[torch.Tensor] = None,
    ):
        """
        Plot simulator states for one or multiple environments.

        Args:
            env_indices: List of environment indices to plot.
            time_steps: Optional list of time steps corresponding to each environment.
            center_agent_indices: Optional list of center agent indices for zooming.
            figsize: Tuple for figure size of each subplot.
            zoom_radius: Radius for zooming in around the center agent.
            return_single_figure: If True, plots all environments in a single figure.
                                Otherwise, returns a list of figures.
        """
        if not isinstance(env_indices, list):
            env_indices = [env_indices]  # Ensure env_indices is a list

        if time_steps is None:
            time_steps = [None] * len(env_indices)  # Default to None for all
        if center_agent_indices is None:
            center_agent_indices = [None] * len(
                env_indices
            )  # Default to None for all

        # Changes at every time step
        global_agent_states = GlobalEgoState.from_tensor(
            self.sim_object.absolute_self_observation_tensor(),
            backend=self.backend,
            device=self.device,
        )

        agent_infos = (
            self.sim_object.info_tensor().to_torch().clone().to(self.device)
        )

        figs = []

        # Iterate over each environment index
        for idx, (env_idx, time_step, center_agent_idx) in enumerate(
            zip(env_indices, time_steps, center_agent_indices)
        ):

            fig, ax = plt.subplots(figsize=self.figsize)
            ax.clear()  
            ax.set_aspect("equal", adjustable="box")
            figs.append(fig)  
            plt.close(fig)  

            if self.cach_roadgraph: 
                cached_roadgraph_array = utils.bg_img_from_fig(self.cached_roadgraphs[env_idx])
                ax.imshow(
                    cached_roadgraph_array,
                    origin="upper",
                    extent=(self.plot_limits[0][0],self.plot_limits[1][0], # X: [x_min,x_max]
                            self.plot_limits[0][1],self.plot_limits[1][1]),# Y: [y_min, y_max]
                    zorder=0,  
                )

                    # # # Explicitly set the axis limits to match your coordinates
                ax.set_xlim(self.plot_limits[0][0], self.plot_limits[1][0] )
                ax.set_ylim(self.plot_limits[0][1], self.plot_limits[1][1])


            else:
                self._plot_roadgraph(
                road_graph=self.global_roadgraph,
                env_idx=env_idx,
                ax=ax,
                line_width_scale=self.line_width_scale,
                marker_size_scale=self.marker_scale,
            )
         

            # Remove axes
            # cached_ax.axis('off')

            # Get control mask and omit out-of-bound agents (dead agents)
            controlled = self.controlled_agent_mask[env_idx, :]
            controlled_live = controlled & (
                torch.abs(global_agent_states.pos_x[env_idx, :]) < 1_000
            )

            is_offroad = (agent_infos[env_idx, :, 0] == 1) & controlled_live
            is_collided = (
                agent_infos[env_idx, :, 1:3].sum(axis=1) == 1
            ) & controlled_live
            is_ok = ~is_offroad & ~is_collided & controlled_live


            if plot_log_replay_trajectory:
                self._plot_log_replay_trajectory(
                    ax=ax,
                    control_mask=controlled_live,
                    env_idx=env_idx,
                    log_trajectory=self.log_trajectory,
                    line_width_scale=self.line_width_scale,
                )

            # Draw the agents
            self._plot_filtered_agent_bounding_boxes(
                ax=ax,
                env_idx=env_idx,
                agent_states=global_agent_states,
                is_ok_mask=is_ok,
                is_offroad_mask=is_offroad,
                is_collided_mask=is_collided,
                response_type=self.response_type,
                alpha=1.0,
                line_width_scale=self.line_width_scale,
                marker_size_scale=self.marker_scale,
            )

<<<<<<< HEAD

            if eval_mode and results_df is not None:

                    num_controlled = results_df.iloc[
                        env_idx
                    ].controlled_agents_in_scene
                    off_road_rate = results_df.iloc[env_idx].off_road * 100
                    collision_rate = results_df.iloc[env_idx].collided * 100
                    goal_rate = results_df.iloc[env_idx].goal_achieved * 100
                    other = results_df.iloc[env_idx].not_goal_nor_crashed * 100

                    ax.text(
                        0.5,  # Horizontal center
                        0.95,  # Vertical location near the top
                        f"t = {time_step} | $N_c$ = {num_controlled}; "
                        f"OR: {off_road_rate:.1f}; "
                        f"CR: {collision_rate:.1f}; "
                        f"GR: {goal_rate:.1f}; "
                        f"Other: {other:.1f}",
                        horizontalalignment="center",
                        verticalalignment="center",
                        transform=ax.transAxes,
                        fontsize=20 * self.marker_scale,
                        color="black",
                        bbox=dict(
                            facecolor="white", edgecolor="none", alpha=0.9
                        ),
                    )
                    
            else:
                # Plot rollout statistics
                num_controlled = controlled.sum().item()
                num_off_road = is_offroad.sum().item()
                num_collided = is_collided.sum().item()
                off_road_rate = (
                    num_off_road / num_controlled if num_controlled > 0 else 0
                )
                collision_rate = (
                    num_collided / num_controlled if num_controlled > 0 else 0
                )

                ax.text(
                    0.5,  # Horizontal center
                    0.95,  # Vertical location near the top
                    f"$t$ = {time_step}  | $N_c$ = {num_controlled}; "
                    f"off-road: {off_road_rate:.2f}; "
                    f"collision: {collision_rate:.2f}",
                    horizontalalignment="center",
                    verticalalignment="center",
                    transform=ax.transAxes,
                    fontsize=20 * self.marker_scale,
                    color="black",
                    bbox=dict(facecolor="white", edgecolor="none", alpha=0.9),
                )
=======
            if agent_positions is not None:
                # agent_positions shape is [num_worlds, max_agent_count, episode_len, 2]
                for agent_idx in range(agent_positions.shape[1]):
                    if controlled_live[agent_idx]:
                        # Plot trajectory for this agent
                        trajectory = agent_positions[env_idx, agent_idx, :time_step, :]  # Gets both x,y

                        # Filter out zeros and out of bounds values
                        valid_mask = ((trajectory[:, 0] != 0) & (trajectory[:, 1] != 0) & 
                                    (torch.abs(trajectory[:, 0]) < OUT_OF_BOUNDS) & 
                                    (torch.abs(trajectory[:, 1]) < OUT_OF_BOUNDS))
                        
                        ax.plot(
                            trajectory[valid_mask, 0].cpu(),  # x coordinates
                            trajectory[valid_mask, 1].cpu(),  # y coordinates
                            color='green',
                            alpha=0.5,
                            linewidth=2.5,
                            linestyle='-',  # solid line, use '--' for dashed or ':' for dotted
                        )
                    
            # Plot rollout statistics
            num_controlled = controlled.sum().item()
            num_off_road = is_offroad.sum().item()
            num_collided = is_collided.sum().item()
            off_road_rate = (
                num_off_road / num_controlled if num_controlled > 0 else 0
            )
            collision_rate = (
                num_collided / num_controlled if num_controlled > 0 else 0
            )
>>>>>>> bf59d027

            ax.text(
                0.5,  # Horizontal center
                0.95,  # Vertical location near the top
                f"$t$ = {time_step}  | $N_c$ = {num_controlled}; "
                f"off-road: {off_road_rate:.2f}; "
                f"collision: {collision_rate:.2f}",
                horizontalalignment="center",
                verticalalignment="center",
                transform=ax.transAxes,
                fontsize=20 * marker_scale,
                color="black",
                bbox=dict(facecolor="white", edgecolor="none", alpha=0.9),
            )
                
            # Determine center point for zooming
            if center_agent_idx is not None:
                center_x = global_agent_states.pos_x[
                    env_idx, center_agent_idx
                ].item()
                center_y = global_agent_states.pos_y[
                    env_idx, center_agent_idx
                ].item()
            else:
                center_x = 0  # Default center x-coordinate
                center_y = 0  # Default center y-coordinate

            # Set zoom window around the center
            ax.set_xlim(center_x - zoom_radius, center_x + zoom_radius)
            ax.set_ylim(center_y - zoom_radius, center_y + zoom_radius)

            # Remove ticks
            ax.set_xticks([])
            ax.set_yticks([])

        return figs

    def _plot_log_replay_trajectory(
        self,
        ax: matplotlib.axes.Axes,
        env_idx: int,
        control_mask: torch.Tensor,
        log_trajectory: LogTrajectory,
        line_width_scale: int = 1.0,
    ):
        ax.scatter(
            log_trajectory.pos_xy[env_idx, control_mask, :, 0].numpy(),
            log_trajectory.pos_xy[env_idx, control_mask, :, 1].numpy(),
            color="lightgreen",
            linewidth=0.35 * line_width_scale,
            alpha=0.35,
            zorder=0,
        )

    def _get_endpoints(self, x, y, length, yaw):
        """Compute the start and end points of a road segment."""
        center = np.array([x, y])
        start = center - np.array([length * np.cos(yaw), length * np.sin(yaw)])
        end = center + np.array([length * np.cos(yaw), length * np.sin(yaw)])
        return start, end

    def _get_corners_polygon(self, x, y, length, width, orientation):
        """Calculate the four corners of a speed bump (can be any) polygon."""
        # Compute the direction vectors based on orientation
        # print(length)
        c = np.cos(orientation)
        s = np.sin(orientation)
        u = np.array((c, s))  # Unit vector along the orientation
        ut = np.array((-s, c))  # Unit vector perpendicular to the orientation

        # Center point of the speed bump
        pt = np.array([x, y])

        # corners
        tl = pt + (length / 2) * u - (width / 2) * ut
        tr = pt + (length / 2) * u + (width / 2) * ut
        br = pt - (length / 2) * u + (width / 2) * ut
        bl = pt - (length / 2) * u - (width / 2) * ut

        return [tl.tolist(), tr.tolist(), br.tolist(), bl.tolist()]

    def _plot_roadgraph(
        self,
        env_idx: int,
        road_graph: GlobalRoadGraphPoints,
        ax: matplotlib.axes.Axes,
        marker_size_scale: int = 1.0,
        line_width_scale: int = 1.0,
    ):
        """Plot the road graph."""

        for road_point_type in road_graph.type.unique().tolist():
            if road_point_type == int(gpudrive.EntityType._None):
                # Skip padding road points
                continue
            else:
                road_mask = road_graph.type[env_idx, :] == road_point_type

                if (
                    road_point_type == int(gpudrive.EntityType.RoadEdge)
                    or road_point_type == int(gpudrive.EntityType.RoadLine)
                    or road_point_type == int(gpudrive.EntityType.RoadLane)
                    or road_point_type == int(gpudrive.EntityType.SpeedBump)
                    or road_point_type == int(gpudrive.EntityType.StopSign)
                    or road_point_type == int(gpudrive.EntityType.CrossWalk)
                ):
                    # Get coordinates and metadata
                    x_coords = road_graph.x[env_idx, road_mask].tolist()
                    y_coords = road_graph.y[env_idx, road_mask].tolist()
                    segment_lengths = road_graph.segment_length[
                        env_idx, road_mask
                    ].tolist()
                    segment_widths = road_graph.segment_width[
                        env_idx, road_mask
                    ].tolist()
                    segment_orientations = road_graph.orientation[
                        env_idx, road_mask
                    ].tolist()

                    if (
                        road_point_type == int(gpudrive.EntityType.RoadEdge)
                        or road_point_type == int(gpudrive.EntityType.RoadLine)
                        or road_point_type == int(gpudrive.EntityType.RoadLane)
                    ):
                        # Compute and draw road edges using start and end points
                        for x, y, length, orientation in zip(
                            x_coords,
                            y_coords,
                            segment_lengths,
                            segment_orientations,
                        ):
                            start, end = self._get_endpoints(
                                x, y, length, orientation
                            )

                            # Plot the road edge as a line
                            if road_point_type == int(
                                gpudrive.EntityType.RoadEdge
                            ):
                                line_width = 1.1 * line_width_scale

                            else:
                                line_width = 0.80* line_width_scale
                                
                            ax.plot(
                                [start[0], end[0]],
                                [start[1], end[1]],
                                color=ROAD_GRAPH_COLORS[road_point_type],
                                linewidth=line_width,
                            )

                    elif road_point_type == int(gpudrive.EntityType.SpeedBump):
                        utils.plot_speed_bumps(
                            x_coords,
                            y_coords,
                            segment_lengths,
                            segment_widths,
                            segment_orientations,
                            ax,
                            line_width,
                        )

                    elif road_point_type == int(gpudrive.EntityType.StopSign):
                        for x, y in zip(x_coords, y_coords):
                            point = np.array([x, y])
                            utils.plot_stop_sign(
                                point=point,
                                ax=ax,
                                radius=1.5,
                                facecolor="#c04000",
                                edgecolor="none",
                                linewidth=3.5,
                                alpha=0.8,
                            )
                    elif road_point_type == int(gpudrive.EntityType.CrossWalk):
                        for x, y, length, width, orientation in zip(
                            x_coords,
                            y_coords,
                            segment_lengths,
                            segment_widths,
                            segment_orientations,
                        ):
                            points = self._get_corners_polygon(
                                x, y, length, width, orientation
                            )
                            utils.plot_crosswalk(
                                points=points,
                                ax=ax,
                                facecolor="none",
                                edgecolor="xkcd:bluish grey",
                                alpha=0.4,
                                linewidth=1.5*self.line_width_scale
                            )

                else:
                    # Dots for other road point types
                    ax.scatter(
                        road_graph.x[env_idx, road_mask],
                        road_graph.y[env_idx, road_mask],
                        s=5 * marker_size_scale,
                        label=road_point_type,
                        color=ROAD_GRAPH_COLORS[int(road_point_type)],
                    )
   

    def _plot_filtered_agent_bounding_boxes(
        self,
        env_idx: int,
        ax: matplotlib.axes.Axes,
        agent_states: GlobalEgoState,
        is_ok_mask: torch.Tensor,
        is_offroad_mask: torch.Tensor,
        is_collided_mask: torch.Tensor,
        response_type: Any,
        alpha: Optional[float] = 1.0,
        as_center_pts: bool = False,
        label: Optional[str] = None,
        plot_goal_points: bool = True,
        line_width_scale: int = 1.0,
        marker_size_scale: int = 1.0,
    ) -> None:
        """Plots bounding boxes for agents filtered by environment index and mask.

        Args:
            ax: Matplotlib axis for plotting.
            global_agent_state: The global state of agents from `GlobalEgoState`.
            env_idx: Environment index to select specific environment agents.
            response_type: Mask to filter agents.
            alpha: Alpha value for drawing, i.e., 0 means fully transparent.
            as_center_pts: If True, only plot center points instead of full boxes.
            label: Label for the plotted elements.
        """

        # Off-road agents
        bboxes_controlled_offroad = np.stack(
            (
                agent_states.pos_x[env_idx, is_offroad_mask].numpy(),
                agent_states.pos_y[env_idx, is_offroad_mask].numpy(),
                agent_states.vehicle_length[env_idx, is_offroad_mask].numpy(),
                agent_states.vehicle_width[env_idx, is_offroad_mask].numpy(),
                agent_states.rotation_angle[env_idx, is_offroad_mask].numpy(),
            ),
            axis=1,
        )

        utils.plot_numpy_bounding_boxes(
            ax=ax,
            bboxes=bboxes_controlled_offroad,
            color=AGENT_COLOR_BY_STATE["off_road"],
            alpha=alpha,
            line_width_scale=line_width_scale,
            as_center_pts=as_center_pts,
            label=label,
        )

        if plot_goal_points:
            goal_x = agent_states.goal_x[env_idx, is_offroad_mask].numpy()
            goal_y = agent_states.goal_y[env_idx, is_offroad_mask].numpy()
            ax.scatter(
                goal_x,
                goal_y,
                s=5 * marker_size_scale,
                linewidth=1.5 * line_width_scale,
                c=AGENT_COLOR_BY_STATE["off_road"],
                marker="x",
            )

            for x, y in zip(goal_x, goal_y):
                circle = Circle(
                    (x, y),
                    radius=self.goal_radius,
                    color=AGENT_COLOR_BY_STATE["off_road"],
                    fill=False,
                    linestyle="--",
                )
                ax.add_patch(circle)

        # Collided agents
        bboxes_controlled_collided = np.stack(
            (
                agent_states.pos_x[env_idx, is_collided_mask].numpy(),
                agent_states.pos_y[env_idx, is_collided_mask].numpy(),
                agent_states.vehicle_length[env_idx, is_collided_mask].numpy(),
                agent_states.vehicle_width[env_idx, is_collided_mask].numpy(),
                agent_states.rotation_angle[env_idx, is_collided_mask].numpy(),
            ),
            axis=1,
        )

        utils.plot_numpy_bounding_boxes(
            ax=ax,
            bboxes=bboxes_controlled_collided,
            color=AGENT_COLOR_BY_STATE["collided"],
            alpha=alpha,
            line_width_scale=line_width_scale,
            as_center_pts=as_center_pts,
            label=label,
        )

        if plot_goal_points:
            goal_x = agent_states.goal_x[env_idx, is_collided_mask].numpy()
            goal_y = agent_states.goal_y[env_idx, is_collided_mask].numpy()
            ax.scatter(
                goal_x,
                goal_y,
                s=5 * marker_size_scale,
                c=AGENT_COLOR_BY_STATE["collided"],
                linewidth=1.5 * line_width_scale,
                marker="x",
            )

            for x, y in zip(goal_x, goal_y):
                circle = Circle(
                    (x, y),
                    radius=self.goal_radius,
                    color=AGENT_COLOR_BY_STATE["collided"],
                    fill=False,
                    linestyle="--",
                )
                ax.add_patch(circle)

        # Living agents
        bboxes_controlled_ok = np.stack(
            (
                agent_states.pos_x[env_idx, is_ok_mask].numpy(),
                agent_states.pos_y[env_idx, is_ok_mask].numpy(),
                agent_states.vehicle_length[env_idx, is_ok_mask].numpy(),
                agent_states.vehicle_width[env_idx, is_ok_mask].numpy(),
                agent_states.rotation_angle[env_idx, is_ok_mask].numpy(),
            ),
            axis=1,
        )

        utils.plot_numpy_bounding_boxes(
            ax=ax,
            bboxes=bboxes_controlled_ok,
            color=AGENT_COLOR_BY_STATE["ok"],
            alpha=alpha,
            line_width_scale=line_width_scale,
            as_center_pts=as_center_pts,
            label=label,
        )

        if plot_goal_points:
            goal_x = agent_states.goal_x[env_idx, is_ok_mask].numpy()
            goal_y = agent_states.goal_y[env_idx, is_ok_mask].numpy()
            ax.scatter(
                goal_x,
                goal_y,
                s=5 * marker_size_scale,
                linewidth=1.5 * line_width_scale,
                c=AGENT_COLOR_BY_STATE["ok"],
                marker="x",
            )

            for x, y in zip(goal_x, goal_y):
                circle = Circle(
                    (x, y),
                    radius=self.goal_radius,
                    color=AGENT_COLOR_BY_STATE["ok"],
                    fill=False,
                    linestyle="--",
                )
                ax.add_patch(circle)

        # Plot human_replay agents (those that are static or expert-controlled)
        log_replay = (
            response_type.static[env_idx, :] | response_type.moving[env_idx, :]
        ) & ~self.controlled_agent_mask[env_idx, :]

        pos_x = agent_states.pos_x[env_idx, log_replay]
        pos_y = agent_states.pos_y[env_idx, log_replay]
        rotation_angle = agent_states.rotation_angle[env_idx, log_replay]
        vehicle_length = agent_states.vehicle_length[env_idx, log_replay]
        vehicle_width = agent_states.vehicle_width[env_idx, log_replay]

        # Define realistic bounds for log_replay agent positions
        valid_mask = (
            (torch.abs(pos_x) < OUT_OF_BOUNDS)
            & (torch.abs(pos_y) < OUT_OF_BOUNDS)
            & (
                (vehicle_length > 0.5)
                & (vehicle_length < 15)
                & (vehicle_width > 0.5)
                & (vehicle_width < 15)
            )
        )

        # Filter valid static agent attributes
        bboxes_static = np.stack(
            (
                pos_x[valid_mask].numpy(),
                pos_y[valid_mask].numpy(),
                vehicle_length[valid_mask].numpy(),
                vehicle_width[valid_mask].numpy(),
                rotation_angle[valid_mask].numpy(),
            ),
            axis=1,
        )

        # Plot static bounding boxes
        utils.plot_numpy_bounding_boxes(
            ax=ax,
            bboxes=bboxes_static,
            color=AGENT_COLOR_BY_STATE["log_replay"],
            alpha=alpha,
            line_width_scale=line_width_scale,
            as_center_pts=as_center_pts,
            label=label,
        )

    def _plot_expert_trajectories(
        self,
        ax: matplotlib.axes.Axes,
        env_idx: int,
        expert_trajectories: torch.Tensor,
        response_type: Any,
    ) -> None:
        """Plot expert trajectories.
        Args:
            ax: Matplotlib axis for plotting.
            env_idx: Environment index to select specific environment agents.
            expert_trajectories: The global state of expert from `LogTrajectory`.
        """
        if self.vis_config.draw_expert_trajectories:
            controlled_mask = self.controlled_agents[env_idx, :]
            non_controlled_mask = ~response_type.static[env_idx, :] & response_type.moving[env_idx, :] & ~controlled_mask
            mask = (
                controlled_mask
                if self.vis_config.draw_only_controllable_veh
                else controlled_mask | non_controlled_mask
            )
            agent_indices = torch.where(mask)[0]
            trajectories = expert_trajectories[env_idx][mask]
            for idx, trajectory in zip(agent_indices, trajectories):
                color = AGENT_COLOR_BY_STATE["ok"] if controlled_mask[idx] else AGENT_COLOR_BY_STATE["log_replay"]
                for step in trajectory:
                    x, y = step[:2].numpy()
                    if x < OUT_OF_BOUNDS and y < OUT_OF_BOUNDS:
                        ax.add_patch(
                            Circle(
                                (x, y),
                                radius=0.3,
                                color=color,
                                fill=True,
                                alpha=0.5,
                            )
                        )

    def plot_agent_observation(
        self,
        agent_idx: int,
        env_idx: int,
        figsize: Tuple[int, int] = (10, 10),
    ):
        """Plot observation from agent POV to inspect the information available to the agent.
        Args:
            agent_idx (int): Index of the agent whose observation is to be plotted.
            env_idx (int): Index of the environment in the batch.
            x_lim (Tuple[float, float], optional): x-axis limits. Defaults to (-100, 100).
            y_lim (Tuple[float, float], optional): y-axis limits. Defaults to (-100, 100).
        """
        observation_ego = LocalEgoState.from_tensor(
            self_obs_tensor=self.sim_object.self_observation_tensor(),
            backend=self.backend,
            device="cpu",
        )

        observation_roadgraph = LocalRoadGraphPoints.from_tensor(
            local_roadgraph_tensor=self.sim_object.agent_roadmap_tensor(),
            backend=self.backend,
            device="cpu",
        )

        observation_partner = PartnerObs.from_tensor(
            partner_obs_tensor=self.sim_object.partner_observations_tensor(),
            backend=self.backend,
            device="cpu",
        )

        # Check if agent index is valid, otherwise return None
        if observation_ego.id[env_idx, agent_idx] == -1:
            return None, None

        fig, ax = plt.subplots(figsize=figsize)
        ax.clear()  # Clear any previous plots
        ax.set_aspect("equal", adjustable="box")

        # Plot roadgraph if provided
        if observation_roadgraph is not None:
            for road_type, type_name in ROAD_GRAPH_TYPE_NAMES.items():
                mask = (
                    observation_roadgraph.type[env_idx, agent_idx, :]
                    == road_type
                )

                # Extract relevant roadgraph data for plotting
                x_points = observation_roadgraph.x[env_idx, agent_idx, mask]
                y_points = observation_roadgraph.y[env_idx, agent_idx, mask]
                orientations = observation_roadgraph.orientation[
                    env_idx, agent_idx, mask
                ]
                segment_lengths = observation_roadgraph.segment_length[
                    env_idx, agent_idx, mask
                ]
                widths = observation_roadgraph.segment_width[
                    env_idx, agent_idx, mask
                ]

                # Scatter plot for the points
                ax.scatter(
                    x_points,
                    y_points,
                    c=[ROAD_GRAPH_COLORS[road_type]],
                    s=8,
                    label=type_name,
                )

                # Plot lines for road edges
                for x, y, orientation, segment_length, width in zip(
                    x_points, y_points, orientations, segment_lengths, widths
                ):
                    dx = segment_length * 0.5 * np.cos(orientation)
                    dy = segment_length * 0.5 * np.sin(orientation)

                    # Calculate line endpoints for the road edge
                    x_start = x - dx
                    y_start = y - dy
                    x_end = x + dx
                    y_end = y + dy

                    # Add width as a perpendicular offset
                    width_dx = width * 0.5 * np.sin(orientation)
                    width_dy = -width * 0.5 * np.cos(orientation)

                    # Draw the road edge as a polygon (line with width)
                    ax.plot(
                        [x_start - width_dx, x_end - width_dx],
                        [y_start - width_dy, y_end - width_dy],
                        color=ROAD_GRAPH_COLORS[road_type],
                        alpha=0.5,
                        linewidth=1.0,
                    )
                    ax.plot(
                        [x_start + width_dx, x_end + width_dx],
                        [y_start + width_dy, y_end + width_dy],
                        color=ROAD_GRAPH_COLORS[road_type],
                        alpha=0.5,
                        linewidth=1.0,
                    )
                    ax.plot(
                        [x_start - width_dx, x_start + width_dx],
                        [y_start - width_dy, y_start + width_dy],
                        color=ROAD_GRAPH_COLORS[road_type],
                        alpha=0.5,
                        linewidth=1.0,
                    )
                    ax.plot(
                        [x_end - width_dx, x_end + width_dx],
                        [y_end - width_dy, y_end + width_dy],
                        color=ROAD_GRAPH_COLORS[road_type],
                        alpha=0.5,
                        linewidth=1.0,
                    )

        # Plot partner agents if provided
        if observation_partner is not None:
            partner_positions = torch.stack(
                (
                    observation_partner.rel_pos_x[env_idx, agent_idx, :, :]
                    .squeeze()
                    .cpu(),
                    observation_partner.rel_pos_y[env_idx, agent_idx, :, :]
                    .squeeze()
                    .cpu(),
                ),
                dim=1,
            )  # Shape: (num_partners, 2)

            utils.plot_bounding_box(
                ax=ax,
                center=partner_positions,
                vehicle_length=observation_partner.vehicle_length[
                    env_idx, agent_idx, :, :
                ].squeeze(),
                vehicle_width=observation_partner.vehicle_width[
                    env_idx, agent_idx, :, :
                ].squeeze(),
                orientation=observation_partner.orientation[
                    env_idx, agent_idx, :, :
                ].squeeze(),
                color=REL_OBS_OBJ_COLORS["other_agents"],
                alpha=1.0,
            )

        if observation_ego is not None:
            ego_agent_color = (
                "darkred"
                if observation_ego.is_collided[env_idx, agent_idx]
                else REL_OBS_OBJ_COLORS["ego"]
            )
            utils.plot_bounding_box(
                ax=ax,
                center=(0, 0),
                vehicle_length=observation_ego.vehicle_length[
                    env_idx, agent_idx
                ].item(),
                vehicle_width=observation_ego.vehicle_width[
                    env_idx, agent_idx
                ].item(),
                orientation=0.0,
                color=ego_agent_color,
                alpha=1.0,
                label="Ego agent",
            )

            # Add an arrow for speed
            speed = observation_ego.speed[env_idx, agent_idx].item()
            ax.arrow(
                0,
                0,  # Start at the ego vehicle's position
                speed,
                0,  # Arrow points to the right, proportional to speed
                head_width=1.0,
                head_length=1.1,
                fc=REL_OBS_OBJ_COLORS["ego"],
                ec=REL_OBS_OBJ_COLORS["ego"],
            )

            ax.scatter(
                observation_ego.rel_goal_x[env_idx, agent_idx],
                observation_ego.rel_goal_y[env_idx, agent_idx],
                s=5,
                linewidth=1.5,
                c=ego_agent_color,
                marker="x",
            )

            circle = Circle(
                (
                    observation_ego.rel_goal_x[env_idx, agent_idx],
                    observation_ego.rel_goal_y[env_idx, agent_idx],
                ),
                radius=self.goal_radius,
                color=ego_agent_color,
                fill=False,
                linestyle="--",
            )
            ax.add_patch(circle)

            observation_radius = Circle(
                (0, 0),
                radius=self.env_config.obs_radius,
                color="#000000",
                linewidth=0.8,
                fill=False,
                linestyle="-",
            )
            ax.add_patch(observation_radius)
            plt.axis("off")

        ax.set_xlim((-self.env_config.obs_radius, self.env_config.obs_radius))
        ax.set_ylim((-self.env_config.obs_radius, self.env_config.obs_radius))
        ax.set_xticks([])
        ax.set_yticks([])

        return fig<|MERGE_RESOLUTION|>--- conflicted
+++ resolved
@@ -215,7 +215,7 @@
                 marker_size_scale=self.marker_scale,
             )
 
-<<<<<<< HEAD
+
 
             if eval_mode and results_df is not None:
 
@@ -269,8 +269,7 @@
                     fontsize=20 * self.marker_scale,
                     color="black",
                     bbox=dict(facecolor="white", edgecolor="none", alpha=0.9),
-                )
-=======
+              
             if agent_positions is not None:
                 # agent_positions shape is [num_worlds, max_agent_count, episode_len, 2]
                 for agent_idx in range(agent_positions.shape[1]):
@@ -302,7 +301,7 @@
             collision_rate = (
                 num_collided / num_controlled if num_controlled > 0 else 0
             )
->>>>>>> bf59d027
+
 
             ax.text(
                 0.5,  # Horizontal center

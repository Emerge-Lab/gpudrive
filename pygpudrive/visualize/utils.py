--- conflicted
+++ resolved
@@ -14,19 +14,6 @@
 
 from pygpudrive.visualize.color import ROAD_GRAPH_COLORS, ROAD_GRAPH_TYPE_NAMES
 
-def bg_img_from_fig(fig: matplotlib.figure.Figure) -> np.ndarray:
-    """Returns a [H, W, 3] uint8 np image from fig.canvas.tostring_rgb()."""
-    fig.subplots_adjust(
-        left=0.0, bottom=0.0, right=1.0, top=1.0, wspace=0.0, hspace=0.0
-    )
-    fig.canvas.draw()
-    
-    # Extract image data
-    data = np.frombuffer(fig.canvas.tostring_rgb(), dtype=np.uint8)
-    img = data.reshape(fig.canvas.get_width_height()[::-1] + (3,))
-    
-    plt.close(fig)  # Close the figure
-    return img
 
 def bg_img_from_fig(fig: matplotlib.figure.Figure) -> np.ndarray:
     """Returns a [H, W, 3] uint8 np image from fig.canvas.tostring_rgb()."""
@@ -285,9 +272,6 @@
             linestyle="-",
             label=label,
             linewidth=2,
-<<<<<<< HEAD
-        )
-=======
         )
 
 
@@ -451,5 +435,4 @@
         zorder=2,
     )
 
-    ax.add_patch(p)
->>>>>>> 2544847a
+    ax.add_patch(p)
--- conflicted
+++ resolved
@@ -58,11 +58,7 @@
         self.render_mode = render_mode
         self.tot_reward_per_episode = torch.zeros((self.num_worlds, self.max_agent_count)).to(self.device)
         self.agent_step = torch.zeros((self.num_worlds, self.max_agent_count)).to(self.device)
-<<<<<<< HEAD
         self.actions_tensor = torch.zeros((self.num_worlds, self.max_agent_count)).to(self.device)
-
-=======
->>>>>>> d26a72c8
 
         self.num_episodes = 0
         self.info_dict = {
@@ -120,14 +116,8 @@
 
         # Unsqueeze action tensor to a shape the gpudrive env expects
         self.actions_tensor[self.controlled_agent_mask] = actions
-
         # Step the environment
-<<<<<<< HEAD
-        _, reward, done, info = self._env.step(actions)
-=======
-        self._env.step_dynamics(actions)
-        _, reward, done, info = self._env.get_transitions()
->>>>>>> d26a72c8
+        _, reward, done, info = self._env.step(self.actions_tensor)
         # # Get the dones for resets
         # done = self._env.get_dones()
         # Reset any of the worlds that are done

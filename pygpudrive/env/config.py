"""Configs for GPU Drive Environments."""

from dataclasses import dataclass
import numpy as np
import torch
from enum import Enum
from typing import Tuple


class RenderMode(Enum):
    PYGAME_ABSOLUTE = "pygame_absolute"
    PYGAME_EGOCENTRIC = "pygame_egocentric"
    PYGAME_LIDAR = "pygame_lidar"
    MADRONA_RGB = "madrona_rgb"
    MADRONA_DEPTH = "madrona_depth"


class PygameOption(Enum):
    HUMAN = "human"
    RGB = "rgb"


class MadronaOption(Enum):
    AGENT_VIEW = "agent_view"
    TOP_DOWN = "top_down"


@dataclass
class RenderConfig:
    render_mode: RenderMode = RenderMode.PYGAME_ABSOLUTE
    view_option: Enum = PygameOption.RGB
    resolution: Tuple[int, int] = (256, 256)

    def __str__(self):
        return f"RenderMode: {self.render_mode.value}, ViewOption: {self.view_option.value}, Resolution: {self.resolution}"


@dataclass
class EnvConfig:
    """Configurations for gpudrive gym environment."""

    # Environment settings
    num_controlled_vehicles: int = 128
    road_map_agent_feat_dim: int = num_controlled_vehicles - 1
    top_k_roadpoints: int = 200
<<<<<<< HEAD
    num_worlds: int = 128
=======
    num_worlds: int = 100
>>>>>>> 1c871ab0

    # Observation space
    ego_state: bool = True  # Ego vehicle state
    road_map_obs: bool = True  # Road graph
    partner_obs: bool = True  # Partner vehicle info

    # Road observation algorithm
    road_obs_algorithm: str = "k_nearest_roadpoints"
    obs_radius: float = 100.0

    # Action space (joint discrete)
    steer_actions: torch.Tensor = torch.round(
        torch.linspace(-0.6, 0.6, 7), decimals=3
    )
    accel_actions: torch.Tensor = torch.round(
        torch.linspace(-3, 3, 7), decimals=3
    )

    # Collision behavior
    collision_behavior: str = "remove"  # options: "remove", "stop", "ignore"
    # Remove all non vehicles (bicycles, pedestrians) from the scene
    remove_non_vehicles: bool = True

    # Reward
    reward_type: str = (
        "sparse_on_goal_achieved"  # options: "sparse_on_goal_achieved"
    )
    # The radius around the goal point within which the agent is considered
    # to have reached the goal
    dist_to_goal_threshold: float = 4.0

    """Constants to normalize observations."""
    norm_obs: bool = True

    # Datasete settings
    # first_n - Takes the first num_worlds files. Fails if num files < num_worlds.
    # random_n - Takes num_worlds files randomly. Fails if num files < num_worlds.
    # pad_n - Initializes as many files as possible first.
    # Then it repeats the first file to pad until num_worlds
    # files are loaded. Will fail if the number of files are more than num_worlds.
    # exact_n - Init exactly num_worlds files.
    sample_method: str = "first_n"

    # Related to settings
    eval_expert_mode: bool = (
        False  # Set this to true if you want to return all agent info
    )

    # # # # # # # # # # # # # # # # # # # # # # # # # # #
    # # VALUES BELOW ARE ENV CONSTANTS: DO NOT CHANGE # #
    # # # # # # # # # # # # # # # # # # # # # # # # # # #
    max_speed: int = 100
    max_veh_len: int = 30
    max_veh_width: int = 10
    min_rel_goal_coord: int = -1000
    max_rel_goal_coord: int = 1000
    min_rel_agent_pos: int = -1000
    max_rel_agent_pos: int = 1000
    max_orientation_rad: float = 2 * np.pi
    min_rm_coord: int = -1000
    max_rm_coord: int = 1000
    max_road_line_segmment_len: int = 100
    max_road_scale: int = 50

    # DON'T CHANGE: Used for network
    EGO_STATE_DIM = 6 if ego_state else 0
    PARTNER_DIM = 10 if partner_obs else 0
    ROAD_MAP_DIM = 13 if road_map_obs else 0

    """
    Obs feature dictionary:
    - ego_state shape:
        - shape: (max_num_objects, 6)
        - what: (speed, veh_len, veh_width, rel_goal_x, rel_goal_y, collision_state)
    - partner_obs:
        - shape: (max_num_objects, max_num_objects - 1, 10)
        - what: (
            other_speed,
            other_pos_x,
            other_pos_y,
            other_orientation,
            other_veh_len,
            other_veh_width,
            other_type (
                0: _None,
                1: Vehicle,
                2: Pedestrian,
                3: Cyclist
            ),
        )
    - road_map_obs:
        - shape: (max_num_objects, top_k_road_points, 13)
        - what: (
            road_point_x,
            road_point_y,
            road_line_segment_len,
            road_point_scale_x,
            road_point_scale_y,
            road_line_segment_orientation,
            road_line_segment_type: (
                0: _None,
                1: RoadLine,
                2: RoadEdge,
                3: RoadLane,
                4: CrossWalk,
                5: SpeedBump
                6: StopSign
            ),
        )
    """<|MERGE_RESOLUTION|>--- conflicted
+++ resolved
@@ -43,11 +43,7 @@
     num_controlled_vehicles: int = 128
     road_map_agent_feat_dim: int = num_controlled_vehicles - 1
     top_k_roadpoints: int = 200
-<<<<<<< HEAD
     num_worlds: int = 128
-=======
-    num_worlds: int = 100
->>>>>>> 1c871ab0
 
     # Observation space
     ego_state: bool = True  # Ego vehicle state

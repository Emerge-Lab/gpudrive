--- conflicted
+++ resolved
@@ -71,47 +71,6 @@
         starts = centers - offsets
         ends = centers + offsets
         return starts, ends
-<<<<<<< HEAD
-    
-    def compute_window_settings(self):
-        map_info = (
-            self.sim.map_observation_tensor()
-            .to_torch()[self.world_render_idx]
-            .cpu()
-            .numpy()
-        )
-        map_info = map_info[map_info[:, -1] != float(gpudrive.EntityType.Padding)]
-        roads = map_info[map_info[:, -1] <= float(gpudrive.EntityType.RoadLane)]
-        endpoints = PyGameVisualizer.get_all_endpoints(roads)
-
-        all_endpoints = np.concatenate(endpoints, axis=0)
-        
-        # Adjust window dimensions by subtracting padding
-        adjusted_window_width = self.WINDOW_W - self.padding_x
-        adjusted_window_height = self.WINDOW_H - self.padding_y
-
-        self.zoom_scale_x = adjusted_window_width / (
-            all_endpoints[:, 0].max() - all_endpoints[:, 0].min() 
-        ) 
-        self.zoom_scale_y = adjusted_window_height / (
-            all_endpoints[:, 1].max() - all_endpoints[:, 1].min()
-        ) 
-
-        # self.window_center = np.mean(all_endpoints[:, :2], axis=0)
-        self.window_center = np.array([(all_endpoints[:, 0].max() + all_endpoints[:, 0].min()) / 2,
-                                       (all_endpoints[:, 1].max() + all_endpoints[:, 1].min()) / 2])
-        print(f"Window center: {self.window_center}")
-
-    def create_render_mask(self):
-        agent_to_is_valid = (
-            self.sim.valid_state_tensor()
-            .to_torch()[self.world_render_idx, :, :]
-            .cpu()
-            .detach()
-            .numpy()
-        )
-=======
->>>>>>> 2e00b510
 
     def compute_window_settings(self, map_infos = None):
         if map_infos is None:

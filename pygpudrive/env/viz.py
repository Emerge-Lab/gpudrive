import pygame
from pygame import Color
import numpy as np
from pygame.sprite import Sprite
import os
import math
import gpudrive

from pygpudrive.env.config import MadronaOption, PygameOption, RenderMode


class PyGameVisualizer:
    WINDOW_W, WINDOW_H = 1920, 1080
    BACKGROUND_COLOR = (255, 255, 255)
    PADDING_PCT = 0.0
    COLOR_LIST = [
        (255, 0, 0),  # Red
        (0, 255, 0),  # Green
        (0, 0, 255),  # Blue
        (255, 255, 0),  # Yellow
        (255, 165, 0),  # Orange
    ]
    color_dict = {
        float(gpudrive.EntityType.RoadEdge): (0, 0, 0),  # Black
        float(gpudrive.EntityType.RoadLane): (225, 225, 225),  # Grey
        float(gpudrive.EntityType.RoadLine): (225, 255, 225),  # Green
        float(gpudrive.EntityType.SpeedBump): (255, 0, 255),  # Red
        float(gpudrive.EntityType.CrossWalk): (213, 20, 20),  # dark
        float(gpudrive.EntityType.StopSign): (255, 0, 255),  # Blue
    }

    def __init__(self, sim, world_render_idx, render_config, goal_radius):
        self.sim = sim
        self.world_render_idx = world_render_idx
        self.render_config = render_config
        self.goal_radius = goal_radius

        self.padding_x = self.PADDING_PCT * self.WINDOW_W
        self.padding_y = self.PADDING_PCT * self.WINDOW_H

<<<<<<< HEAD
        if self.render_config.render_mode in {RenderMode.PYGAME_ABSOLUTE, RenderMode.PYGAME_EGOCENTRIC, RenderMode.PYGAME_LIDAR}:
            pygame.init()
            pygame.font.init()
            self.screen = None
            self.clock = None
            if self.screen is None and self.render_config.view_option == PygameOption.HUMAN:
                pygame.display.init()
                self.screen = pygame.display.set_mode((self.WINDOW_W, self.WINDOW_H))
            if self.clock is None:
                self.clock = pygame.time.Clock()

            self.surf = pygame.Surface((self.WINDOW_W, self.WINDOW_H))
            self.compute_window_settings()
            # self.init_map()

    def compute_window_settings(self, map_info = None):
        if map_info is None:
            map_info = (
                self.sim.map_observation_tensor()
                .to_torch()[self.world_render_idx]
                .cpu()
                .numpy()
            )
=======
        pygame.init()
        pygame.font.init()
        self.screen = None
        self.clock = None
        if self.screen is None and self.render_mode == "human":
            pygame.display.init()
            self.screen = pygame.display.set_mode((self.WINDOW_W, self.WINDOW_H))
        if self.clock is None:
            self.clock = pygame.time.Clock()

        self.surf = pygame.Surface((self.WINDOW_W, self.WINDOW_H))
        self.compute_window_settings()
        self.init_map()

    @staticmethod
    def get_all_endpoints(map_info):
        centers = map_info[:, :2]
        lengths = map_info[:, 2]
        yaws = map_info[:, 5]

        offsets = np.column_stack((lengths * np.cos(yaws), lengths * np.sin(yaws)))
        starts = centers - offsets
        ends = centers + offsets
        return starts, ends
    
    def compute_window_settings(self):
        map_info = (
            self.sim.map_observation_tensor()
            .to_torch()[self.world_render_idx]
            .cpu()
            .numpy()
        )
        map_info = map_info[map_info[:, -1] != float(gpudrive.EntityType.Padding)]
        roads = map_info[map_info[:, -1] <= float(gpudrive.EntityType.RoadLane)]
        endpoints = PyGameVisualizer.get_all_endpoints(roads)
>>>>>>> 9b2304bb

        all_endpoints = np.concatenate(endpoints, axis=0)
        
        # Adjust window dimensions by subtracting padding
        adjusted_window_width = self.WINDOW_W - self.padding_x
        adjusted_window_height = self.WINDOW_H - self.padding_y

        self.zoom_scale_x = adjusted_window_width / (
            all_endpoints[:, 0].max() - all_endpoints[:, 0].min() 
        ) 
        self.zoom_scale_y = adjusted_window_height / (
            all_endpoints[:, 1].max() - all_endpoints[:, 1].min()
        ) 

<<<<<<< HEAD
        self.window_center = np.mean(map_info, axis=0)
        
=======
        # self.window_center = np.mean(all_endpoints[:, :2], axis=0)
        self.window_center = np.array([(all_endpoints[:, 0].max() + all_endpoints[:, 0].min()) / 2,
                                       (all_endpoints[:, 1].max() + all_endpoints[:, 1].min()) / 2])
        print(f"Window center: {self.window_center}")
>>>>>>> 9b2304bb

    def create_render_mask(self):
        agent_to_is_valid = (
            self.sim.valid_state_tensor()
            .to_torch()[self.world_render_idx, :, :]
            .cpu()
            .detach()
            .numpy()
        )

        return agent_to_is_valid.astype(bool)

    def scale_coords(self, coords):
        """Scale the coordinates to fit within the pygame surface window and center them.
        Args:
            coords: x, y coordinates
        """
        x, y = coords
        x_scaled = (
            (x - self.window_center[0]) * self.zoom_scale_x
            + self.WINDOW_W / 2 - self.padding_x / 2
        )
        y_scaled = (
            (y - self.window_center[1]) * self.zoom_scale_y
            + self.WINDOW_H / 2 - self.padding_y / 2
        )

        return (x_scaled, y_scaled)

    @staticmethod
    def compute_agent_corners(center, width, height, rotation):
        """Draw a rectangle, centered at x, y.

        Arguments:
        x (int/float):
            The x coordinate of the center of the shape.
        y (int/float):
            The y coordinate of the center of the shape.
        width (int/float):
            The width of the rectangle.
        height (int/float):
            The height of the rectangle.
        """
        x, y = center

        points = []

        # The distance from the center of the rectangle to
        # one of the corners is the same for each corner.
        radius = math.sqrt((height / 2) ** 2 + (width / 2) ** 2)

        # Get the angle to one of the corners with respect
        # to the x-axis.
        angle = math.atan2(height / 2, width / 2)

        # Adjust angles for Pygame, where 0 angle is to the right
        # and rotations are clockwise
        angles = [
            angle - math.pi / 2 + rotation,
            math.pi - angle - math.pi / 2 + rotation,
            math.pi + angle - math.pi / 2 + rotation,
            -angle - math.pi / 2 + rotation,
        ]

        # Calculate the coordinates of each corner for Pygame
        for angle in angles:
            x_offset = radius * math.cos(angle)
            y_offset = radius * math.sin(angle)  # Invert y-coordinate
            points.append((x + x_offset, y + y_offset))

        return points

    @staticmethod
    def get_endpoints(center, map_obj):
        center_pos = center
        length = map_obj[2]  # Already half the length
        yaw = map_obj[5]

        start = center_pos - np.array([length * np.cos(yaw), length * np.sin(yaw)])
        end = center_pos + np.array([length * np.cos(yaw), length * np.sin(yaw)])
        return start, end
    
<<<<<<< HEAD
    def draw_map(self, surf, map_info):
=======
    def init_map(self):
        """Initialize the static map elements."""
        self.map_surf = self.surf.copy()  # Create a copy of the main surface to hold the map
        self.map_surf.fill(self.BACKGROUND_COLOR)

        map_info = (
            self.sim.map_observation_tensor()
            .to_torch()[self.world_render_idx]
            .cpu()
            .numpy()
        )

        map_info = map_info[map_info[:, -1] != float(gpudrive.EntityType.Padding)]

>>>>>>> 9b2304bb
        for idx, map_obj in enumerate(map_info):
            if map_obj[-1] == float(gpudrive.EntityType.Padding):
                continue
            elif map_obj[-1] <= float(gpudrive.EntityType.RoadLane):
                start, end = PyGameVisualizer.get_endpoints(map_obj[:2], map_obj)
                start = self.scale_coords(start)
                end = self.scale_coords(end)
                pygame.draw.line(surf, self.color_dict[map_obj[-1]], start, end, 2)
            elif map_obj[-1] <= float(gpudrive.EntityType.StopSign):
                center, width, height, rotation = (
                    map_obj[:2],
                    map_obj[3],
                    map_obj[2],
                    map_obj[5],
                )
                if map_obj[-1] == float(gpudrive.EntityType.StopSign):
                    width *= self.zoom_scale_x
                    height *= self.zoom_scale_y
                box_corners = PyGameVisualizer.compute_agent_corners(
                    center, width, height, rotation
                )
                for i, box_corner in enumerate(box_corners):
                    box_corners[i] = self.scale_coords(box_corner)
                pygame.draw.polygon(
                    surface=surf,
                    color=self.color_dict[map_obj[-1]],
                    points=box_corners,
                )

<<<<<<< HEAD
    def init_map(self):
        """Initialize the static map elements."""

        if(self.render_config.render_mode == RenderMode.PYGAME_EGOCENTRIC):
            return
        self.map_surf = self.surf.copy()  # Create a copy of the main surface to hold the map

        map_info = (
            self.sim.map_observation_tensor()
            .to_torch()[self.world_render_idx]
=======
    def draw(self, cont_agent_mask):
        """Render the environment."""
        self.surf.fill(self.BACKGROUND_COLOR)
        self.surf.blit(self.map_surf, (0, 0))
        # Get agent info
        agent_info = (
            self.sim.absolute_self_observation_tensor()
            .to_torch()[self.world_render_idx, :, :]
>>>>>>> 9b2304bb
            .cpu()
            .numpy()
        )

        self.draw_map(self.map_surf, map_info)

        

<<<<<<< HEAD
    def getRender(self, **kwargs):
        if self.render_config.render_mode in {RenderMode.PYGAME_ABSOLUTE, RenderMode.PYGAME_EGOCENTRIC, RenderMode.PYGAME_LIDAR}:
            cont_agent_mask = kwargs.get('cont_agent_mask', None)
            return self.draw(cont_agent_mask)
        elif self.render_config.render_mode == RenderMode.MADRONA_RGB:
            if(self.render_config.view_option == MadronaOption.TOP_DOWN):
                raise NotImplementedError
            return self.sim.rgb_tensor().to_torch()
        elif self.render_config.render_mode == RenderMode.MADRONA_DEPTH:
            if(self.render_config.view_option == MadronaOption.TOP_DOWN):
                raise NotImplementedError
            return self.sim.depth_tensor().to_torch()
=======
        # Draw the agent positions
        for agent_idx in range(num_agents_in_scene):
            info_tensor = self.sim.info_tensor().to_torch()[self.world_render_idx]
            if info_tensor[agent_idx, -1] == float(gpudrive.EntityType.Padding) or info_tensor[agent_idx, -1] == float(gpudrive.EntityType._None):
                continue
>>>>>>> 9b2304bb

    def draw(self, cont_agent_mask):
        """Render the environment."""

        if self.render_config.render_mode == RenderMode.PYGAME_EGOCENTRIC:
            render_rgbs = []
            render_mask = self.create_render_mask()
            num_agents = render_mask.sum().item()
            # Loop through each agent to render their egocentric view
            for agent_idx in range(num_agents):
                self.surf.fill(self.BACKGROUND_COLOR)
                if(not render_mask[agent_idx]):
                    continue
                agent_map_info = (
                    self.sim.agent_roadmap_tensor()
                    .to_torch()[self.world_render_idx, agent_idx, :, :]
                    .cpu()
                    .detach()
                    .numpy()
                )
                agent_map_info = agent_map_info[(agent_map_info[:, -1] != 0.0) & (agent_map_info[:, -1] != 10.0)]

                agent_info = (
                    self.sim.self_observation_tensor()
                    .to_torch()[self.world_render_idx, agent_idx, :]
                    .cpu()
                    .detach()
                    .numpy()
                )

                partner_agent_info = (
                    self.sim.partner_observations_tensor()
                    .to_torch()[self.world_render_idx, agent_idx, :, :]
                    .cpu()
                    .detach()
                    .numpy()
                )
                partner_agent_info = partner_agent_info[partner_agent_info[:, -1] == 7.0]
                
                goal_pos = agent_info[3:5]  # x, y
                agent_size = agent_info[1:3]  # length, width

                # Create a temporary surface for the egocentric view
                temp_surf = pygame.Surface((self.surf.get_width(), self.surf.get_height()))
                temp_surf.fill(self.BACKGROUND_COLOR)

                self.draw_map(temp_surf, agent_map_info)
                # Transform the map surface to the agent's egocentric view
                agent_corners = PyGameVisualizer.compute_agent_corners(
                    (0,0),
                    agent_size[1],
                    agent_size[0],
                    0
                )
                agent_corners = [self.scale_coords(corner) for corner in agent_corners]
                current_goal_scaled = self.scale_coords(goal_pos)

                pygame.draw.polygon(
                    surface=temp_surf,
                    color=self.COLOR_LIST[0],
                    points=agent_corners,
                )

                pygame.draw.circle(
                    surface=temp_surf,
                    color=self.COLOR_LIST[0],
                    center=(
                        int(current_goal_scaled[0]),
                        int(current_goal_scaled[1]),
                    ),
                    radius= self.goal_radius * self.zoom_scale_x,
                )

                for agent in partner_agent_info:
                    agent_pos = agent[1:3]
                    agent_rot = agent[3]
                    agent_size = agent[4:6]

                    agent_corners = PyGameVisualizer.compute_agent_corners(
                        agent_pos,
                        agent_size[1],
                        agent_size[0],
                        agent_rot,
                    )

                    agent_corners = [self.scale_coords(corner) for corner in agent_corners]

                    pygame.draw.polygon(
                        surface=temp_surf,
                        color=self.COLOR_LIST[1],
                        points=agent_corners,
                    )

                #blit temp surf on self.surf
                self.surf.blit(temp_surf, (0, 0))
                # Capture the RGB array for the agent's view
                render_rgbs.append(PyGameVisualizer._create_image_array(self.surf))

            return render_rgbs
        elif self.render_config.render_mode == RenderMode.PYGAME_ABSOLUTE:
            render_mask = self.create_render_mask()
            self.surf.fill(self.BACKGROUND_COLOR)
            self.surf.blit(self.map_surf, (0, 0))
            # Get agent info
            agent_info = (
                self.sim.absolute_self_observation_tensor()
                .to_torch()[self.world_render_idx, :, :]
                .cpu()
                .detach()
                .numpy()
            )

<<<<<<< HEAD
            # Get the agent goal positions and current positions
            agent_pos = agent_info[:, :2]  # x, y
            goal_pos = agent_info[:, 8:10]  # x, y
            agent_rot = agent_info[:, 7]  # heading
            agent_sizes = agent_info[:, 10:12]  # length, width

            num_agents_in_scene = np.count_nonzero(goal_pos[:, 0])

            # Draw the agent positions
            for agent_idx in range(num_agents_in_scene):
                if not render_mask[agent_idx]:
                    continue

                agent_corners = PyGameVisualizer.compute_agent_corners(
                    agent_pos[agent_idx],
                    agent_sizes[agent_idx, 1],
                    agent_sizes[agent_idx, 0],
                    agent_rot[agent_idx],
                )

                for i, agent_corner in enumerate(agent_corners):
                    agent_corners[i] = self.scale_coords(agent_corner)

                current_goal_scaled = self.scale_coords(goal_pos[agent_idx])

                mod_idx = agent_idx % len(self.COLOR_LIST)

                if cont_agent_mask[self.world_render_idx, agent_idx]:
                    mod_idx = 0
=======
            pygame.draw.circle(
                surface=self.surf,
                color=self.COLOR_LIST[mod_idx],
                center=(
                    int(current_goal_scaled[0]),
                    int(current_goal_scaled[1]),
                ),
                radius=self.goal_radius,
            )
>>>>>>> 9b2304bb

                pygame.draw.polygon(
                    surface=self.surf,
                    color=self.COLOR_LIST[mod_idx],
                    points=agent_corners,
                )

                pygame.draw.circle(
                    surface=self.surf,
                    color=self.COLOR_LIST[mod_idx],
                    center=(
                        int(current_goal_scaled[0]),
                        int(current_goal_scaled[1]),
                    ),
                    radius=self.goal_radius * self.zoom_scale_x,
                )

            if self.render_config.view_option == PygameOption.HUMAN:
                pygame.event.pump()
                self.clock.tick(self.metadata["render_fps"])
                assert self.screen is not None
                self.screen.fill(0)
                self.screen.blit(self.surf, (0, 0))
                pygame.display.flip()
            elif self.render_config.view_option == PygameOption.RGB:
                return PyGameVisualizer._create_image_array(self.surf)
            else:
                return self.isopen
        elif self.render_config.render_mode == RenderMode.PYGAME_LIDAR:
            render_rgbs = []
            render_mask = self.create_render_mask()
            num_agents = render_mask.sum().item()
            # Loop through each agent to render their egocentric view
            for agent_idx in range(num_agents):
                self.surf.fill(self.BACKGROUND_COLOR)
                temp_surf = pygame.Surface((self.surf.get_width(), self.surf.get_height()))
                temp_surf.fill(self.BACKGROUND_COLOR)

                agent_info = (
                    self.sim.self_observation_tensor()
                    .to_torch()[self.world_render_idx, agent_idx, :]
                    .cpu()
                    .detach()
                    .numpy()
                )

                numLidarSamples = 1024

                lidar_data = (
                    self.sim.lidar_tensor()
                    .to_torch()[self.world_render_idx, agent_idx, :, :]
                    .cpu()
                    .detach()
                    .numpy()
                )

                lidar_depths = lidar_data[:, 0]

                lidar_angles = np.linspace(0, 2 * np.pi, numLidarSamples)

                num_lidar_plotted = 0

                for i in range(numLidarSamples):
                    angle = lidar_angles[i]
                    depth = lidar_depths[i]
                    if(depth == 0):
                        continue
                    x = depth * np.cos(angle)
                    y = depth * np.sin(angle)

                    start = self.scale_coords((0,0))
                    end = self.scale_coords(np.array([x, y]))

                    pygame.draw.circle(
                        surface=temp_surf,
                        color=(255, 255, 255),
                        center=(
                            int(end[0]),
                            int(end[1]),
                        ),
                        radius= 2,
                    )
                    # pygame.draw.line(temp_surf, (255, 255, 255), start, end, 2)
                    num_lidar_plotted += 1
                
                goal_pos = agent_info[3:5]  # x, y
                agent_size = agent_info[1:3]  # length, width

                agent_corners = PyGameVisualizer.compute_agent_corners(
                    (0,0),
                    agent_size[1],
                    agent_size[0],
                    np.pi/2
                )
                agent_corners = [self.scale_coords(corner) for corner in agent_corners]
                current_goal_scaled = self.scale_coords(goal_pos)

                pygame.draw.polygon(
                    surface=temp_surf,
                    color=self.COLOR_LIST[0],
                    points=agent_corners,
                )

                pygame.draw.circle(
                    surface=temp_surf,
                    color=self.COLOR_LIST[0],
                    center=(
                        int(current_goal_scaled[0]),
                        int(current_goal_scaled[1]),
                    ),
                    radius= self.goal_radius * self.zoom_scale_x,
                )

                #blit temp surf on self.surf
                self.surf.blit(temp_surf, (0, 0))
                # Capture the RGB array for the agent's view
                render_rgbs.append(PyGameVisualizer._create_image_array(self.surf))
            return render_rgbs
                
    @staticmethod
    def _create_image_array(surf):
        return np.transpose(np.array(pygame.surfarray.pixels3d(surf)), axes=(1, 0, 2))

    def destroy(self):
        pygame.display.quit()
        pygame.quit()<|MERGE_RESOLUTION|>--- conflicted
+++ resolved
@@ -38,7 +38,6 @@
         self.padding_x = self.PADDING_PCT * self.WINDOW_W
         self.padding_y = self.PADDING_PCT * self.WINDOW_H
 
-<<<<<<< HEAD
         if self.render_config.render_mode in {RenderMode.PYGAME_ABSOLUTE, RenderMode.PYGAME_EGOCENTRIC, RenderMode.PYGAME_LIDAR}:
             pygame.init()
             pygame.font.init()
@@ -62,46 +61,7 @@
                 .cpu()
                 .numpy()
             )
-=======
-        pygame.init()
-        pygame.font.init()
-        self.screen = None
-        self.clock = None
-        if self.screen is None and self.render_mode == "human":
-            pygame.display.init()
-            self.screen = pygame.display.set_mode((self.WINDOW_W, self.WINDOW_H))
-        if self.clock is None:
-            self.clock = pygame.time.Clock()
-
-        self.surf = pygame.Surface((self.WINDOW_W, self.WINDOW_H))
-        self.compute_window_settings()
-        self.init_map()
-
-    @staticmethod
-    def get_all_endpoints(map_info):
-        centers = map_info[:, :2]
-        lengths = map_info[:, 2]
-        yaws = map_info[:, 5]
-
-        offsets = np.column_stack((lengths * np.cos(yaws), lengths * np.sin(yaws)))
-        starts = centers - offsets
-        ends = centers + offsets
-        return starts, ends
-    
-    def compute_window_settings(self):
-        map_info = (
-            self.sim.map_observation_tensor()
-            .to_torch()[self.world_render_idx]
-            .cpu()
-            .numpy()
-        )
-        map_info = map_info[map_info[:, -1] != float(gpudrive.EntityType.Padding)]
-        roads = map_info[map_info[:, -1] <= float(gpudrive.EntityType.RoadLane)]
-        endpoints = PyGameVisualizer.get_all_endpoints(roads)
->>>>>>> 9b2304bb
-
-        all_endpoints = np.concatenate(endpoints, axis=0)
-        
+
         # Adjust window dimensions by subtracting padding
         adjusted_window_width = self.WINDOW_W - self.padding_x
         adjusted_window_height = self.WINDOW_H - self.padding_y
@@ -113,15 +73,8 @@
             all_endpoints[:, 1].max() - all_endpoints[:, 1].min()
         ) 
 
-<<<<<<< HEAD
         self.window_center = np.mean(map_info, axis=0)
         
-=======
-        # self.window_center = np.mean(all_endpoints[:, :2], axis=0)
-        self.window_center = np.array([(all_endpoints[:, 0].max() + all_endpoints[:, 0].min()) / 2,
-                                       (all_endpoints[:, 1].max() + all_endpoints[:, 1].min()) / 2])
-        print(f"Window center: {self.window_center}")
->>>>>>> 9b2304bb
 
     def create_render_mask(self):
         agent_to_is_valid = (
@@ -204,24 +157,7 @@
         end = center_pos + np.array([length * np.cos(yaw), length * np.sin(yaw)])
         return start, end
     
-<<<<<<< HEAD
     def draw_map(self, surf, map_info):
-=======
-    def init_map(self):
-        """Initialize the static map elements."""
-        self.map_surf = self.surf.copy()  # Create a copy of the main surface to hold the map
-        self.map_surf.fill(self.BACKGROUND_COLOR)
-
-        map_info = (
-            self.sim.map_observation_tensor()
-            .to_torch()[self.world_render_idx]
-            .cpu()
-            .numpy()
-        )
-
-        map_info = map_info[map_info[:, -1] != float(gpudrive.EntityType.Padding)]
-
->>>>>>> 9b2304bb
         for idx, map_obj in enumerate(map_info):
             if map_obj[-1] == float(gpudrive.EntityType.Padding):
                 continue
@@ -251,7 +187,6 @@
                     points=box_corners,
                 )
 
-<<<<<<< HEAD
     def init_map(self):
         """Initialize the static map elements."""
 
@@ -262,16 +197,6 @@
         map_info = (
             self.sim.map_observation_tensor()
             .to_torch()[self.world_render_idx]
-=======
-    def draw(self, cont_agent_mask):
-        """Render the environment."""
-        self.surf.fill(self.BACKGROUND_COLOR)
-        self.surf.blit(self.map_surf, (0, 0))
-        # Get agent info
-        agent_info = (
-            self.sim.absolute_self_observation_tensor()
-            .to_torch()[self.world_render_idx, :, :]
->>>>>>> 9b2304bb
             .cpu()
             .numpy()
         )
@@ -280,7 +205,6 @@
 
         
 
-<<<<<<< HEAD
     def getRender(self, **kwargs):
         if self.render_config.render_mode in {RenderMode.PYGAME_ABSOLUTE, RenderMode.PYGAME_EGOCENTRIC, RenderMode.PYGAME_LIDAR}:
             cont_agent_mask = kwargs.get('cont_agent_mask', None)
@@ -293,13 +217,6 @@
             if(self.render_config.view_option == MadronaOption.TOP_DOWN):
                 raise NotImplementedError
             return self.sim.depth_tensor().to_torch()
-=======
-        # Draw the agent positions
-        for agent_idx in range(num_agents_in_scene):
-            info_tensor = self.sim.info_tensor().to_torch()[self.world_render_idx]
-            if info_tensor[agent_idx, -1] == float(gpudrive.EntityType.Padding) or info_tensor[agent_idx, -1] == float(gpudrive.EntityType._None):
-                continue
->>>>>>> 9b2304bb
 
     def draw(self, cont_agent_mask):
         """Render the environment."""
@@ -412,7 +329,6 @@
                 .numpy()
             )
 
-<<<<<<< HEAD
             # Get the agent goal positions and current positions
             agent_pos = agent_info[:, :2]  # x, y
             goal_pos = agent_info[:, 8:10]  # x, y
@@ -442,17 +358,6 @@
 
                 if cont_agent_mask[self.world_render_idx, agent_idx]:
                     mod_idx = 0
-=======
-            pygame.draw.circle(
-                surface=self.surf,
-                color=self.COLOR_LIST[mod_idx],
-                center=(
-                    int(current_goal_scaled[0]),
-                    int(current_goal_scaled[1]),
-                ),
-                radius=self.goal_radius,
-            )
->>>>>>> 9b2304bb
 
                 pygame.draw.polygon(
                     surface=self.surf,

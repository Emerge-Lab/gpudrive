import pygame
import pygame.gfxdraw
import numpy as np
import math
import gpudrive

from pygpudrive.env.config import MadronaOption, PygameOption, RenderMode

# AGENT COLORS
PINK = (255, 105, 180)
GREEN = (113, 228, 0)
BLUE = (0, 191, 255)
DODGER_BLUE = (30, 144, 255)
RED_ORANGE = (255, 69, 0)
WHITE = (255, 255, 255)
CHARCOAL = (22, 28, 32)

STATIC_AGENT_ID = 2


class PyGameVisualizer:
    WINDOW_W, WINDOW_H = 1920, 1080
    PADDING_PCT = 0.0
    COLOR_LIST = [
        PINK,
        GREEN,
        BLUE,
        DODGER_BLUE,
        RED_ORANGE,
    ]
<<<<<<< HEAD
    # ROAD MAP COLORS
    color_dict = {
        float(gpudrive.EntityType.RoadEdge): (68, 193, 123),  # Green
        float(gpudrive.EntityType.RoadLine): (255, 245, 99),  # Yellow
        float(gpudrive.EntityType.RoadLane): (225, 225, 225),  # Grey
        float(gpudrive.EntityType.SpeedBump): (138, 43, 226),  # Purple
        float(gpudrive.EntityType.CrossWalk): (255, 255, 255),  # White
        float(gpudrive.EntityType.StopSign): (213, 20, 20),  # Dark red
        float(gpudrive.EntityType.Vehicle): (0, 255, 0),  # Green
        float(gpudrive.EntityType.Pedestrian): (0, 255, 0),  # Green
        float(gpudrive.EntityType.Cyclist): (0, 0, 255),  # Blue
    }
=======
>>>>>>> 8a59d44c

    def __init__(self, sim, render_config, goal_radius):
        self.sim = sim
        self.render_config = render_config
        self.WINDOW_W, self.WINDOW_H = render_config.resolution
        self.goal_radius = goal_radius
        
        if self.render_config.color_scheme == "light":
            self.BACKGROUND_COLOR = WHITE
            self.vehicle_idx_color = CHARCOAL
        else:
            self.BACKGROUND_COLOR = CHARCOAL
            self.vehicle_idx_color = WHITE
        
        # ROAD MAP COLORS
        self.color_dict = {
    float(gpudrive.EntityType.RoadEdge): (68, 193, 123) if self.render_config.color_scheme == "dark" else (47,79,79),
            float(gpudrive.EntityType.RoadLine): (255, 245, 99),  # Yellow
            float(gpudrive.EntityType.RoadLane): (225, 225, 225),  # Grey
            float(gpudrive.EntityType.SpeedBump): (138, 43, 226),  # Purple
            float(gpudrive.EntityType.CrossWalk): (255, 255, 255),  # White
            float(gpudrive.EntityType.StopSign): (213, 20, 20),  # Dark red
        }

        self.num_agents = self.sim.shape_tensor().to_torch().cpu().numpy()
        self.num_worlds = self.sim.shape_tensor().to_torch().shape[0]

        self.padding_x = self.PADDING_PCT * self.WINDOW_W
        self.padding_y = self.PADDING_PCT * self.WINDOW_H

        self.zoom_scales_x = np.array([1.0] * self.num_worlds)
        self.zoom_scales_y = np.array([1.0] * self.num_worlds)
        self.window_centers = np.array([[0, 0]] * self.num_worlds)

        if self.render_config.render_mode in {
            RenderMode.PYGAME_ABSOLUTE,
            RenderMode.PYGAME_EGOCENTRIC,
            RenderMode.PYGAME_LIDAR,
        }:
            pygame.init()
            pygame.font.init()
            self.screen = None
            self.clock = None
            if (
                self.screen is None
                and self.render_config.view_option == PygameOption.HUMAN
            ):
                pygame.display.init()
                self.screen = pygame.display.set_mode(
                    (self.WINDOW_W, self.WINDOW_H)
                )
            if self.clock is None:
                self.clock = pygame.time.Clock()

            self.surf = pygame.Surface((self.WINDOW_W, self.WINDOW_H))
            self.compute_window_settings()

    @staticmethod
    def get_all_endpoints(map_info):
        centers = map_info[:, :2]
        lengths = map_info[:, 2]
        yaws = map_info[:, 5]

        offsets = np.column_stack(
            (lengths * np.cos(yaws), lengths * np.sin(yaws))
        )
        starts = centers - offsets
        ends = centers + offsets
        return starts, ends

    def draw_line(self, surf, start, end, color, thickness=1, fill_shape=True):
        c1 = (start[0] + end[0]) / 2
        c2 = (start[1] + end[1]) / 2
        center_L1 = (c1, c2)
        length = math.sqrt((start[0] - end[0]) ** 2 + (start[1] - end[1]) ** 2)
        angle = math.atan2(start[1] - end[1], start[0] - end[0])

        UL = (
            center_L1[0]
            + (length / 2.0) * np.cos(angle)
            - (thickness / 2.0) * np.sin(angle),
            center_L1[1]
            + (thickness / 2.0) * np.cos(angle)
            + (length / 2.0) * np.sin(angle),
        )
        UR = (
            center_L1[0]
            - (length / 2.0) * np.cos(angle)
            - (thickness / 2.0) * np.sin(angle),
            center_L1[1]
            + (thickness / 2.0) * np.cos(angle)
            - (length / 2.0) * np.sin(angle),
        )
        BL = (
            center_L1[0]
            + (length / 2.0) * np.cos(angle)
            + (thickness / 2.0) * np.sin(angle),
            center_L1[1]
            - (thickness / 2.0) * np.cos(angle)
            + (length / 2.0) * np.sin(angle),
        )
        BR = (
            center_L1[0]
            - (length / 2.0) * np.cos(angle)
            + (thickness / 2.0) * np.sin(angle),
            center_L1[1]
            - (thickness / 2.0) * np.cos(angle)
            - (length / 2.0) * np.sin(angle),
        )

        if fill_shape:
            pygame.gfxdraw.aapolygon(surf, (UL, UR, BR, BL), color)
            pygame.gfxdraw.filled_polygon(surf, (UL, UR, BR, BL), color)
        else:
            pygame.gfxdraw.aapolygon(surf, (UL, UR, BR, BL), color)

    def draw_circle(self, surf, center, radius, color, thickness=3):
        for i in range(thickness):
            try:
                pygame.gfxdraw.aacircle(
                    surf,
                    int(center[0]),
                    int(center[1]),
                    int(radius) + i,
                    color,
                )
            except:
                continue

    def compute_window_settings(self, map_infos=None):
        if map_infos is None:
            map_infos = (
                self.sim.map_observation_tensor().to_torch().cpu().numpy()
            )
        assert map_infos.shape[0] <= self.num_worlds
        for i in range(map_infos.shape[0]):
            map_info = map_infos[i]
            map_info = map_info[
                map_info[:, -1] != float(gpudrive.EntityType.Padding)
            ]
            roads = map_info[
                map_info[:, -1] <= float(gpudrive.EntityType.RoadLane)
            ]
            endpoints = PyGameVisualizer.get_all_endpoints(roads)

            all_endpoints = np.concatenate(endpoints, axis=0)

            # Adjust window dimensions by subtracting padding
            adjusted_window_width = self.WINDOW_W - self.padding_x
            adjusted_window_height = self.WINDOW_H - self.padding_y

            self.zoom_scales_x[i] = adjusted_window_width / (
                all_endpoints[:, 0].max() - all_endpoints[:, 0].min()
            )
            self.zoom_scales_y[i] = adjusted_window_height / (
                all_endpoints[:, 1].max() - all_endpoints[:, 1].min()
            )

            self.window_centers[i] = np.array(
                [
                    (all_endpoints[:, 0].max() + all_endpoints[:, 0].min())
                    / 2,
                    (all_endpoints[:, 1].max() + all_endpoints[:, 1].min())
                    / 2,
                ]
            )

    def scale_coords(self, coords, world_render_idx):
        """Scale the coordinates to fit within the pygame surface window and center them.
        Args:
            coords: x, y coordinates
        """
        x, y = coords
        x_scaled = (
            (x - self.window_centers[world_render_idx][0])
            * self.zoom_scales_x[world_render_idx]
            + self.WINDOW_W / 2
            - self.padding_x / 2
        )
        y_scaled = (
            (y - self.window_centers[world_render_idx][1])
            * self.zoom_scales_y[world_render_idx]
            + self.WINDOW_H / 2
            - self.padding_y / 2
        )

        return (x_scaled, y_scaled)

    @staticmethod
    def compute_agent_corners(center, width, height, rotation):
        """Draw a rectangle, centered at x, y.

        Arguments:
        x (int/float):
            The x coordinate of the center of the shape.
        y (int/float):
            The y coordinate of the center of the shape.
        width (int/float):
            The width of the rectangle.
        height (int/float):
            The height of the rectangle.
        """
        x, y = center

        points = []

        # The distance from the center of the rectangle to
        # one of the corners is the same for each corner.
        radius = math.sqrt((height / 2) ** 2 + (width / 2) ** 2)

        # Get the angle to one of the corners with respect
        # to the x-axis.
        angle = math.atan2(height / 2, width / 2)

        # Adjust angles for Pygame, where 0 angle is to the right
        # and rotations are clockwise
        angles = [
            angle - math.pi / 2 + rotation,
            math.pi - angle - math.pi / 2 + rotation,
            math.pi + angle - math.pi / 2 + rotation,
            -angle - math.pi / 2 + rotation,
        ]

        # Calculate the coordinates of each corner for Pygame
        for angle in angles:
            x_offset = radius * math.cos(angle)
            y_offset = radius * math.sin(angle)  # Invert y-coordinate
            points.append((x + x_offset, y + y_offset))

        return points

    @staticmethod
    def get_endpoints(center, map_obj):
        center_pos = center
        length = map_obj[2]  # Already half the length
        yaw = map_obj[5]

        start = center_pos - np.array(
            [length * np.cos(yaw), length * np.sin(yaw)]
        )
        end = center_pos + np.array(
            [length * np.cos(yaw), length * np.sin(yaw)]
        )
        return start, end

    def draw_map(self, surf, map_info, world_render_idx=0):
        """Draw static map elements."""
        for idx, map_obj in enumerate(map_info):

            if map_obj[-1] == float(gpudrive.EntityType.Padding):
                continue

            elif map_obj[-1] <= float(gpudrive.EntityType.RoadLane):
                start, end = PyGameVisualizer.get_endpoints(
                    map_obj[:2], map_obj
                )
                start = self.scale_coords(start, world_render_idx)
                end = self.scale_coords(end, world_render_idx)

                # DRAW ROAD EDGE
                if map_obj[-1] == float(gpudrive.EntityType.RoadEdge):
                    self.draw_line(
                        surf,
                        start,
                        end,
                        self.color_dict[map_obj[-1]],
                        thickness=self.render_config.line_thickness,
                    )

                # DRAW ROAD LINES/LANES
                else:
                    self.draw_line(
                        surf,
                        start,
                        end,
                        self.color_dict[map_obj[-1]],
                        thickness=self.render_config.line_thickness,
                    )

            # DRAW STOP SIGNS
            elif map_obj[-1] <= float(gpudrive.EntityType.StopSign):

                center, width, height, rotation = (
                    map_obj[:2],
                    map_obj[3],
                    map_obj[2],
                    map_obj[5],
                )
                if map_obj[-1] == float(gpudrive.EntityType.StopSign):

                    width *= self.zoom_scales_x[world_render_idx]
                    height *= self.zoom_scales_y[world_render_idx]

                box_corners = PyGameVisualizer.compute_agent_corners(
                    center, width, height, rotation
                )
                for i, box_corner in enumerate(box_corners):
                    box_corners[i] = self.scale_coords(
                        box_corner, world_render_idx
                    )
                if map_obj[-1] == float(gpudrive.EntityType.SpeedBump):
                    pygame.gfxdraw.aapolygon(
                        surf, box_corners, self.color_dict[map_obj[-1]]
                    )
                else:
                    pygame.gfxdraw.aapolygon(
                        surf, box_corners, self.color_dict[map_obj[-1]]
                    )
                    pygame.gfxdraw.filled_polygon(
                        surf, box_corners, self.color_dict[map_obj[-1]]
                    )

    def init_map(self):
        """Initialize the static map elements."""

        if self.render_config.render_mode == RenderMode.PYGAME_EGOCENTRIC:
            return

        self.map_surf.fill(self.BACKGROUND_COLOR)
        self.map_surfs = []
        for i in range(self.num_worlds):
            map_surf = self.surf.copy()
            map_info = (
                self.sim.map_observation_tensor().to_torch()[i].cpu().numpy()
            )
            self.draw_map(map_surf, map_info, i)
            self.map_surfs.append(map_surf)

    def getRender(
        self, world_render_idx=0, color_objects_by_actor=None, **kwargs
    ):
        if self.render_config.render_mode in {
            RenderMode.PYGAME_ABSOLUTE,
            RenderMode.PYGAME_EGOCENTRIC,
            RenderMode.PYGAME_LIDAR,
        }:
            cont_agent_mask = kwargs.get("cont_agent_mask", None)
            return self.draw(
                cont_agent_mask, world_render_idx, color_objects_by_actor
            )
        elif self.render_config.render_mode == RenderMode.MADRONA_RGB:
            if self.render_config.view_option == MadronaOption.TOP_DOWN:
                raise NotImplementedError
            return self.sim.rgb_tensor().to_torch()
        elif self.render_config.render_mode == RenderMode.MADRONA_DEPTH:
            if self.render_config.view_option == MadronaOption.TOP_DOWN:
                raise NotImplementedError
            return self.sim.depth_tensor().to_torch()

    def plotLidar(self, surf, lidar_data, world_render_idx):
        numLidarSamples = lidar_data.shape[0]

        lidar_entity_types = lidar_data[:, 1]
        lidar_pos = lidar_data[:, 2:4]

        for i in range(numLidarSamples):
            if(lidar_entity_types[i] == float(gpudrive.EntityType._None)):
                continue
            coords = lidar_pos[i]
            scaled_coords = self.scale_coords(coords, world_render_idx)
           
            pygame.gfxdraw.aacircle(
                surf,
                int(scaled_coords[0]),
                int(scaled_coords[1]),
                2,
                self.color_dict[lidar_entity_types[i]]
            )

            pygame.gfxdraw.filled_circle(
                surf,
                int(scaled_coords[0]),
                int(scaled_coords[1]),
                2,
                self.color_dict[lidar_entity_types[i]]
            )

    def draw(
        self, cont_agent_mask, world_render_idx=0, color_objects_by_actor=None
    ):
        """Render the environment."""

        if self.render_config.render_mode == RenderMode.PYGAME_EGOCENTRIC:
            render_rgbs = []
            num_agents = self.num_agents[world_render_idx][0]
            # Loop through each agent to render their egocentric view
            for agent_idx in range(num_agents):
                info_tensor = self.sim.info_tensor().to_torch()[
                    world_render_idx
                ]
                if info_tensor[agent_idx, -1] == float(
                    gpudrive.EntityType.Padding
                ) or info_tensor[agent_idx, -1] == float(
                    gpudrive.EntityType._None
                ):
                    continue

                self.surf.fill(self.BACKGROUND_COLOR)
                agent_map_info = (
                    self.sim.agent_roadmap_tensor()
                    .to_torch()[world_render_idx, agent_idx, :, :]
                    .cpu()
                    .detach()
                    .numpy()
                )
                agent_map_info = agent_map_info[
                    (agent_map_info[:, -1] != 0.0)
                    & (agent_map_info[:, -1] != 10.0)
                ]

                agent_info = (
                    self.sim.self_observation_tensor()
                    .to_torch()[world_render_idx, agent_idx, :]
                    .cpu()
                    .detach()
                    .numpy()
                )

                partner_agent_info = (
                    self.sim.partner_observations_tensor()
                    .to_torch()[world_render_idx, agent_idx, :, :]
                    .cpu()
                    .detach()
                    .numpy()
                )
                partner_agent_info = partner_agent_info[
                    partner_agent_info[:, -1] == 7.0
                ]

                goal_pos = agent_info[3:5]  # x, y
                agent_size = agent_info[1:3]  # length, width

                # Create a temporary surface for the egocentric view
                temp_surf = pygame.Surface(
                    (self.surf.get_width(), self.surf.get_height())
                )
                temp_surf.fill(self.BACKGROUND_COLOR)

                self.draw_map(temp_surf, agent_map_info)
                # Transform the map surface to the agent's egocentric view
                agent_corners = PyGameVisualizer.compute_agent_corners(
                    (0, 0), agent_size[1], agent_size[0], 0
                )
                agent_corners = [
                    self.scale_coords(corner, world_render_idx)
                    for corner in agent_corners
                ]
                current_goal_scaled = self.scale_coords(
                    goal_pos, world_render_idx
                )

                pygame.gfxdraw.aapolygon(
                    temp_surf, agent_corners, self.COLOR_LIST[0]
                )
                pygame.gfxdraw.filled_polygon(
                    temp_surf, agent_corners, self.COLOR_LIST[0]
                )

                self.draw_circle(
                    temp_surf,
                    current_goal_scaled,
                    self.goal_radius * self.zoom_scales_x[world_render_idx],
                    self.COLOR_LIST[0],
                )

                for agent in partner_agent_info:
                    agent_pos = agent[1:3]
                    agent_rot = agent[3]
                    agent_size = agent[4:6]
                    agent_type = agent[-1]

                    agent_corners = PyGameVisualizer.compute_agent_corners(
                        agent_pos,
                        agent_size[1],
                        agent_size[0],
                        agent_rot,
                    )

                    agent_corners = [
                        self.scale_coords(corner, world_render_idx)
                        for corner in agent_corners
                    ]

                    pygame.gfxdraw.aapolygon(
                        temp_surf, agent_corners, self.COLOR_LIST[1]
                    )
                    pygame.gfxdraw.filled_polygon(
                        temp_surf,
                        agent_corners,
                        self.COLOR_LIST[1],
                    )

                # blit temp surf on self.surf
                self.surf.blit(temp_surf, (0, 0))
                # Capture the RGB array for the agent's view
                render_rgbs.append(
                    PyGameVisualizer._create_image_array(self.surf)
                )

            return render_rgbs
        elif self.render_config.render_mode == RenderMode.PYGAME_ABSOLUTE:
            self.surf.fill(self.BACKGROUND_COLOR)
            map_info = (
                self.sim.map_observation_tensor()
                .to_torch()[world_render_idx]
                .cpu()
                .numpy()
            )
            self.draw_map(self.surf, map_info, world_render_idx)
            # Get agent info
            agent_info = (
                self.sim.absolute_self_observation_tensor()
                .to_torch()[world_render_idx, :, :]
                .cpu()
                .detach()
                .numpy()
            )

            # Get the agent goal positions and current positions
            agent_pos = agent_info[:, :2]  # x, y
            goal_pos = agent_info[:, 8:10]  # x, y
            agent_rot = agent_info[:, 7]  # heading
            agent_sizes = agent_info[:, 10:12]  # length, width
            agent_response_types = (  # 0: Valid (can be controlled), 2: Invalid (static vehicles)
                self.sim.response_type_tensor()
                .to_torch()[world_render_idx, :, :]
                .cpu()
                .detach()
                .numpy()
            )

            num_agents = self.num_agents[world_render_idx][0]
            if color_objects_by_actor is not None:
                categories = list(color_objects_by_actor.keys())

            valid_agent_indices = list(
                range((agent_response_types == 0).sum())
            )

            # Draw the agent positions
            for agent_idx in range(num_agents):

                if color_objects_by_actor is not None:
                    for i in range(len(categories)):
                        if agent_idx in color_objects_by_actor[categories[i]]:
                            mod_idx = i
                            break
                    else:
                        mod_idx = 3
                else:
                    mod_idx = agent_idx % len(self.COLOR_LIST)

                color = self.COLOR_LIST[mod_idx]

                info_tensor = self.sim.info_tensor().to_torch()[
                    world_render_idx
                ]
                if info_tensor[agent_idx, -1] == float(
                    gpudrive.EntityType.Padding
                ) or info_tensor[agent_idx, -1] == float(
                    gpudrive.EntityType._None
                ):
                    continue

                agent_corners = PyGameVisualizer.compute_agent_corners(
                    agent_pos[agent_idx],
                    agent_sizes[agent_idx, 1],
                    agent_sizes[agent_idx, 0],
                    agent_rot[agent_idx],
                )

                for i, agent_corner in enumerate(agent_corners):
                    agent_corners[i] = self.scale_coords(
                        agent_corner, world_render_idx
                    )

                current_goal_scaled = self.scale_coords(
                    goal_pos[agent_idx], world_render_idx
                )

                # Agent is static
                if agent_response_types[agent_idx] == STATIC_AGENT_ID:
                    color = (128, 128, 128)

                pygame.gfxdraw.aapolygon(self.surf, agent_corners, color)
                pygame.gfxdraw.filled_polygon(self.surf, agent_corners, color)

                # Draw object indices for the controllable agents
                if (
                    self.render_config.draw_obj_idx
                    and agent_response_types[agent_idx] != STATIC_AGENT_ID
                ):
                    scaled_font_size = (
                        self.render_config.obj_idx_font_size
                        * int(self.zoom_scales_x[world_render_idx])
                    )
                    font = pygame.font.Font(None, scaled_font_size)
                    text = font.render(
                        str(valid_agent_indices.pop(0)), True, self.vehicle_idx_color
                    )
                    text_rect = text.get_rect(
                        center=(
                            agent_corners[0][0]
                            - 2 * int(self.zoom_scales_y[0]),
                            agent_corners[0][1],
                        )
                    )
                    self.surf.blit(text, text_rect)

                if agent_response_types[agent_idx] != STATIC_AGENT_ID:
                    self.draw_circle(
                        self.surf,
                        current_goal_scaled,
                        self.goal_radius
                        * self.zoom_scales_x[world_render_idx],
                        color,
                    )

            if self.render_config.view_option == PygameOption.HUMAN:
                pygame.event.pump()
                self.clock.tick(self.metadata["render_fps"])
                assert self.screen is not None
                self.screen.fill(0)
                self.screen.blit(self.surf, (0, 0))
                pygame.display.flip()
            elif self.render_config.view_option == PygameOption.RGB:
                return PyGameVisualizer._create_image_array(self.surf)
            else:
                return self.isopen
        elif self.render_config.render_mode == RenderMode.PYGAME_LIDAR:
            render_rgbs = []
            num_agents = self.num_agents[world_render_idx][0]

            # Loop through each agent to render their egocentric view
            for agent_idx in range(num_agents):
                info_tensor = self.sim.info_tensor().to_torch()[world_render_idx]
                if info_tensor[agent_idx, -1] == float(
                    gpudrive.EntityType.Padding
                ) or info_tensor[agent_idx, -1] == float(
                    gpudrive.EntityType._None
                ):
                    continue

                self.surf.fill(self.BACKGROUND_COLOR)
                temp_surf = pygame.Surface(
                    (self.surf.get_width(), self.surf.get_height())
                )
                temp_surf.fill(self.BACKGROUND_COLOR)

                agent_info = (
                    self.sim.self_observation_tensor()
                    .to_torch()[world_render_idx, agent_idx, :]
                    .cpu()
                    .detach()
                    .numpy()
                )

                lidar_data = (
                    self.sim.lidar_tensor()
                    .to_torch()[world_render_idx, agent_idx, :, :, :] # shape is (num_worlds, num_agents, num_planes, num_samples, 2)
                    .cpu()
                    .detach()
                    .numpy()
                )
                
                for lidar_plane in lidar_data:
                    self.plotLidar(temp_surf, lidar_plane, world_render_idx)

                goal_pos = agent_info[3:5]  # x, y
                agent_size = agent_info[1:3]  # length, width

                agent_corners = PyGameVisualizer.compute_agent_corners(
                    (0, 0), agent_size[1], agent_size[0], 0
                )
                agent_corners = [
                    self.scale_coords(corner, world_render_idx)
                    for corner in agent_corners
                ]
                current_goal_scaled = self.scale_coords(
                    goal_pos, world_render_idx
                )

                pygame.gfxdraw.aapolygon(
                    temp_surf, agent_corners, self.COLOR_LIST[0]
                )
                pygame.gfxdraw.filled_polygon(
                    temp_surf, agent_corners, self.COLOR_LIST[0]
                )

                self.draw_circle(
                    temp_surf,
                    current_goal_scaled,
                    self.goal_radius * self.zoom_scales_x[world_render_idx],
                    self.COLOR_LIST[0],
                )

                # blit temp surf on self.surf
                self.surf.blit(temp_surf, (0, 0))
                # Capture the RGB array for the agent's view
                render_rgbs.append(
                    PyGameVisualizer._create_image_array(self.surf)
                )
            return render_rgbs

    @staticmethod
    def _create_image_array(surf):
        return np.transpose(
            np.array(pygame.surfarray.pixels3d(surf)), axes=(1, 0, 2)
        )

    def destroy(self):
        pygame.display.quit()
        pygame.quit()<|MERGE_RESOLUTION|>--- conflicted
+++ resolved
@@ -28,7 +28,6 @@
         DODGER_BLUE,
         RED_ORANGE,
     ]
-<<<<<<< HEAD
     # ROAD MAP COLORS
     color_dict = {
         float(gpudrive.EntityType.RoadEdge): (68, 193, 123),  # Green
@@ -41,8 +40,6 @@
         float(gpudrive.EntityType.Pedestrian): (0, 255, 0),  # Green
         float(gpudrive.EntityType.Cyclist): (0, 0, 255),  # Blue
     }
-=======
->>>>>>> 8a59d44c
 
     def __init__(self, sim, render_config, goal_radius):
         self.sim = sim

--- conflicted
+++ resolved
@@ -518,12 +518,6 @@
     env = Env(
         config=config,
         num_worlds=NUM_WORLDS,
-<<<<<<< HEAD
-        auto_reset=False,
-=======
-        max_cont_agents=NUM_CONT_AGENTS,
-        num_worlds=1,
->>>>>>> af2a3875
         max_cont_agents=NUM_CONT_AGENTS,  # Number of agents to control
         data_dir="waymo_data_repeat",
         device="cuda",

--- conflicted
+++ resolved
@@ -36,13 +36,9 @@
     "seaborn",
     "safetensors",
     "python-box",
-<<<<<<< HEAD
-    "lightning",
-=======
     "tqdm",
     "jax",
     "huggingface_hub",
->>>>>>> d55a50d1
 ]
 
 [project.optional-dependencies]

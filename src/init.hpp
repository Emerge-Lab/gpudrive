#pragma once

#include <madrona/physics.hpp>
<<<<<<< HEAD
#include "types.hpp"
=======
#include <madrona/exec_mode.hpp>
#include <madrona/math.hpp>
#include <madrona/physics.hpp>
#include <madrona/types.hpp>
>>>>>>> a05c28fa

namespace gpudrive
{
    struct EpisodeManager
    {
        madrona::AtomicU32 curEpisode;
    };

    enum class RewardType : uint32_t
    {
        DistanceBased, // negative distance to goal
        OnGoalAchieved, // 1 if on goal, 0 otherwise
        Dense // negative distance to expert trajectory
    };

    struct RewardParams
    {
        RewardType rewardType;
        float distanceToGoalThreshold;
        float distanceToExpertThreshold;
    };

    struct Parameters
    {
        float polylineReductionThreshold;
        float observationRadius;
        RewardParams rewardParams;
        uint32_t maxNumControlledVehicles = 10000; // Arbitrary high number to by default control all vehicles 
    };

    struct WorldInit
    {
        EpisodeManager *episodeMgr;
        madrona::phys::ObjectManager *rigidBodyObjMgr;
<<<<<<< HEAD
        const madrona::viz::VizECSBridge *vizBridge;
        gpudrive::Map *map;
=======
        Map *map;
        madrona::ExecMode mode;
>>>>>>> a05c28fa
        const Parameters *params;
    };

}<|MERGE_RESOLUTION|>--- conflicted
+++ resolved
@@ -1,14 +1,7 @@
 #pragma once
 
 #include <madrona/physics.hpp>
-<<<<<<< HEAD
 #include "types.hpp"
-=======
-#include <madrona/exec_mode.hpp>
-#include <madrona/math.hpp>
-#include <madrona/physics.hpp>
-#include <madrona/types.hpp>
->>>>>>> a05c28fa
 
 namespace gpudrive
 {
@@ -43,13 +36,7 @@
     {
         EpisodeManager *episodeMgr;
         madrona::phys::ObjectManager *rigidBodyObjMgr;
-<<<<<<< HEAD
-        const madrona::viz::VizECSBridge *vizBridge;
         gpudrive::Map *map;
-=======
-        Map *map;
-        madrona::ExecMode mode;
->>>>>>> a05c28fa
         const Parameters *params;
     };
 

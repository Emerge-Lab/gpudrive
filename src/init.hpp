--- conflicted
+++ resolved
@@ -10,55 +10,6 @@
 struct VizECSBridge;
 }
 
-<<<<<<< HEAD
-namespace gpudrive {
-
-struct EpisodeManager {
-    madrona::AtomicU32 curEpisode;
-};
-
-struct AgentInit {
-    float xCoord;
-    float yCoord;
-    float length;
-    float width;
-    float heading;
-    float speedX;
-    float speedY;
-    float goalX;
-    float goalY;
-};
-
-// TODO: reuse ObjectID?
-enum class RoadInitType : uint64_t { SpeedBump, StopSign, RoadEdge, Lane, RoadLine };
-
-struct RoadInit {
-    RoadInitType type;
-    madrona::CountT numPoints;
-    madrona::math::Vector2 points[consts::kMaxRoadGeometryLength];
-};
-
-struct Parameters{
-    float polylineReductionThreshold;
-    float observationRadius;
-    madrona::CountT numAgents = 10;
-    madrona::CountT numRoadSegments = 500;
-    // More params to be added here.
-};
-
-struct WorldInit {
-    EpisodeManager *episodeMgr;
-    madrona::phys::ObjectManager *rigidBodyObjMgr;
-    const madrona::viz::VizECSBridge *vizBridge;
-    AgentInit *agentInits;
-    madrona::CountT agentInitsCount;
-    RoadInit *roadInits;
-    madrona::CountT roadInitsCount;
-    madrona::ExecMode mode;
-    madrona::CountT computeEntityUpperBound() const;
-    Parameters params;
-};
-=======
 namespace gpudrive
 {
     // Constants computed from train files.
@@ -139,6 +90,15 @@
     {
         madrona::AtomicU32 curEpisode;
     };
+
+    struct Parameters{
+    float polylineReductionThreshold;
+    float observationRadius;
+    madrona::CountT numAgents = 10;
+    madrona::CountT numRoadSegments = 500;
+    // More params to be added here.
+    };
+
     struct WorldInit
     {
         EpisodeManager *episodeMgr;
@@ -146,7 +106,7 @@
         const madrona::viz::VizECSBridge *vizBridge;
         Map *map;
         madrona::ExecMode mode;
+        Parameters params;
     };
->>>>>>> cb0f29d1
 
 }
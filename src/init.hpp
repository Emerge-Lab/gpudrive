--- conflicted
+++ resolved
@@ -112,13 +112,10 @@
         FindRoadObservationsWith roadObservationAlgorithm{
             FindRoadObservationsWith::KNearestEntitiesWithRadiusFiltering};
         bool initOnlyValidAgentsAtFirstStep = true; // Default: true
-<<<<<<< HEAD
-        bool useWayMaxModel = false; // Default: false
-=======
         bool initAgentsAsStatic = false; // Default: false
         bool enableLidar = false;
         bool disableClassicalObs = false;
->>>>>>> 8232ea0e
+        bool useWayMaxModel = false; // Default: false
     };
 
     struct WorldInit

--- conflicted
+++ resolved
@@ -16,15 +16,6 @@
     madrona::AtomicU32 curEpisode;
 };
 
-<<<<<<< HEAD
-struct Parameters{
-    std::string jsonPath; // This is supposed to be replaced with a directory path in future.
-    float polylineReductionThreshold;
-    float observationRadius;
-    madrona::CountT numAgents = 10;
-    madrona::CountT numRoadSegments = 500;
-    // More params to be added here.
-=======
 struct AgentInit {
     float xCoord;
     float yCoord;
@@ -44,23 +35,28 @@
     RoadInitType type;
     madrona::CountT numPoints;
     madrona::math::Vector2 points[consts::kMaxRoadGeometryLength];
->>>>>>> ea397c1d
+};
+
+struct Parameters{
+    std::string jsonPath; // This is supposed to be replaced with a directory path in future.
+    float polylineReductionThreshold;
+    float observationRadius;
+    madrona::CountT numAgents = 10;
+    madrona::CountT numRoadSegments = 500;
+    // More params to be added here.
 };
 
 struct WorldInit {
     EpisodeManager *episodeMgr;
     madrona::phys::ObjectManager *rigidBodyObjMgr;
     const madrona::viz::VizECSBridge *vizBridge;
-<<<<<<< HEAD
-    Parameters params;
-=======
     AgentInit *agentInits;
     madrona::CountT agentInitsCount;
     RoadInit *roadInits;
     madrona::CountT roadInitsCount;
     madrona::ExecMode mode;
     madrona::CountT computeEntityUpperBound() const;
->>>>>>> ea397c1d
+    Parameters params;
 };
 
 }
#pragma once

#include <madrona/physics.hpp>
#include "types.hpp"

namespace gpudrive
{

    // Constants computed from train files.
    constexpr size_t MAX_OBJECTS = 515;
    constexpr size_t MAX_ROADS = 956;
    constexpr size_t MAX_POSITIONS = 91;
    constexpr size_t MAX_GEOMETRY = 1746;

    // Cannot use Madrona::math::Vector2 because it is not a POD type.
    // Getting all zeros if using any madrona types.
    struct MapVector2
    {
        float x;
        float y;
    };

    struct MapObject
    {
        MapVector2 position[MAX_POSITIONS];
        float width;
        float length;
        float heading[MAX_POSITIONS];
        MapVector2 velocity[MAX_POSITIONS];
        bool valid[MAX_POSITIONS];
        MapVector2 goalPosition;
        EntityType type;

        uint32_t numPositions;
        uint32_t numHeadings;
        uint32_t numVelocities;
        uint32_t numValid;
        MapVector2 mean;
    };

    struct MapRoad
    {
        // std::array<MapPosition, MAX_POSITIONS> geometry;
        MapVector2 geometry[MAX_GEOMETRY];
        EntityType type;
        uint32_t numPoints;
        MapVector2 mean;
    };

    struct Map
    {
        MapObject objects[MAX_OBJECTS];
        MapRoad roads[MAX_ROADS];

        uint32_t numObjects;
        uint32_t numRoads;
        uint32_t numRoadSegments;
        MapVector2 mean;

        // Constructor
        Map() = default;
    };

    struct EpisodeManager
    {
        madrona::AtomicU32 curEpisode;
    };

    enum class RewardType : uint32_t
    {
        DistanceBased,  // negative distance to goal
        OnGoalAchieved, // 1 if on goal, 0 otherwise
        Dense           // negative distance to expert trajectory
    };

    struct RewardParams
    {
        RewardType rewardType;
        float distanceToGoalThreshold;
        float distanceToExpertThreshold;
    };

    enum class DatasetInitOptions : uint32_t
    {
        FirstN,
        RandomN,
        PadN, // Pad the worlds by repeating the first world.
        ExactN, // Will fail if N != NumWorlds
    };
  
    enum class CollisionBehaviour: uint32_t
    {
        AgentStop,
        AgentRemoved,
        Ignore
    };

<<<<<<< HEAD
    enum class DatasetInitOptions : uint32_t
    {
        FirstN,
        RandomN,
        PadN, // Pad the worlds by repeating the first world.
        ExactN, // Will fail if N != NumWorlds
=======
    enum class FindRoadObservationsWith {
      KNearestEntitiesWithRadiusFiltering,
      AllEntitiesWithRadiusFiltering
>>>>>>> a1c3efec
    };

    struct Parameters
    {
        float polylineReductionThreshold;
        float observationRadius;
        RewardParams rewardParams;
        DatasetInitOptions datasetInitOptions;
        CollisionBehaviour collisionBehaviour = CollisionBehaviour::AgentStop; // Default: AgentStop
        DatasetInitOptions datasetInitOptions;
        uint32_t maxNumControlledVehicles = 10000; // Arbitrary high number to by default control all vehicles 
        bool IgnoreNonVehicles = false; // Default: false
        FindRoadObservationsWith roadObservationAlgorithm{
            FindRoadObservationsWith::KNearestEntitiesWithRadiusFiltering};
        bool initOnlyValidAgentsAtFirstStep = true; // Default: true
        bool isStaticAgentControlled = false; // Default: false
        bool enableLidar = false;
        bool disableClassicalObs = false;
        bool useWayMaxModel = false; // Default: false
    };

    struct WorldInit
    {
        EpisodeManager *episodeMgr;
        madrona::phys::ObjectManager *rigidBodyObjMgr;
        Map *map;
        const Parameters *params;
    };

}<|MERGE_RESOLUTION|>--- conflicted
+++ resolved
@@ -95,18 +95,9 @@
         Ignore
     };
 
-<<<<<<< HEAD
-    enum class DatasetInitOptions : uint32_t
-    {
-        FirstN,
-        RandomN,
-        PadN, // Pad the worlds by repeating the first world.
-        ExactN, // Will fail if N != NumWorlds
-=======
     enum class FindRoadObservationsWith {
       KNearestEntitiesWithRadiusFiltering,
       AllEntitiesWithRadiusFiltering
->>>>>>> a1c3efec
     };
 
     struct Parameters

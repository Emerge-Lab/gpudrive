#pragma once

#include <madrona/physics.hpp>
#include <madrona/exec_mode.hpp>
#include <madrona/math.hpp>
#include <madrona/physics.hpp>
#include <madrona/types.hpp>

namespace madrona::viz {
struct VizECSBridge;
}

namespace gpudrive
{
    // Constants computed from train files.
    constexpr size_t MAX_OBJECTS = 515;
    constexpr size_t MAX_ROADS = 956;
<<<<<<< HEAD
    constexpr size_t MAX_POSITIONS = 100;
=======
    constexpr size_t MAX_POSITIONS = 91;
>>>>>>> ceb3265c
    constexpr size_t MAX_GEOMETRY = 1746;

    enum class MapObjectType : uint32_t
    {
        Vehicle,
        Pedestrian,
        Cyclist,
        Invalid
    };

    enum class MapRoadType : uint32_t
    {
        RoadEdge,
        RoadLine,
        Lane,
        CrossWalk,
        SpeedBump,
        StopSign,
        Invalid
    };

    // Cannot use Madrona::math::Vector2 because it is not a POD type.
    // Getting all zeros if using any madrona types.
    struct MapVector2
    {
        float x;
        float y;
    };

    struct MapObject
    {
        MapVector2 position[MAX_POSITIONS];
        float width;
        float length;
        float heading[MAX_POSITIONS];
        MapVector2 velocity[MAX_POSITIONS];
        bool valid[MAX_POSITIONS];
        MapVector2 goalPosition;
        MapObjectType type;

        uint32_t numPositions;
        uint32_t numHeadings;
        uint32_t numVelocities;
        uint32_t numValid;
        MapVector2 mean;
    };

    struct MapRoad
    {
        // std::array<MapPosition, MAX_POSITIONS> geometry;
        MapVector2 geometry[MAX_GEOMETRY];
        MapRoadType type;
        uint32_t numPoints;
        MapVector2 mean;
    };

    struct Map
    {
        MapObject objects[MAX_OBJECTS];
        MapRoad roads[MAX_ROADS];

        uint32_t numObjects;
        uint32_t numRoads;
        uint32_t numRoadSegments;
        MapVector2 mean;

        // Constructor
        Map() = default;
    };

    struct EpisodeManager
    {
        madrona::AtomicU32 curEpisode;
    };

    enum class RewardType : uint32_t
    {
        DistanceBased, // negative distance to goal
        OnGoalAchieved, // 1 if on goal, 0 otherwise
        Dense // negative distance to expert trajectory
    };

    struct RewardParams
    {
        RewardType rewardType;
        float distanceToGoalThreshold;
        float distanceToExpertThreshold;
    };

    struct Parameters
    {
        float polylineReductionThreshold;
        float observationRadius;
        RewardParams rewardParams;
    };

    struct WorldInit
    {
        EpisodeManager *episodeMgr;
        madrona::phys::ObjectManager *rigidBodyObjMgr;
        const madrona::viz::VizECSBridge *vizBridge;
        Map *map;
        madrona::ExecMode mode;
        const Parameters *params;
    };

}<|MERGE_RESOLUTION|>--- conflicted
+++ resolved
@@ -15,11 +15,7 @@
     // Constants computed from train files.
     constexpr size_t MAX_OBJECTS = 515;
     constexpr size_t MAX_ROADS = 956;
-<<<<<<< HEAD
-    constexpr size_t MAX_POSITIONS = 100;
-=======
     constexpr size_t MAX_POSITIONS = 91;
->>>>>>> ceb3265c
     constexpr size_t MAX_GEOMETRY = 1746;
 
     enum class MapObjectType : uint32_t

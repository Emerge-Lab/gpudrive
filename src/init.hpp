#pragma once

#include <madrona/physics.hpp>
#include "types.hpp"

namespace gpudrive
{

    // Constants computed from train files.
    constexpr size_t MAX_OBJECTS = 515;
    constexpr size_t MAX_ROADS = 956;
    constexpr size_t MAX_POSITIONS = 91;
    constexpr size_t MAX_GEOMETRY = 1746;

    // Cannot use Madrona::math::Vector2 because it is not a POD type.
    // Getting all zeros if using any madrona types.
    struct MapVector2
    {
        float x;
        float y;
    };

    struct MapObject
    {
        MapVector2 position[MAX_POSITIONS];
        float width;
        float length;
        float heading[MAX_POSITIONS];
        MapVector2 velocity[MAX_POSITIONS];
        bool valid[MAX_POSITIONS];
        MapVector2 goalPosition;
        EntityType type;

        uint32_t numPositions;
        uint32_t numHeadings;
        uint32_t numVelocities;
        uint32_t numValid;
        MapVector2 mean;
    };

    struct MapRoad
    {
        // std::array<MapPosition, MAX_POSITIONS> geometry;
        MapVector2 geometry[MAX_GEOMETRY];
        EntityType type;
        uint32_t numPoints;
        MapVector2 mean;
    };

    struct Map
    {
        MapObject objects[MAX_OBJECTS];
        MapRoad roads[MAX_ROADS];

        uint32_t numObjects;
        uint32_t numRoads;
        uint32_t numRoadSegments;
        MapVector2 mean;

        // Constructor
        Map() = default;
    };

    struct EpisodeManager
    {
        madrona::AtomicU32 curEpisode;
    };

    enum class RewardType : uint32_t
    {
        DistanceBased,  // negative distance to goal
        OnGoalAchieved, // 1 if on goal, 0 otherwise
        Dense           // negative distance to expert trajectory
    };

    struct RewardParams
    {
        RewardType rewardType;
        float distanceToGoalThreshold;
        float distanceToExpertThreshold;
    };

    enum class DatasetInitOptions : uint32_t
    {
        FirstN,
        RandomN,
        PadN, // Pad the worlds by repeating the first world.
        ExactN, // Will fail if N != NumWorlds
    };
  
    enum class CollisionBehaviour: uint32_t
    {
        AgentStop,
        AgentRemoved,
        Ignore
    };

    enum class FindRoadObservationsWith {
      KNearestEntitiesWithRadiusFiltering,
      AllEntitiesWithRadiusFiltering
    };

    struct Parameters
    {
        float polylineReductionThreshold;
        float observationRadius;
        RewardParams rewardParams;
        DatasetInitOptions datasetInitOptions;
        CollisionBehaviour collisionBehaviour = CollisionBehaviour::AgentStop; // Default: AgentStop
        uint32_t maxNumControlledVehicles = 10000; // Arbitrary high number to by default control all vehicles 
        bool IgnoreNonVehicles = false; // Default: false
        FindRoadObservationsWith roadObservationAlgorithm{
            FindRoadObservationsWith::KNearestEntitiesWithRadiusFiltering};
        bool initOnlyValidAgentsAtFirstStep = true; // Default: true
<<<<<<< HEAD
        bool initAgentsAsStatic = false; // Default: false
=======
        bool enableLidar = false;
        bool disableClassicalObs = false;
>>>>>>> 04dccd4e
    };

    struct WorldInit
    {
        EpisodeManager *episodeMgr;
        madrona::phys::ObjectManager *rigidBodyObjMgr;
        Map *map;
        const Parameters *params;
    };

}<|MERGE_RESOLUTION|>--- conflicted
+++ resolved
@@ -112,12 +112,9 @@
         FindRoadObservationsWith roadObservationAlgorithm{
             FindRoadObservationsWith::KNearestEntitiesWithRadiusFiltering};
         bool initOnlyValidAgentsAtFirstStep = true; // Default: true
-<<<<<<< HEAD
         bool initAgentsAsStatic = false; // Default: false
-=======
         bool enableLidar = false;
         bool disableClassicalObs = false;
->>>>>>> 04dccd4e
     };
 
     struct WorldInit

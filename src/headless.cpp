--- conflicted
+++ resolved
@@ -61,11 +61,7 @@
         .gpuID = 0,
         .numWorlds = (uint32_t)num_worlds,
         .autoReset = false,
-<<<<<<< HEAD
-        .jsonPath = "../maps.50",
-=======
         .jsonPath = "../maps.16",
->>>>>>> a7610876
         .params = {
             .polylineReductionThreshold = 1.0,
             .observationRadius = 100.0,
@@ -74,11 +70,7 @@
                 .distanceToGoalThreshold = 0.5,
                 .distanceToExpertThreshold = 0.5
             },
-<<<<<<< HEAD
-	    .datasetInitOptions = DatasetInitOptions::PadN
-=======
-            .maxNumControlledVehicles = 0,
->>>>>>> a7610876
+            .maxNumControlledVehicles = 0
         }
     });
 
@@ -158,10 +150,6 @@
             }
         }
         mgr.step();
-<<<<<<< HEAD
-        // printObs();
-=======
->>>>>>> a7610876
     }
     const auto end = std::chrono::steady_clock::now();
     const std::chrono::duration<double> elapsed = end - start;

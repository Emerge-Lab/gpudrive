#include "mgr.hpp"
#include "consts.hpp"
#include "types.hpp"

#include <algorithm>
#include <cstdio>
#include <chrono>
#include <string>
#include <filesystem>
#include <fstream>
#include <random>
#include <vector>

using namespace madrona;

[[maybe_unused]] static void
saveWorldActions(const HeapArray<float> &action_store, int32_t total_num_steps,
                 int32_t world_idx) {
  const float *world_base =
      action_store.data() + world_idx * total_num_steps * 2 * 3;

  std::ofstream f("/tmp/actions", std::ios::binary);
  f.write((char *)world_base, sizeof(float) * total_num_steps * 2 * 3);
}


int main(int argc, char *argv[])
{
    using namespace gpudrive;

    if (argc < 4) {
        fprintf(stderr, "%s TYPE NUM_WORLDS NUM_STEPS [--rand-actions]\n", argv[0]);
        return -1;
    }
    std::string type(argv[1]);

    ExecMode exec_mode;
    if (type == "CPU") {
        exec_mode = ExecMode::CPU;
    } else if (type == "CUDA") {
        exec_mode = ExecMode::CUDA;
    } else {
        fprintf(stderr, "Invalid ExecMode\n");
        return -1;
    }

    uint64_t num_worlds = std::stoul(argv[2]);
    uint64_t num_steps = std::stoul(argv[3]);

    HeapArray<float> action_store(num_worlds * 2 * num_steps * 3);

    bool rand_actions = false;
    if (argc >= 5) {
        if (std::string(argv[4]) == "--rand-actions") {
            rand_actions = true;
        }
    }

    Manager mgr({
        .execMode = exec_mode,
        .gpuID = 0,
        .numWorlds = (uint32_t)num_worlds,
        .jsonPath = "tests/testJsons",
        .params = {
            .polylineReductionThreshold = 1.0,
            .observationRadius = 100.0,
            .rewardParams = {
                .rewardType = RewardType::DistanceBased,
                .distanceToGoalThreshold = 0.5,
                .distanceToExpertThreshold = 0.5
            },
            .maxNumControlledVehicles = 0,
        }
    });

    std::random_device rd;
    std::mt19937 rand_gen(rd());
    std::uniform_real_distribution<float> acc_gen(-3.0,2.0);
    std::uniform_real_distribution<float> steer_gen(-0.7,0.7);

    auto action_printer = mgr.actionTensor().makePrinter();
    auto self_printer = mgr.selfObservationTensor().makePrinter();
    auto partner_obs_printer = mgr.partnerObservationsTensor().makePrinter();
    auto map_obs_printer = mgr.mapObservationTensor().makePrinter();
    auto shapePrinter = mgr.shapeTensor().makePrinter();
    auto rewardPrinter = mgr.rewardTensor().makePrinter();
    auto donePrinter = mgr.doneTensor().makePrinter();
    auto controlledStatePrinter = mgr.controlledStateTensor().makePrinter();
    auto agent_map_obs_printer = mgr.agentMapObservationsTensor().makePrinter();
    auto info_printer = mgr.infoTensor().makePrinter();

    auto printObs = [&]() {
        printf("Self\n");
        self_printer.print();

        printf("Actions\n");
        action_printer.print();

<<<<<<< HEAD
        printf("Partner Obs\n");
        partner_obs_printer.print();
=======
        // printf("Partner Obs\n");
        // partner_obs_printer.print();
>>>>>>> 350e71ab

        // printf("Map Obs\n");
        // map_obs_printer.print();

        printf("Shape\n");
        shapePrinter.print();

        printf("Reward\n");
        rewardPrinter.print();

        printf("Done\n");
        donePrinter.print();

        // printf("Controlled State\n");
        // controlledStatePrinter.print();

        printf("Agent Map Obs\n");
        agent_map_obs_printer.print();

        printf("Info\n");
        info_printer.print();
    };

    auto worldToShape =
	mgr.getShapeTensorFromDeviceMemory(exec_mode, num_worlds);

    const auto start = std::chrono::steady_clock::now();
    for (CountT i = 0; i < (CountT)num_steps; i++) {
        if (rand_actions) {
            for (CountT j = 0; j < (CountT)num_worlds; j++) {
	        auto agentCount = worldToShape.at(j).agentEntityCount;
                for (CountT k = 0; k < agentCount; k++) {
                    float acc = acc_gen(rand_gen);
                    float steer = steer_gen(rand_gen);
                    float head = 0;

                    mgr.setAction(j, k, acc, steer, head);

                    int64_t base_idx = j * num_steps * 2 * 3 + i * 2 * 3 + k * 3;
                    action_store[base_idx] = acc;
                    action_store[base_idx + 1] = steer;
                    action_store[base_idx + 2] = head;
                }
            }
        }
        mgr.step();
    }
    const auto end = std::chrono::steady_clock::now();
    const std::chrono::duration<double> elapsed = end - start;
    printObs();

    float fps = (double)num_steps * (double)num_worlds / elapsed.count();
    printf("FPS %f\n", fps);

    uint64_t totalAgentCount{0};
    for (CountT j = 0; j < (CountT)num_worlds; j++) {
      auto agentCount = worldToShape.at(j).agentEntityCount;
      totalAgentCount += agentCount;
    }

    float fpsNormalized = fps * totalAgentCount;
    printf("Agent-Normalized FPS %f\n", fpsNormalized);
}<|MERGE_RESOLUTION|>--- conflicted
+++ resolved
@@ -93,16 +93,11 @@
         printf("Self\n");
         self_printer.print();
 
-        printf("Actions\n");
-        action_printer.print();
+        // printf("Actions\n");
+        // action_printer.print();
 
-<<<<<<< HEAD
-        printf("Partner Obs\n");
-        partner_obs_printer.print();
-=======
         // printf("Partner Obs\n");
         // partner_obs_printer.print();
->>>>>>> 350e71ab
 
         // printf("Map Obs\n");
         // map_obs_printer.print();

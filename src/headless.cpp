--- conflicted
+++ resolved
@@ -60,12 +60,7 @@
         .execMode = exec_mode,
         .gpuID = 0,
         .numWorlds = (uint32_t)num_worlds,
-<<<<<<< HEAD
-        .autoReset = false,
         .jsonPath = "tests/testJsons",
-=======
-        .jsonPath = "../maps.16",
->>>>>>> 380ab9ee
         .params = {
             .polylineReductionThreshold = 1.0,
             .observationRadius = 100.0,

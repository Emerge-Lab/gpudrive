--- conflicted
+++ resolved
@@ -71,10 +71,6 @@
                 .distanceToExpertThreshold = 0.5
             },
             .maxNumControlledVehicles = 0,
-<<<<<<< HEAD
-            .roadObservationAlgorithm = FindRoadObservationsWith::KNearestEntitiesWithRadiusFiltering
-=======
->>>>>>> 09a28e99
         }
     });
 

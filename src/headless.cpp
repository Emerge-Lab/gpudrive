--- conflicted
+++ resolved
@@ -61,11 +61,7 @@
         .gpuID = 0,
         .numWorlds = (uint32_t)num_worlds,
         .autoReset = false,
-<<<<<<< HEAD
-        .jsonPath = "/home/samk/gpudrive/waymo_data",
-=======
         .jsonPath = "nocturne_data",
->>>>>>> 27cfb563
         .params = {
             .polylineReductionThreshold = 1.0,
             .observationRadius = 100.0,
@@ -98,11 +94,7 @@
     auto absoluteSelfObservationPrinter = mgr.absoluteSelfObservationTensor().makePrinter();
 
     auto printObs = [&]() {
-<<<<<<< HEAD
-      // printf("Self\n");
-=======
         // printf("Self\n");
->>>>>>> 27cfb563
         // self_printer.print();
 
         // printf("Actions\n");
@@ -110,11 +102,6 @@
 
         printf("Model \n");
         model_printer.print();
-<<<<<<< HEAD
-        
-	// printf("Absolute Self Observation\n");
-	// absoluteSelfObservationPrinter.print();
-=======
 
         // printf("Partner Obs\n");
         // partner_obs_printer.print();
@@ -137,7 +124,6 @@
         
         // printf("Agent Map Obs\n");
         // agent_map_obs_printer.print();
->>>>>>> 27cfb563
     };
     // printObs();
 

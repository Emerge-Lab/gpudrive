#include "mgr.hpp"
#include "consts.hpp"
#include "types.hpp"

#include <algorithm>
#include <cstdio>
#include <chrono>
#include <string>
#include <filesystem>
#include <fstream>
#include <random>
#include <vector>

using namespace madrona;
using namespace madrona::viz;

[[maybe_unused]] static void
saveWorldActions(const HeapArray<float> &action_store, int32_t total_num_steps,
                 int32_t world_idx) {
  const float *world_base =
      action_store.data() + world_idx * total_num_steps * 2 * 3;

  std::ofstream f("/tmp/actions", std::ios::binary);
  f.write((char *)world_base, sizeof(float) * total_num_steps * 2 * 3);
}


int main(int argc, char *argv[])
{
    using namespace gpudrive;

    if (argc < 4) {
        fprintf(stderr, "%s TYPE NUM_WORLDS NUM_STEPS [--rand-actions]\n", argv[0]);
        return -1;
    }
    std::string type(argv[1]);

    ExecMode exec_mode;
    if (type == "CPU") {
        exec_mode = ExecMode::CPU;
    } else if (type == "CUDA") {
        exec_mode = ExecMode::CUDA;
    } else {
        fprintf(stderr, "Invalid ExecMode\n");
        return -1;
    }

    uint64_t num_worlds = std::stoul(argv[2]);
    uint64_t num_steps = std::stoul(argv[3]);

    HeapArray<float> action_store(num_worlds * 2 * num_steps * 3);

    bool rand_actions = false;
    if (argc >= 5) {
        if (std::string(argv[4]) == "--rand-actions") {
            rand_actions = true;
        }
    }

    Manager mgr({
        .execMode = exec_mode,
        .gpuID = 0,
        .numWorlds = (uint32_t)num_worlds,
        .autoReset = false,
<<<<<<< HEAD
        .jsonPath = "tests/testJsons",
=======
        .jsonPath = "/home/aarav/nocturne_data/formatted_json_v2_no_tl_valid",
>>>>>>> b145961a
        .params = {
            .polylineReductionThreshold = 1.0,
            .observationRadius = 100.0,
            .rewardParams = {
                .rewardType = RewardType::DistanceBased,
                .distanceToGoalThreshold = 0.5,
                .distanceToExpertThreshold = 0.5
            },
            .datasetInitOptions = DatasetInitOptions::FirstN
        }
    });

    std::random_device rd;
    std::mt19937 rand_gen(rd());
    std::uniform_real_distribution<float> acc_gen(-3.0,2.0);
    std::uniform_real_distribution<float> steer_gen(-0.7,0.7);

    auto start = std::chrono::system_clock::now();
    auto action_printer = mgr.actionTensor().makePrinter();
    auto model_printer = mgr.bicycleModelTensor().makePrinter();
    auto self_printer = mgr.selfObservationTensor().makePrinter();
    auto partner_obs_printer = mgr.partnerObservationsTensor().makePrinter();
    auto map_obs_printer = mgr.mapObservationTensor().makePrinter();
    auto shapePrinter = mgr.shapeTensor().makePrinter();
    auto rewardPrinter = mgr.rewardTensor().makePrinter();
    auto donePrinter = mgr.doneTensor().makePrinter();
    auto controlledStatePrinter = mgr.controlledStateTensor().makePrinter();
    // auto agent_map_obs_printer = mgr.agentMapObservationsTensor().makePrinter();

    auto printObs = [&]() {
        printf("Self\n");
        self_printer.print();

        printf("Actions\n");
        action_printer.print();

        printf("Model \n");
        model_printer.print();

        printf("Partner Obs\n");
        partner_obs_printer.print();

        printf("Map Obs\n");
        map_obs_printer.print();
        printf("\n");

        printf("Shape\n");
        shapePrinter.print();

        printf("Reward\n");
        rewardPrinter.print();

        printf("Done\n");
        donePrinter.print();

        printf("Controlled State\n");
        controlledStatePrinter.print();
        
        // printf("Agent Map Obs\n");
        // agent_map_obs_printer.print();
    };
    // printObs();

    auto worldToShape =
	mgr.getShapeTensorFromDeviceMemory(exec_mode, num_worlds);


    for (CountT i = 0; i < (CountT)num_steps; i++) {
        if (rand_actions) {
            for (CountT j = 0; j < (CountT)num_worlds; j++) {
	        auto agentCount = worldToShape.at(j).agentEntityCount;
                for (CountT k = 0; k < agentCount; k++) {
                    float acc = acc_gen(rand_gen);
                    float steer = steer_gen(rand_gen);
                    float head = 0;

                    mgr.setAction(j, k, acc, steer, head);
                    
                    int64_t base_idx = j * num_steps * 2 * 3 + i * 2 * 3 + k * 3;
                    action_store[base_idx] = acc;
                    action_store[base_idx + 1] = steer;
                    action_store[base_idx + 2] = head;
                }
            }
        }
        mgr.step();
        printObs();
    }

    auto end = std::chrono::system_clock::now();
    std::chrono::duration<double> elapsed = end - start;

    float fps = (double)num_steps * (double)num_worlds / elapsed.count();
    printf("FPS %f\n", fps);

    uint64_t totalAgentCount{0};
    for (CountT j = 0; j < (CountT)num_worlds; j++) {
      auto agentCount = worldToShape.at(j).agentEntityCount;
      totalAgentCount += agentCount;
    }

    float fpsNormalized = fps * totalAgentCount;
    printf("Agent-Normalized FPS %f\n", fpsNormalized);
}<|MERGE_RESOLUTION|>--- conflicted
+++ resolved
@@ -62,11 +62,7 @@
         .gpuID = 0,
         .numWorlds = (uint32_t)num_worlds,
         .autoReset = false,
-<<<<<<< HEAD
-        .jsonPath = "tests/testJsons",
-=======
         .jsonPath = "/home/aarav/nocturne_data/formatted_json_v2_no_tl_valid",
->>>>>>> b145961a
         .params = {
             .polylineReductionThreshold = 1.0,
             .observationRadius = 100.0,

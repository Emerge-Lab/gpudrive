--- conflicted
+++ resolved
@@ -86,11 +86,8 @@
     auto partner_obs_printer = mgr.partnerObservationsTensor().makePrinter();
     auto map_obs_printer = mgr.mapObservationTensor().makePrinter();
     auto shapePrinter = mgr.shapeTensor().makePrinter();
-<<<<<<< HEAD
     auto validStatePrinter = mgr.validStateTensor().makePrinter();
-=======
     auto rewardPrinter = mgr.rewardTensor().makePrinter();
->>>>>>> 213a2ad2
 
     auto printObs = [&]() {
         printf("Self\n");
@@ -112,13 +109,11 @@
         printf("Shape\n");
         shapePrinter.print();
 
-<<<<<<< HEAD
         printf("Valid State\n");
         validStatePrinter.print();
-=======
+      
         printf("Reward\n");
         rewardPrinter.print();
->>>>>>> 213a2ad2
     };
     // printObs();
 

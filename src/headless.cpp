--- conflicted
+++ resolved
@@ -45,13 +45,7 @@
     uint64_t num_worlds = std::stoul(argv[2]);
     uint64_t num_steps = std::stoul(argv[3]);
 
-<<<<<<< HEAD
-    HeapArray<float> action_store(
-        num_worlds * 2 * num_steps * 3);
-=======
-
     HeapArray<float> action_store(num_worlds * 2 * num_steps * 3);
->>>>>>> e74b08f3
 
     bool rand_actions = false;
     if (argc >= 5) {
@@ -68,26 +62,16 @@
     });
 
     std::random_device rd;
-<<<<<<< HEAD
-    std::mt19937 rand_gen(42);
-    std::uniform_real_distribution<float> acc_gen(-3.0,2.0);
-    std::uniform_real_distribution<float> steer_gen(-0.7,0.7);
-
-=======
     std::mt19937 rand_gen(rd());
     std::uniform_real_distribution<float> acc_gen(-3.0,2.0);
     std::uniform_real_distribution<float> steer_gen(-0.7,0.7);
 
-
->>>>>>> e74b08f3
     auto start = std::chrono::system_clock::now();
     auto action_printer = mgr.actionTensor().makePrinter();
     auto model_printer = mgr.bicycleModelTensor().makePrinter();
     auto self_printer = mgr.selfObservationTensor().makePrinter();
-<<<<<<< HEAD
     auto partner_obs_printer = mgr.partnerObservationsTensor().makePrinter();
-=======
->>>>>>> e74b08f3
+
     auto printObs = [&]() {
         printf("Self\n");
         self_printer.print();
@@ -98,11 +82,8 @@
         printf("Model \n");
         model_printer.print();
 
-<<<<<<< HEAD
         printf("Partner Obs\n");
         partner_obs_printer.print();
-=======
->>>>>>> e74b08f3
         printf("\n");
     };
     printObs();
@@ -120,10 +101,6 @@
                     action_store[base_idx] = acc;
                     action_store[base_idx + 1] = steer;
                     action_store[base_idx + 2] = head;
-<<<<<<< HEAD
-=======
-
->>>>>>> e74b08f3
                 }
             }
         }

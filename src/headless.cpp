--- conflicted
+++ resolved
@@ -62,11 +62,7 @@
         .gpuID = 0,
         .numWorlds = (uint32_t)num_worlds,
         .autoReset = false,
-<<<<<<< HEAD
-        .jsonPath = "tests/test.json",
-=======
         .jsonPath = "tests/testJsons",
->>>>>>> f7b1e5d1
         .params = {
             .polylineReductionThreshold = 1.0,
             .observationRadius = 100.0,

#include "mgr.hpp"
#include "consts.hpp"
#include "types.hpp"

#include <algorithm>
#include <cstdio>
#include <chrono>
#include <string>
#include <filesystem>
#include <fstream>
#include <random>
#include <vector>

using namespace madrona;

[[maybe_unused]] static void
saveWorldActions(const HeapArray<float> &action_store, int32_t total_num_steps,
                 int32_t world_idx) {
  const float *world_base =
      action_store.data() + world_idx * total_num_steps * 2 * 3;

  std::ofstream f("/tmp/actions", std::ios::binary);
  f.write((char *)world_base, sizeof(float) * total_num_steps * 2 * 3);
}


int main(int argc, char *argv[])
{
    using namespace gpudrive;

    if (argc < 4) {
        fprintf(stderr, "%s TYPE NUM_WORLDS NUM_STEPS [--rand-actions]\n", argv[0]);
        return -1;
    }
    std::string type(argv[1]);

    ExecMode exec_mode;
    if (type == "CPU") {
        exec_mode = ExecMode::CPU;
    } else if (type == "CUDA") {
        exec_mode = ExecMode::CUDA;
    } else {
        fprintf(stderr, "Invalid ExecMode\n");
        return -1;
    }

    uint64_t num_worlds = std::stoul(argv[2]);
    uint64_t num_steps = std::stoul(argv[3]);

    HeapArray<float> action_store(num_worlds * 2 * num_steps * 3);

    bool rand_actions = false;
    if (argc >= 5) {
        if (std::string(argv[4]) == "--rand-actions") {
            rand_actions = true;
        }
    }

    Manager mgr({
        .execMode = exec_mode,
        .gpuID = 0,
        .numWorlds = (uint32_t)num_worlds,
        .autoReset = false,
        .jsonPath = "../maps.16",
        .params = {
            .polylineReductionThreshold = 1.0,
            .observationRadius = 100.0,
            .rewardParams = {
                .rewardType = RewardType::DistanceBased,
                .distanceToGoalThreshold = 0.5,
                .distanceToExpertThreshold = 0.5
            },
            .maxNumControlledVehicles = 0,
        }
    });

    std::random_device rd;
    std::mt19937 rand_gen(rd());
    std::uniform_real_distribution<float> acc_gen(-3.0,2.0);
    std::uniform_real_distribution<float> steer_gen(-0.7,0.7);

    auto action_printer = mgr.actionTensor().makePrinter();
    auto self_printer = mgr.selfObservationTensor().makePrinter();
    auto partner_obs_printer = mgr.partnerObservationsTensor().makePrinter();
    auto map_obs_printer = mgr.mapObservationTensor().makePrinter();
    auto shapePrinter = mgr.shapeTensor().makePrinter();
    auto rewardPrinter = mgr.rewardTensor().makePrinter();
    auto donePrinter = mgr.doneTensor().makePrinter();
    auto controlledStatePrinter = mgr.controlledStateTensor().makePrinter();
    auto agent_map_obs_printer = mgr.agentMapObservationsTensor().makePrinter();
    auto info_printer = mgr.infoTensor().makePrinter();

    auto printObs = [&]() {
        printf("Self\n");
        self_printer.print();

        printf("Actions\n");
        action_printer.print();

        printf("Partner Obs\n");
        partner_obs_printer.print();

        // printf("Map Obs\n");
        // map_obs_printer.print();

        printf("Shape\n");
        shapePrinter.print();

        printf("Reward\n");
        rewardPrinter.print();

        printf("Done\n");
        donePrinter.print();

<<<<<<< HEAD
        printf("Controlled State\n");
        controlledStatePrinter.print();
        
=======
        // printf("Controlled State\n");
        // controlledStatePrinter.print();

>>>>>>> 253f8150
        printf("Agent Map Obs\n");
        agent_map_obs_printer.print();

        printf("Info\n");
        info_printer.print();
    };

    auto worldToShape =
	mgr.getShapeTensorFromDeviceMemory(exec_mode, num_worlds);

    const auto start = std::chrono::steady_clock::now();
    for (CountT i = 0; i < (CountT)num_steps; i++) {
        if (rand_actions) {
            for (CountT j = 0; j < (CountT)num_worlds; j++) {
	        auto agentCount = worldToShape.at(j).agentEntityCount;
                for (CountT k = 0; k < agentCount; k++) {
                    float acc = acc_gen(rand_gen);
                    float steer = steer_gen(rand_gen);
                    float head = 0;

                    mgr.setAction(j, k, acc, steer, head);

                    int64_t base_idx = j * num_steps * 2 * 3 + i * 2 * 3 + k * 3;
                    action_store[base_idx] = acc;
                    action_store[base_idx + 1] = steer;
                    action_store[base_idx + 2] = head;
                }
            }
        }
        mgr.step();
    }
    const auto end = std::chrono::steady_clock::now();
    const std::chrono::duration<double> elapsed = end - start;
    printObs();

    float fps = (double)num_steps * (double)num_worlds / elapsed.count();
    printf("FPS %f\n", fps);

    uint64_t totalAgentCount{0};
    for (CountT j = 0; j < (CountT)num_worlds; j++) {
      auto agentCount = worldToShape.at(j).agentEntityCount;
      totalAgentCount += agentCount;
    }

    float fpsNormalized = fps * totalAgentCount;
    printf("Agent-Normalized FPS %f\n", fpsNormalized);
}<|MERGE_RESOLUTION|>--- conflicted
+++ resolved
@@ -112,15 +112,9 @@
         printf("Done\n");
         donePrinter.print();
 
-<<<<<<< HEAD
-        printf("Controlled State\n");
-        controlledStatePrinter.print();
-        
-=======
         // printf("Controlled State\n");
         // controlledStatePrinter.print();
 
->>>>>>> 253f8150
         printf("Agent Map Obs\n");
         agent_map_obs_printer.print();
 

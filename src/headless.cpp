--- conflicted
+++ resolved
@@ -88,10 +88,6 @@
     auto shapePrinter = mgr.shapeTensor().makePrinter();
     auto rewardPrinter = mgr.rewardTensor().makePrinter();
     auto donePrinter = mgr.doneTensor().makePrinter();
-<<<<<<< HEAD
-    auto validStatePrinter = mgr.validStateTensor().makePrinter();
-=======
->>>>>>> 2c3406d1
     auto controlledStatePrinter = mgr.controlledStateTensor().makePrinter();
     auto collisionPrinter = mgr.collisionTensor().makePrinter();
 
@@ -121,12 +117,6 @@
         printf("Done\n");
         donePrinter.print();
 
-<<<<<<< HEAD
-        printf("Valid State\n");
-        validStatePrinter.print();
-
-=======
->>>>>>> 2c3406d1
         printf("Controlled State\n");
         controlledStatePrinter.print();
         printf("Collision\n");

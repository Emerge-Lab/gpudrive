#include "mgr.hpp"
#include "consts.hpp"
#include "types.hpp"

#include <algorithm>
#include <cstdio>
#include <chrono>
#include <string>
#include <filesystem>
#include <fstream>
#include <random>
#include <vector>

using namespace madrona;
using namespace madrona::viz;

[[maybe_unused]] static void
saveWorldActions(const HeapArray<float> &action_store, int32_t total_num_steps,
                 int32_t world_idx) {
  const float *world_base =
      action_store.data() + world_idx * total_num_steps * 2 * 3;

  std::ofstream f("/tmp/actions", std::ios::binary);
  f.write((char *)world_base, sizeof(float) * total_num_steps * 2 * 3);
}


int main(int argc, char *argv[])
{
    using namespace gpudrive;

    if (argc < 4) {
        fprintf(stderr, "%s TYPE NUM_WORLDS NUM_STEPS [--rand-actions]\n", argv[0]);
        return -1;
    }
    std::string type(argv[1]);

    ExecMode exec_mode;
    if (type == "CPU") {
        exec_mode = ExecMode::CPU;
    } else if (type == "CUDA") {
        exec_mode = ExecMode::CUDA;
    } else {
        fprintf(stderr, "Invalid ExecMode\n");
        return -1;
    }

    uint64_t num_worlds = std::stoul(argv[2]);
    uint64_t num_steps = std::stoul(argv[3]);

    HeapArray<float> action_store(num_worlds * 2 * num_steps * 3);

    bool rand_actions = false;
    if (argc >= 5) {
        if (std::string(argv[4]) == "--rand-actions") {
            rand_actions = true;
        }
    }

    Manager mgr({
        .execMode = exec_mode,
        .gpuID = 0,
        .numWorlds = (uint32_t)num_worlds,
        .autoReset = false,
<<<<<<< HEAD
        .jsonPath = "/home/aarav/gpudrive/nocturne_data/formatted_json_v2_no_tl_valid/tfrecord-00004-of-00150_246.json",
=======
        .jsonPath = "tests/testJsons",
>>>>>>> 192ee1dc
        .params = {
            .polylineReductionThreshold = 1.0,
            .observationRadius = 100.0,
            .rewardParams = {
                .rewardType = RewardType::DistanceBased,
                .distanceToGoalThreshold = 0.5,
                .distanceToExpertThreshold = 0.5
            }
        }
    });

    std::random_device rd;
    std::mt19937 rand_gen(rd());
    std::uniform_real_distribution<float> acc_gen(-3.0,2.0);
    std::uniform_real_distribution<float> steer_gen(-0.7,0.7);

    auto start = std::chrono::system_clock::now();
    auto action_printer = mgr.actionTensor().makePrinter();
    auto model_printer = mgr.bicycleModelTensor().makePrinter();
    auto self_printer = mgr.selfObservationTensor().makePrinter();
    auto partner_obs_printer = mgr.partnerObservationsTensor().makePrinter();
    auto map_obs_printer = mgr.mapObservationTensor().makePrinter();
    auto shapePrinter = mgr.shapeTensor().makePrinter();
    auto rewardPrinter = mgr.rewardTensor().makePrinter();
    auto donePrinter = mgr.doneTensor().makePrinter();

    auto printObs = [&]() {
        printf("Self\n");
        self_printer.print();

        printf("Actions\n");
        action_printer.print();

        printf("Model \n");
        model_printer.print();

        printf("Partner Obs\n");
        partner_obs_printer.print();

        printf("Map Obs\n");
        map_obs_printer.print();
        printf("\n");

        printf("Shape\n");
        shapePrinter.print();

        printf("Reward\n");
        rewardPrinter.print();

        printf("Done\n");
        donePrinter.print();
    };
    // printObs();

    auto worldToShape =
	mgr.getShapeTensorFromDeviceMemory(exec_mode, num_worlds);

    for (CountT i = 0; i < (CountT)num_steps; i++) {
        if (rand_actions) {
            for (CountT j = 0; j < (CountT)num_worlds; j++) {
	        auto agentCount = worldToShape.at(j).agentEntityCount;
                for (CountT k = 0; k < agentCount; k++) {
                    float acc = acc_gen(rand_gen);
                    float steer = steer_gen(rand_gen);
                    float head = 0;

                    mgr.setAction(j, k, acc, steer, head);
                    
                    int64_t base_idx = j * num_steps * 2 * 3 + i * 2 * 3 + k * 3;
                    action_store[base_idx] = acc;
                    action_store[base_idx + 1] = steer;
                    action_store[base_idx + 2] = head;
                }
            }
        }
        mgr.step();
        printObs();
    }

    auto end = std::chrono::system_clock::now();
    std::chrono::duration<double> elapsed = end - start;

    float fps = (double)num_steps * (double)num_worlds / elapsed.count();
    printf("FPS %f\n", fps);
}<|MERGE_RESOLUTION|>--- conflicted
+++ resolved
@@ -62,11 +62,7 @@
         .gpuID = 0,
         .numWorlds = (uint32_t)num_worlds,
         .autoReset = false,
-<<<<<<< HEAD
-        .jsonPath = "/home/aarav/gpudrive/nocturne_data/formatted_json_v2_no_tl_valid/tfrecord-00004-of-00150_246.json",
-=======
         .jsonPath = "tests/testJsons",
->>>>>>> 192ee1dc
         .params = {
             .polylineReductionThreshold = 1.0,
             .observationRadius = 100.0,

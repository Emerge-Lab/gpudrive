#include "mgr.hpp"
#include "consts.hpp"

#include <cstdio>
#include <chrono>
#include <string>
#include <filesystem>
#include <fstream>
#include <random>

using namespace madrona;
using namespace madrona::viz;

[[maybe_unused]] static void
saveWorldActions(const HeapArray<float> &action_store, int32_t total_num_steps,
                 int32_t world_idx) {
  const float *world_base =
      action_store.data() + world_idx * total_num_steps * 2 * 3;

  std::ofstream f("/tmp/actions", std::ios::binary);
  f.write((char *)world_base, sizeof(float) * total_num_steps * 2 * 3);
}


int main(int argc, char *argv[])
{
    using namespace gpudrive;

    if (argc < 4) {
        fprintf(stderr, "%s TYPE NUM_WORLDS NUM_STEPS [--rand-actions]\n", argv[0]);
        return -1;
    }
    std::string type(argv[1]);

    ExecMode exec_mode;
    if (type == "CPU") {
        exec_mode = ExecMode::CPU;
    } else if (type == "CUDA") {
        exec_mode = ExecMode::CUDA;
    } else {
        fprintf(stderr, "Invalid ExecMode\n");
        return -1;
    }

    uint64_t num_worlds = std::stoul(argv[2]);
    uint64_t num_steps = std::stoul(argv[3]);

<<<<<<< HEAD
    HeapArray<float> action_store(
        num_worlds * 2 * num_steps * 3);
=======
    HeapArray<float> action_store(num_worlds * 2 * num_steps * 3);
>>>>>>> 0cc39bce

    bool rand_actions = false;
    if (argc >= 5) {
        if (std::string(argv[4]) == "--rand-actions") {
            rand_actions = true;
        }
    }

    Manager mgr({
        .execMode = exec_mode,
        .gpuID = 0,
        .numWorlds = (uint32_t)num_worlds,
        .autoReset = false,
    });

    std::random_device rd;
    std::mt19937 rand_gen(rd());
<<<<<<< HEAD
    std::uniform_real_distribution<float> acc_gen(-3.0,2.0);
    std::uniform_real_distribution<float> steer_gen(-0.7,0.7);
=======
    std::uniform_real_distribution<float> act_rand(0, 4);
>>>>>>> 0cc39bce

    auto start = std::chrono::system_clock::now();
    auto action_printer = mgr.actionTensor().makePrinter();
    auto model_printer = mgr.bicycleModelTensor().makePrinter();
    auto self_printer = mgr.selfObservationTensor().makePrinter();
    auto printObs = [&]() {
        printf("Self\n");
        self_printer.print();

        printf("Actions\n");
        action_printer.print();

        printf("Model \n");
        model_printer.print();

        printf("\n");
    };
    printObs();
    for (CountT i = 0; i < (CountT)num_steps; i++) {
        if (rand_actions) {
            for (CountT j = 0; j < (CountT)num_worlds; j++) {
<<<<<<< HEAD
                for (CountT k = 0; k < gpudrive::consts::numAgents; k++) {
                    float acc = acc_gen(rand_gen);
                    float steer = steer_gen(rand_gen);
                    float head = 0;

                    mgr.setAction(j, k, acc, steer, head);
                    
                    int64_t base_idx = j * num_steps * 2 * 3 + i * 2 * 3 + k * 3;
                    action_store[base_idx] = acc;
                    action_store[base_idx + 1] = steer;
                    action_store[base_idx + 2] = head;
=======
                for (CountT k = 0; k < 2; k++) {
                  auto acceleration = act_rand(rand_gen);
                  auto steering = act_rand(rand_gen);
                  auto headAngle = act_rand(rand_gen);

                  mgr.setAction(j, k, acceleration, steering, headAngle);

                  int64_t base_idx = j * num_steps * 2 * 3 + i * 2 * 3 + k * 3;
                  action_store[base_idx] = acceleration;
                  action_store[base_idx + 1] = steering;
                  action_store[base_idx + 2] = headAngle;
>>>>>>> 0cc39bce
                }
            }
        }
        mgr.step();
        printObs();
    }

    auto end = std::chrono::system_clock::now();
    std::chrono::duration<double> elapsed = end - start;

    float fps = (double)num_steps * (double)num_worlds / elapsed.count();
    printf("FPS %f\n", fps);
}<|MERGE_RESOLUTION|>--- conflicted
+++ resolved
@@ -45,12 +45,8 @@
     uint64_t num_worlds = std::stoul(argv[2]);
     uint64_t num_steps = std::stoul(argv[3]);
 
-<<<<<<< HEAD
-    HeapArray<float> action_store(
-        num_worlds * 2 * num_steps * 3);
-=======
+
     HeapArray<float> action_store(num_worlds * 2 * num_steps * 3);
->>>>>>> 0cc39bce
 
     bool rand_actions = false;
     if (argc >= 5) {
@@ -68,12 +64,9 @@
 
     std::random_device rd;
     std::mt19937 rand_gen(rd());
-<<<<<<< HEAD
     std::uniform_real_distribution<float> acc_gen(-3.0,2.0);
     std::uniform_real_distribution<float> steer_gen(-0.7,0.7);
-=======
-    std::uniform_real_distribution<float> act_rand(0, 4);
->>>>>>> 0cc39bce
+
 
     auto start = std::chrono::system_clock::now();
     auto action_printer = mgr.actionTensor().makePrinter();
@@ -95,7 +88,6 @@
     for (CountT i = 0; i < (CountT)num_steps; i++) {
         if (rand_actions) {
             for (CountT j = 0; j < (CountT)num_worlds; j++) {
-<<<<<<< HEAD
                 for (CountT k = 0; k < gpudrive::consts::numAgents; k++) {
                     float acc = acc_gen(rand_gen);
                     float steer = steer_gen(rand_gen);
@@ -107,19 +99,7 @@
                     action_store[base_idx] = acc;
                     action_store[base_idx + 1] = steer;
                     action_store[base_idx + 2] = head;
-=======
-                for (CountT k = 0; k < 2; k++) {
-                  auto acceleration = act_rand(rand_gen);
-                  auto steering = act_rand(rand_gen);
-                  auto headAngle = act_rand(rand_gen);
 
-                  mgr.setAction(j, k, acceleration, steering, headAngle);
-
-                  int64_t base_idx = j * num_steps * 2 * 3 + i * 2 * 3 + k * 3;
-                  action_store[base_idx] = acceleration;
-                  action_store[base_idx + 1] = steering;
-                  action_store[base_idx + 2] = headAngle;
->>>>>>> 0cc39bce
                 }
             }
         }

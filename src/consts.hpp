#pragma once

#include <limits>
#include <madrona/math.hpp>
#include <madrona/types.hpp>

namespace gpudrive {

namespace consts {

<<<<<<< HEAD
inline constexpr madrona::CountT kMaxAgentCount = 10;
inline constexpr madrona::CountT kMaxRoadEntityCount = 500;
=======
inline constexpr madrona::CountT kMaxAgentCount = 200;
inline constexpr madrona::CountT kMaxRoadEntityCount = 2000;
>>>>>>> b7882260

// Various world / entity size parameters
inline constexpr float worldLength = 40.f;

// Each unit of distance forward (+ y axis) rewards the agents by this amount
inline constexpr float rewardPerDist = 0.05f;
// Each step that the agents don't make additional progress they get a small
// penalty reward
inline constexpr float slackReward = -0.005f;

// Steps per episode
inline constexpr int32_t episodeLen = 90;

// Number of lidar samples, arranged in circle around agent
inline constexpr madrona::CountT numLidarSamples = 30;

// Time (seconds) per step
inline constexpr float deltaT = 0.04f;

// Number of physics substeps
inline constexpr madrona::CountT numPhysicsSubsteps = 0.f;

inline constexpr float zDimensionScale = 1;
inline constexpr float xDimensionScaleRoadSegment = 1;

inline constexpr madrona::CountT kTrajectoryLength = 91; // Nocturne has 90 timesteps per episode. making it 91 as a buffer.

inline constexpr madrona::CountT kMaxRoadGeometryLength = 1810;

inline constexpr madrona::math::Vector3 kPaddingPosition = {
    0, 0, std::numeric_limits<float>::max()};
}

}<|MERGE_RESOLUTION|>--- conflicted
+++ resolved
@@ -8,13 +8,8 @@
 
 namespace consts {
 
-<<<<<<< HEAD
-inline constexpr madrona::CountT kMaxAgentCount = 10;
-inline constexpr madrona::CountT kMaxRoadEntityCount = 500;
-=======
 inline constexpr madrona::CountT kMaxAgentCount = 200;
 inline constexpr madrona::CountT kMaxRoadEntityCount = 2000;
->>>>>>> b7882260
 
 // Various world / entity size parameters
 inline constexpr float worldLength = 40.f;

--- conflicted
+++ resolved
@@ -10,15 +10,8 @@
 inline constexpr madrona::CountT numRooms = 3;
 
 // TODO(samk): This number is specifically derived for
-<<<<<<< HEAD
-// tfrecord-00100-of-00150_139.json. Once we move to multiple map files, it will
-// have to be updated. Total num of vehicles are 29 but we are only using 5 valid ones. 
-// TODO: Need to dynamically figure this number out based on the number of valid vehicles.
-// TODO: Need to handle pedestrians and other types separately from agents.
-=======
 // tfrecord-00004-of-00150_246.json. Once we move to multiple map files, it will
 // have to be updated.
->>>>>>> e74b08f3
 inline constexpr madrona::CountT numAgents = 2;
 inline constexpr madrona::CountT numRoadSegments = 0;
 

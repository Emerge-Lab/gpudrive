#pragma once

#include <limits>
#include <madrona/math.hpp>
#include <madrona/types.hpp>

namespace gpudrive {

namespace consts {

<<<<<<< HEAD
inline constexpr madrona::CountT kMaxAgentCount = 3;
=======
inline constexpr madrona::CountT kMaxAgentCount = 128;
>>>>>>> 8bf781b9
inline constexpr madrona::CountT kMaxRoadEntityCount = 6000;
inline constexpr madrona::CountT kMaxAgentMapObservationsCount = 6000;

// Various world / entity size parameters
inline constexpr float worldLength = 40.f;

// Each unit of distance forward (+ y axis) rewards the agents by this amount
inline constexpr float rewardPerDist = 0.05f;
// Each step that the agents don't make additional progress they get a small
// penalty reward
inline constexpr float slackReward = -0.005f;

// Steps per episode
inline constexpr int32_t episodeLen = 91;

// Number of lidar samples, arranged in circle around agent
inline constexpr madrona::CountT numLidarSamples = 1024;

// Time (seconds) per step
inline constexpr float deltaT = 0.04f;

// Number of physics substeps
inline constexpr madrona::CountT numPhysicsSubsteps = 0.f;

inline constexpr float zDimensionScale = 1;
inline constexpr float xDimensionScaleRoadSegment = 1;

inline constexpr madrona::CountT kTrajectoryLength = 91; // Nocturne has 90 timesteps per episode. making it 91 as a buffer.

inline constexpr madrona::CountT kMaxRoadGeometryLength = 1810;

inline constexpr madrona::math::Vector3 kPaddingPosition = {
    0, 0, std::numeric_limits<float>::max()};
}

}<|MERGE_RESOLUTION|>--- conflicted
+++ resolved
@@ -8,11 +8,7 @@
 
 namespace consts {
 
-<<<<<<< HEAD
-inline constexpr madrona::CountT kMaxAgentCount = 3;
-=======
 inline constexpr madrona::CountT kMaxAgentCount = 128;
->>>>>>> 8bf781b9
 inline constexpr madrona::CountT kMaxRoadEntityCount = 6000;
 inline constexpr madrona::CountT kMaxAgentMapObservationsCount = 6000;
 

--- conflicted
+++ resolved
@@ -8,14 +8,10 @@
 
 namespace consts {
 
-<<<<<<< HEAD
-inline constexpr madrona::CountT kMaxAgentCount = 200;
-inline constexpr madrona::CountT kMaxRoadEntityCount = 2000;
-=======
 inline constexpr madrona::CountT kMaxAgentCount = 128;
 inline constexpr madrona::CountT kMaxRoadEntityCount = 6000;
 inline constexpr madrona::CountT kMaxAgentMapObservationsCount = 6000;
->>>>>>> a7610876
+
 
 // Various world / entity size parameters
 inline constexpr float worldLength = 40.f;

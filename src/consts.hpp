#pragma once

#include <madrona/types.hpp>

namespace gpudrive {

namespace consts {
// TODO: Rename numAgents to maxNumAgents and numRoadSegments to
// maxNumRoadSegments
<<<<<<< HEAD
inline constexpr madrona::CountT numAgents = 50;
inline constexpr madrona::CountT numRoadSegments = 15000;
=======
inline constexpr madrona::CountT numAgents = 3;
inline constexpr madrona::CountT numRoadSegments = 3557;
>>>>>>> cb0f29d1

// Various world / entity size parameters
inline constexpr float worldLength = 40.f;

// Each unit of distance forward (+ y axis) rewards the agents by this amount
inline constexpr float rewardPerDist = 0.05f;
// Each step that the agents don't make additional progress they get a small
// penalty reward
inline constexpr float slackReward = -0.005f;

// Steps per episode
inline constexpr int32_t episodeLen = 200;

// Number of lidar samples, arranged in circle around agent
inline constexpr madrona::CountT numLidarSamples = 30;

// Time (seconds) per step
inline constexpr float deltaT = 0.04f;


// Number of physics substeps
inline constexpr madrona::CountT numPhysicsSubsteps = 0.f;

inline constexpr float zDimensionScale = 1;
inline constexpr float xDimensionScaleRoadSegment = 1;

inline constexpr madrona::CountT kTrajectoryLength = 1;

inline constexpr madrona::CountT kMaxRoadGeometryLength = 1810;
}

}<|MERGE_RESOLUTION|>--- conflicted
+++ resolved
@@ -7,13 +7,8 @@
 namespace consts {
 // TODO: Rename numAgents to maxNumAgents and numRoadSegments to
 // maxNumRoadSegments
-<<<<<<< HEAD
-inline constexpr madrona::CountT numAgents = 50;
-inline constexpr madrona::CountT numRoadSegments = 15000;
-=======
 inline constexpr madrona::CountT numAgents = 3;
 inline constexpr madrona::CountT numRoadSegments = 3557;
->>>>>>> cb0f29d1
 
 // Various world / entity size parameters
 inline constexpr float worldLength = 40.f;

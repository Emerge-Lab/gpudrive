#pragma once

#include <limits>
#include <madrona/math.hpp>
#include <madrona/types.hpp>

namespace gpudrive {

namespace consts {

<<<<<<< HEAD
inline constexpr madrona::CountT kMaxAgentCount = 5;
=======
inline constexpr madrona::CountT kMaxAgentCount = 100;
>>>>>>> 1706dcd9
inline constexpr madrona::CountT kMaxRoadEntityCount = 5000;

// Various world / entity size parameters
inline constexpr float worldLength = 40.f;

// Each unit of distance forward (+ y axis) rewards the agents by this amount
inline constexpr float rewardPerDist = 0.05f;
// Each step that the agents don't make additional progress they get a small
// penalty reward
inline constexpr float slackReward = -0.005f;

// Steps per episode
inline constexpr int32_t episodeLen = 90;

// Number of lidar samples, arranged in circle around agent
inline constexpr madrona::CountT numLidarSamples = 30;

// Time (seconds) per step
inline constexpr float deltaT = 0.04f;

// Number of physics substeps
inline constexpr madrona::CountT numPhysicsSubsteps = 0.f;

inline constexpr float zDimensionScale = 1;
inline constexpr float xDimensionScaleRoadSegment = 1;

inline constexpr madrona::CountT kTrajectoryLength = 91; // Nocturne has 90 timesteps per episode. making it 91 as a buffer.

inline constexpr madrona::CountT kMaxRoadGeometryLength = 1810;

inline constexpr madrona::math::Vector3 kPaddingPosition = {
    0, 0, std::numeric_limits<float>::max()};
}

}<|MERGE_RESOLUTION|>--- conflicted
+++ resolved
@@ -8,11 +8,7 @@
 
 namespace consts {
 
-<<<<<<< HEAD
-inline constexpr madrona::CountT kMaxAgentCount = 5;
-=======
 inline constexpr madrona::CountT kMaxAgentCount = 100;
->>>>>>> 1706dcd9
 inline constexpr madrona::CountT kMaxRoadEntityCount = 5000;
 
 // Various world / entity size parameters

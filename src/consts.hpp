#pragma once

#include <limits>
#include <madrona/math.hpp>
#include <madrona/types.hpp>

namespace gpudrive {

namespace consts {

<<<<<<< HEAD
inline constexpr madrona::CountT kMaxAgentCount = 128;
inline constexpr madrona::CountT kMaxRoadEntityCount = 2000;
=======
inline constexpr madrona::CountT kMaxAgentCount = 300;
inline constexpr madrona::CountT kMaxRoadEntityCount = 3000;
inline constexpr madrona::CountT kMaxAgentMapObservationsCount = 256;
>>>>>>> 351e6a42

// Various world / entity size parameters
inline constexpr float worldLength = 40.f;

// Each unit of distance forward (+ y axis) rewards the agents by this amount
inline constexpr float rewardPerDist = 0.05f;
// Each step that the agents don't make additional progress they get a small
// penalty reward
inline constexpr float slackReward = -0.005f;

// Steps per episode
inline constexpr int32_t episodeLen = 90;

// Number of lidar samples, arranged in circle around agent
inline constexpr madrona::CountT numLidarSamples = 30;

// Time (seconds) per step
inline constexpr float deltaT = 0.04f;

// Number of physics substeps
inline constexpr madrona::CountT numPhysicsSubsteps = 0.f;

inline constexpr float zDimensionScale = 1;
inline constexpr float xDimensionScaleRoadSegment = 1;

inline constexpr madrona::CountT kTrajectoryLength = 91; // Nocturne has 90 timesteps per episode. making it 91 as a buffer.

inline constexpr madrona::CountT kMaxRoadGeometryLength = 1810;

inline constexpr madrona::math::Vector3 kPaddingPosition = {
    0, 0, std::numeric_limits<float>::max()};
}

}<|MERGE_RESOLUTION|>--- conflicted
+++ resolved
@@ -8,14 +8,9 @@
 
 namespace consts {
 
-<<<<<<< HEAD
 inline constexpr madrona::CountT kMaxAgentCount = 128;
 inline constexpr madrona::CountT kMaxRoadEntityCount = 2000;
-=======
-inline constexpr madrona::CountT kMaxAgentCount = 300;
-inline constexpr madrona::CountT kMaxRoadEntityCount = 3000;
 inline constexpr madrona::CountT kMaxAgentMapObservationsCount = 256;
->>>>>>> 351e6a42
 
 // Various world / entity size parameters
 inline constexpr float worldLength = 40.f;

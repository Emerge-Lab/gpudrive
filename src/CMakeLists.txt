set(SIMULATOR_SRCS
    types.hpp
    sim.hpp sim.cpp
    init.hpp rng.hpp
    level_gen.hpp level_gen.cpp
)

<<<<<<< HEAD
=======
option(GPUDRIVE_DISABLE_NARROW_PHASE "Disable using Madrona's narrow-phase for collision detection" OFF)

if (GPUDRIVE_DISABLE_NARROW_PHASE)
add_compile_definitions(GPUDRIVE_DISABLE_NARROW_PHASE)
endif()

>>>>>>> d7b23cf5
add_library(gpudrive_cpu_impl STATIC
    ${SIMULATOR_SRCS}
)

target_link_libraries(gpudrive_cpu_impl
    PUBLIC
        madrona_mw_core
    PRIVATE
        madrona_common
        madrona_mw_physics
        madrona_viz_system
)

add_library(gpudrive_mgr SHARED
    mgr.hpp mgr.cpp
    MapReader.hpp MapReader.cpp
)

target_link_libraries(gpudrive_mgr 
    PUBLIC
        madrona_python_utils
    PRIVATE
        nlohmann_json::nlohmann_json
        gpudrive_cpu_impl
        madrona_mw_cpu
        madrona_common
        madrona_importer
        madrona_physics_loader
)

if (TARGET madrona_mw_gpu)
if (GPUDRIVE_DISABLE_NARROW_PHASE)
    madrona_build_compile_defns(
        OUT_TARGET
            gpudrive_gpu_srcs
        SOURCES_DEFN
            GPU_HIDESEEK_SRC_LIST
        FLAGS_DEFN
            GPU_HIDESEEK_COMPILE_FLAGS 
        SRCS
            ${SIMULATOR_SRCS}
	CUSTOM_FLAGS
            -DGPUDRIVE_DISABLE_NARROW_PHASE=1
    )

    target_link_libraries(gpudrive_mgr PRIVATE
        gpudrive_gpu_srcs
<<<<<<< HEAD
=======
    )
else()
    madrona_build_compile_defns(
        OUT_TARGET
            gpudrive_gpu_srcs
        SOURCES_DEFN
            GPU_HIDESEEK_SRC_LIST
        FLAGS_DEFN
            GPU_HIDESEEK_COMPILE_FLAGS
        SRCS
            ${SIMULATOR_SRCS}
    )
endif()
    target_link_libraries(gpudrive_mgr PRIVATE
        gpudrive_gpu_srcs
>>>>>>> d7b23cf5
        madrona_mw_gpu
    )
endif ()

target_compile_definitions(gpudrive_mgr PRIVATE
    -DDATA_DIR="${CMAKE_CURRENT_SOURCE_DIR}/../data/"
)

madrona_python_module(gpudrive
    bindings.cpp
)

target_link_libraries(gpudrive PRIVATE
    gpudrive_mgr
)

if (TARGET madrona_viewer)
    add_executable(viewer viewer.cpp)
    target_link_libraries(viewer madrona_viewer
        madrona_mw_core gpudrive_mgr)

    target_compile_definitions(viewer PRIVATE
        -DDATA_DIR="${CMAKE_CURRENT_SOURCE_DIR}/../data/"
    )
endif()

add_executable(headless headless.cpp)
target_link_libraries(headless gpudrive_mgr)<|MERGE_RESOLUTION|>--- conflicted
+++ resolved
@@ -5,15 +5,12 @@
     level_gen.hpp level_gen.cpp
 )
 
-<<<<<<< HEAD
-=======
 option(GPUDRIVE_DISABLE_NARROW_PHASE "Disable using Madrona's narrow-phase for collision detection" OFF)
 
 if (GPUDRIVE_DISABLE_NARROW_PHASE)
 add_compile_definitions(GPUDRIVE_DISABLE_NARROW_PHASE)
 endif()
 
->>>>>>> d7b23cf5
 add_library(gpudrive_cpu_impl STATIC
     ${SIMULATOR_SRCS}
 )
@@ -61,8 +58,6 @@
 
     target_link_libraries(gpudrive_mgr PRIVATE
         gpudrive_gpu_srcs
-<<<<<<< HEAD
-=======
     )
 else()
     madrona_build_compile_defns(
@@ -78,7 +73,6 @@
 endif()
     target_link_libraries(gpudrive_mgr PRIVATE
         gpudrive_gpu_srcs
->>>>>>> d7b23cf5
         madrona_mw_gpu
     )
 endif ()

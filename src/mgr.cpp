#include "mgr.hpp"
#include "MapReader.hpp"
#include "sim.hpp"

#include <madrona/utils.hpp>
#include <madrona/importer.hpp>
#include <madrona/physics_loader.hpp>
#include <madrona/tracing.hpp>
#include <madrona/mw_cpu.hpp>

#include <array>
#include <charconv>
#include <iostream>
#include <iterator>
#include <filesystem>
#include <fstream>
#include <string>
#include <cstdlib>

#ifdef MADRONA_CUDA_SUPPORT
#include <madrona/mw_gpu.hpp>
#include <madrona/cuda_utils.hpp>
#endif

using namespace madrona;
using namespace madrona::math;
using namespace madrona::phys;
using namespace madrona::py;

namespace gpudrive {

struct Manager::Impl {
    Config cfg;
    PhysicsLoader physicsLoader;
    EpisodeManager *episodeMgr;
    WorldReset *worldResetBuffer;
    Action *agentActionsBuffer;
    std::pair<uint32_t, uint32_t> agentRoadCounts;

    inline Impl(const Manager::Config &mgr_cfg,
                PhysicsLoader &&phys_loader,
                EpisodeManager *ep_mgr,
                WorldReset *reset_buffer,
                Action *action_buffer,
                std::pair<uint32_t, uint32_t> agentRoadCounts)
        : cfg(mgr_cfg),
          physicsLoader(std::move(phys_loader)),
          episodeMgr(ep_mgr),
          worldResetBuffer(reset_buffer),
          agentActionsBuffer(action_buffer),
          agentRoadCounts(agentRoadCounts)
    {}

    inline virtual ~Impl() {}

    virtual void run() = 0;

    virtual Tensor exportTensor(ExportID slot,
        Tensor::ElementType type,
        madrona::Span<const int64_t> dimensions) const = 0;

    static inline Impl * init(const Config &cfg,
                              const viz::VizECSBridge *viz_bridge);
};

struct Manager::CPUImpl final : Manager::Impl {
    using TaskGraphT =
        TaskGraphExecutor<Engine, Sim, Sim::Config, WorldInit>;

    TaskGraphT cpuExec;

    inline CPUImpl(const Manager::Config &mgr_cfg,
                   PhysicsLoader &&phys_loader,
                   EpisodeManager *ep_mgr,
                   WorldReset *reset_buffer,
                   Action *action_buffer,
                   TaskGraphT &&cpu_exec,
                   std::pair<uint32_t, uint32_t> agentRoadCounts)
        : Impl(mgr_cfg, std::move(phys_loader),
               ep_mgr, reset_buffer, action_buffer, agentRoadCounts),
          cpuExec(std::move(cpu_exec))
    {}

    inline virtual ~CPUImpl() final
    {
        delete episodeMgr;
    }

    inline virtual void run()
    {
        cpuExec.run();
    }

    virtual inline Tensor exportTensor(ExportID slot,
        Tensor::ElementType type,
        madrona::Span<const int64_t> dims) const final
    {
        void *dev_ptr = cpuExec.getExported((uint32_t)slot);
        return Tensor(dev_ptr, type, dims, Optional<int>::none());
    }
};

#ifdef MADRONA_CUDA_SUPPORT
struct Manager::CUDAImpl final : Manager::Impl {
    MWCudaExecutor gpuExec;

    inline CUDAImpl(const Manager::Config &mgr_cfg,
                   PhysicsLoader &&phys_loader,
                   EpisodeManager *ep_mgr,
                   WorldReset *reset_buffer,
                   Action *action_buffer,
                   MWCudaExecutor &&gpu_exec,
                   std::pair<uint32_t, uint32_t> agentRoadCounts)
        : Impl(mgr_cfg, std::move(phys_loader),
               ep_mgr, reset_buffer, action_buffer, agentRoadCounts),
          gpuExec(std::move(gpu_exec))
    {}

    inline virtual ~CUDAImpl() final
    {
        REQ_CUDA(cudaFree(episodeMgr));
    }

    inline virtual void run()
    {
        gpuExec.run();
    }

    virtual inline Tensor exportTensor(ExportID slot,
        Tensor::ElementType type,
        madrona::Span<const int64_t> dims) const final
    {
        void *dev_ptr = gpuExec.getExported((uint32_t)slot);
        return Tensor(dev_ptr, type, dims, cfg.gpuID);
    }
};
#endif

static void loadPhysicsObjects(PhysicsLoader &loader)
{
    std::array<std::string, (size_t)SimObject::NumObjects - 1> asset_paths;
    asset_paths[(size_t)SimObject::Cube] =
        (std::filesystem::path(DATA_DIR) / "cube_collision.obj").string();
    asset_paths[(size_t)SimObject::Agent] =
        (std::filesystem::path(DATA_DIR) / "agent_collision_simplified.obj").string();
    asset_paths[(size_t)SimObject::StopSign] =
        (std::filesystem::path(DATA_DIR) / "cube_collision.obj").string();
    asset_paths[(size_t)SimObject::SpeedBump] =
        (std::filesystem::path(DATA_DIR) / "cube_collision.obj").string();
    // asset_paths[(size_t)SimObject::Cylinder] =
    //     (std::filesystem::path(DATA_DIR) / "cylinder_collision.obj").string();

    std::array<const char *, (size_t)SimObject::NumObjects - 1> asset_cstrs;
    for (size_t i = 0; i < asset_paths.size(); i++) {
        asset_cstrs[i] = asset_paths[i].c_str();
    }

    char import_err_buffer[4096];
    auto imported_src_hulls = imp::ImportedAssets::importFromDisk(
        asset_cstrs, import_err_buffer, true);

    if (!imported_src_hulls.has_value()) {
        FATAL("%s", import_err_buffer);
    }

    DynArray<imp::SourceMesh> src_convex_hulls(
        imported_src_hulls->objects.size());

    DynArray<DynArray<SourceCollisionPrimitive>> prim_arrays(0);
    HeapArray<SourceCollisionObject> src_objs(
        (CountT)SimObject::NumObjects);

    auto setupHull = [&](SimObject obj_id,
                         float inv_mass,
                         RigidBodyFrictionData friction) {
        auto meshes = imported_src_hulls->objects[(CountT)obj_id].meshes;
        DynArray<SourceCollisionPrimitive> prims(meshes.size());

        for (const imp::SourceMesh &mesh : meshes) {
            src_convex_hulls.push_back(mesh);
            prims.push_back({
                .type = CollisionPrimitive::Type::Hull,
                .hullInput = {
                    .hullIDX = uint32_t(src_convex_hulls.size() - 1),
                },
            });
        }

        prim_arrays.emplace_back(std::move(prims));

        src_objs[(CountT)obj_id] = SourceCollisionObject {
            .prims = Span<const SourceCollisionPrimitive>(prim_arrays.back()),
            .invMass = inv_mass,
            .friction = friction,
        };
    };

    setupHull(SimObject::Cube, 0.075f, {
        .muS = 0.5f,
        .muD = 0.75f,
    });

    setupHull(SimObject::Agent, 1.f, {
        .muS = 0.5f,
        .muD = 0.5f,
    });

    setupHull(SimObject::StopSign, 1.f, {
    .muS = 0.5f,
    .muD = 0.5f,
        });

    setupHull(SimObject::SpeedBump, 1.f, {
        .muS = 0.5f,
        .muD = 0.5f,
    });

    SourceCollisionPrimitive plane_prim {
        .type = CollisionPrimitive::Type::Plane,
    };

    src_objs[(CountT)SimObject::Plane] = {
        .prims = Span<const SourceCollisionPrimitive>(&plane_prim, 1),
        .invMass = 0.f,
        .friction = {
            .muS = 0.5f,
            .muD = 0.5f,
        },
    };

    StackAlloc tmp_alloc;
    RigidBodyAssets rigid_body_assets;
    CountT num_rigid_body_data_bytes;
    void *rigid_body_data = RigidBodyAssets::processRigidBodyAssets(
        src_convex_hulls,
        src_objs,
        false,
        tmp_alloc,
        &rigid_body_assets,
        &num_rigid_body_data_bytes);

    if (rigid_body_data == nullptr) {
        FATAL("Invalid collision hull input");
    }

    // This is a bit hacky, but in order to make sure the agents
    // remain controllable by the policy, they are only allowed to
    // rotate around the Z axis (infinite inertia in x & y axes)
    rigid_body_assets.metadatas[
        (CountT)SimObject::Agent].mass.invInertiaTensor.x = 0.f;
    rigid_body_assets.metadatas[
        (CountT)SimObject::Agent].mass.invInertiaTensor.y = 0.f;

    loader.loadRigidBodies(rigid_body_assets);
    free(rigid_body_data);
}

Manager::Impl * Manager::Impl::init(
    const Manager::Config &mgr_cfg,
    const viz::VizECSBridge *viz_bridge)
{
    Sim::Config sim_cfg {
        viz_bridge != nullptr,
        mgr_cfg.autoReset,
        0, // kMaxAgentCount
        0 // kMaxRoadEntityCount
    };

    if(mgr_cfg.params.collisionBehaviour == CollisionBehaviour::AgentRemoved)
    {
        FATAL("AgentRemoved collision behaviour is not implemented yet.");
    }

    switch (mgr_cfg.execMode) {
    case ExecMode::CUDA: {
#ifdef MADRONA_CUDA_SUPPORT
        EpisodeManager *episode_mgr = 
            (EpisodeManager *)cu::allocGPU(sizeof(EpisodeManager));
        REQ_CUDA(cudaMemset(episode_mgr, 0, sizeof(EpisodeManager)));

        PhysicsLoader phys_loader(ExecMode::CUDA, 10);
        loadPhysicsObjects(phys_loader);

        ObjectManager *phys_obj_mgr = &phys_loader.getObjectManager();

        HeapArray<WorldInit> world_inits(mgr_cfg.numWorlds);


        Parameters* paramsDevicePtr = (Parameters*)cu::allocGPU(sizeof(Parameters));
        REQ_CUDA(cudaMemcpy(paramsDevicePtr, &(mgr_cfg.params), sizeof(Parameters), cudaMemcpyHostToDevice));
        
        int64_t worldIdx{0};
    
        for (auto const &mapFile : std::filesystem::directory_iterator(mgr_cfg.jsonPath))
        {
            auto [map_, mapCounts] = MapReader::parseAndWriteOut(mapFile.path(), mgr_cfg.execMode, mgr_cfg.params.polylineReductionThreshold);
            world_inits[worldIdx++] = WorldInit{episode_mgr, phys_obj_mgr,
                                                viz_bridge, map_, mgr_cfg.execMode, paramsDevicePtr};
            sim_cfg.kMaxAgentCount = std::max(mapCounts.first, sim_cfg.kMaxAgentCount);
            sim_cfg.kMaxRoadEntityCount = std::max(mapCounts.second, sim_cfg.kMaxRoadEntityCount);
        }

        assert(worldIdx == static_cast<int64_t>(mgr_cfg.numWorlds));
        // Bounds on the maxagent and maxroadentity counts.
        assert(sim_cfg.kMaxAgentCount <= consts::kMaxAgentCount);
        assert(sim_cfg.kMaxRoadEntityCount <= consts::kMaxRoadEntityCount);
        assert(sim_cfg.kMaxAgentCount > 0);
        assert(sim_cfg.kMaxRoadEntityCount > 0);

        MWCudaExecutor gpu_exec({
            .worldInitPtr = world_inits.data(),
            .numWorldInitBytes = sizeof(WorldInit),
            .userConfigPtr = (void *)&sim_cfg,
            .numUserConfigBytes = sizeof(Sim::Config),
            .numWorldDataBytes = sizeof(Sim),
            .worldDataAlignment = alignof(Sim),
            .numWorlds = mgr_cfg.numWorlds,
            .numExportedBuffers = (uint32_t)ExportID::NumExports, 
            .gpuID = (uint32_t)mgr_cfg.gpuID,
        }, {
            { GPU_HIDESEEK_SRC_LIST },
            { GPU_HIDESEEK_COMPILE_FLAGS },
            CompileConfig::OptMode::LTO,
        });

        WorldReset *world_reset_buffer = 
            (WorldReset *)gpu_exec.getExported((uint32_t)ExportID::Reset);

        Action *agent_actions_buffer = 
            (Action *)gpu_exec.getExported((uint32_t)ExportID::Action);

        madrona::cu::deallocGPU(paramsDevicePtr);
        for (int64_t i = 0; i < (int64_t)mgr_cfg.numWorlds; i++) {
          auto &init = world_inits[i];
          madrona::cu::deallocGPU(init.map);
        }

        return new CUDAImpl {
            mgr_cfg,
            std::move(phys_loader),
            episode_mgr,
            world_reset_buffer,
            agent_actions_buffer,
            std::move(gpu_exec),
            std::make_pair(sim_cfg.kMaxAgentCount, sim_cfg.kMaxRoadEntityCount)
        };

#else
        FATAL("Madrona was not compiled with CUDA support");
#endif
    } break;
    case ExecMode::CPU: {
        EpisodeManager *episode_mgr = new EpisodeManager { 0 };

        PhysicsLoader phys_loader(ExecMode::CPU, 10);
        loadPhysicsObjects(phys_loader);

        ObjectManager *phys_obj_mgr = &phys_loader.getObjectManager();

        HeapArray<WorldInit> world_inits(mgr_cfg.numWorlds);

        int64_t worldIdx{0};
    
        for (auto const &mapFile : std::filesystem::directory_iterator(mgr_cfg.jsonPath))
        {
            auto [map_, mapCounts] = MapReader::parseAndWriteOut(mapFile.path(), mgr_cfg.execMode, mgr_cfg.params.polylineReductionThreshold);
            world_inits[worldIdx++] = WorldInit{episode_mgr, phys_obj_mgr,
                                                viz_bridge, map_, mgr_cfg.execMode, &(mgr_cfg.params)};
            sim_cfg.kMaxAgentCount = std::max(mapCounts.first, sim_cfg.kMaxAgentCount);
            sim_cfg.kMaxRoadEntityCount = std::max(mapCounts.second, sim_cfg.kMaxRoadEntityCount);
        }

        assert(worldIdx == static_cast<int64_t>(mgr_cfg.numWorlds));
        // Bounds on the maxagent and maxroadentity counts.
        assert(sim_cfg.kMaxAgentCount <= consts::kMaxAgentCount);
        assert(sim_cfg.kMaxRoadEntityCount <= consts::kMaxRoadEntityCount);
        assert(sim_cfg.kMaxAgentCount > 0);
        assert(sim_cfg.kMaxRoadEntityCount > 0);

        CPUImpl::TaskGraphT cpu_exec {
            ThreadPoolExecutor::Config {
                .numWorlds = mgr_cfg.numWorlds,
                .numExportedBuffers = (uint32_t)ExportID::NumExports,
            },
            sim_cfg,
            world_inits.data(),
        };

        WorldReset *world_reset_buffer = 
            (WorldReset *)cpu_exec.getExported((uint32_t)ExportID::Reset);

        Action *agent_actions_buffer = 
            (Action *)cpu_exec.getExported((uint32_t)ExportID::Action);

        auto cpu_impl = new CPUImpl {
            mgr_cfg,
            std::move(phys_loader),
            episode_mgr,
            world_reset_buffer,
            agent_actions_buffer,
            std::move(cpu_exec),
            std::make_pair(sim_cfg.kMaxAgentCount, sim_cfg.kMaxRoadEntityCount)
        };

        for (int64_t i = 0; i < (int64_t)mgr_cfg.numWorlds; i++) {
          auto &init = world_inits[i];
          delete init.map;
        }

        return cpu_impl;
    } break;
    default: MADRONA_UNREACHABLE();
    }
}

Manager::Manager(const Config &cfg,
                 const viz::VizECSBridge *viz_bridge)
    : impl_(Impl::init(cfg, viz_bridge))
{
    // Currently, there is no way to populate the initial set of observations
    // without stepping the simulations in order to execute the taskgraph.
    // Therefore, after setup, we step all the simulations with a forced reset
    // that ensures the first real step will have valid observations at the
    // start of a fresh episode in order to compute actions.
    //
    // This will be improved in the future with support for multiple task
    // graphs, allowing a small task graph to be executed after initialization.
    
    for (int32_t i = 0; i < (int32_t)cfg.numWorlds; i++) {
        triggerReset(i);
    }

    step();
}

Manager::~Manager() {}

void Manager::step()
{
    impl_->run();
}

Tensor Manager::resetTensor() const
{
    return impl_->exportTensor(ExportID::Reset,
                               Tensor::ElementType::Int32,
                               {
                                   impl_->cfg.numWorlds,
                                   1,
                               });
}

Tensor Manager::actionTensor() const
{
    return impl_->exportTensor(ExportID::Action, Tensor::ElementType::Float32,
        {
            impl_->cfg.numWorlds,
            impl_->agentRoadCounts.first,
            3, // Num_actions
        });
}

Tensor Manager::bicycleModelTensor() const
{
    return impl_->exportTensor(ExportID::BicycleModel, Tensor::ElementType::Float32,
        {
            impl_->cfg.numWorlds,
            impl_->agentRoadCounts.first,
            BicycleModelExportSize, // Number of states for the bicycle model
        });
}


Tensor Manager::rewardTensor() const
{
    return impl_->exportTensor(ExportID::Reward, Tensor::ElementType::Float32,
                               {
                                   impl_->cfg.numWorlds,
                                   impl_->agentRoadCounts.first,
                                   1,
                               });
}

Tensor Manager::doneTensor() const
{
    return impl_->exportTensor(ExportID::Done, Tensor::ElementType::Int32,
                               {
                                   impl_->cfg.numWorlds,
                                   impl_->agentRoadCounts.first,
                                   1,
                               });
}

Tensor Manager::selfObservationTensor() const
{
    return impl_->exportTensor(ExportID::SelfObservation,
                               Tensor::ElementType::Float32,
                               {
                                   impl_->cfg.numWorlds,
                                   impl_->agentRoadCounts.first,
<<<<<<< HEAD
                                   SelfObservationExportSize 
=======
                                   6
>>>>>>> e6358c82
                               });
}

Tensor Manager::mapObservationTensor() const
{
    return impl_->exportTensor(ExportID::MapObservation,
                               Tensor::ElementType::Float32,
                               {
                                   impl_->cfg.numWorlds,
                                   impl_->agentRoadCounts.second,
                                   MapObservationExportSize
                               });
}

Tensor Manager::partnerObservationsTensor() const
{
    return impl_->exportTensor(ExportID::PartnerObservations,
                               Tensor::ElementType::Float32,
                               {
                                   impl_->cfg.numWorlds,
                                   impl_->agentRoadCounts.first,
                                   consts::kMaxAgentCount-1,
                                   PartnerObservationExportSize,
                               });
}

Tensor Manager::agentMapObservationsTensor() const
{
    return impl_->exportTensor(ExportID::AgentMapObservations,
                               Tensor::ElementType::Float32,
                               {
                                   impl_->cfg.numWorlds,
                                   impl_->agentRoadCounts.first,
                                   consts::kMaxRoadEntityCount,
                                   AgentMapObservationExportSize,
                               });

}

Tensor Manager::lidarTensor() const
{
    return impl_->exportTensor(ExportID::Lidar, Tensor::ElementType::Float32,
                               {
                                   impl_->cfg.numWorlds,
                                   impl_->agentRoadCounts.first,
                                   consts::numLidarSamples,
                                   2,
                               });
}

Tensor Manager::stepsRemainingTensor() const
{
    return impl_->exportTensor(ExportID::StepsRemaining,
                               Tensor::ElementType::Int32,
                               {
                                   impl_->cfg.numWorlds,
                                   impl_->agentRoadCounts.first,
                                   1,
                               });
}

Tensor Manager::shapeTensor() const {
    return impl_->exportTensor(ExportID::Shape, Tensor::ElementType::Int32,
                               {impl_->cfg.numWorlds, 2});
}

Tensor Manager::controlledStateTensor() const {
    return impl_->exportTensor(ExportID::ControlledState, Tensor::ElementType::Int32,
                               {impl_->cfg.numWorlds,impl_->agentRoadCounts.first, 1});
}

void Manager::triggerReset(int32_t world_idx)
{
    WorldReset reset {
        1,
    };

    auto *reset_ptr = impl_->worldResetBuffer + world_idx;

    if (impl_->cfg.execMode == ExecMode::CUDA) {
#ifdef MADRONA_CUDA_SUPPORT
        cudaMemcpy(reset_ptr, &reset, sizeof(WorldReset),
                   cudaMemcpyHostToDevice);
#endif
    }  else {
        *reset_ptr = reset;
    }
}


void Manager::setAction(int32_t world_idx, int32_t agent_idx,
                        float acceleration, float steering, float headAngle) {
    Action action{.acceleration = acceleration,
                  .steering = steering,
                  .headAngle = headAngle};

    auto *action_ptr =
        impl_->agentActionsBuffer + world_idx * impl_->agentRoadCounts.first + agent_idx;

    if (impl_->cfg.execMode == ExecMode::CUDA) {
#ifdef MADRONA_CUDA_SUPPORT
        cudaMemcpy(action_ptr, &action, sizeof(Action), cudaMemcpyHostToDevice);
#endif
    } else {
        *action_ptr = action;
    }
}

<<<<<<< HEAD
Tensor Manager::collisionTensor() const {
    return impl_->exportTensor(
        ExportID::Collision, Tensor::ElementType::Int32,
        {impl_->cfg.numWorlds, impl_->agentRoadCounts.first, 1});
}

=======
>>>>>>> e6358c82
std::vector<Shape>
Manager::getShapeTensorFromDeviceMemory(madrona::ExecMode mode,
                                        uint32_t numWorlds) {
    const auto &tensor = shapeTensor();

    const std::size_t floatsPerShape{2};
    const std::size_t tensorByteCount{sizeof(float) * floatsPerShape *
                                      numWorlds};

    std::vector<Shape> worldToShape(numWorlds);
    switch (impl_->cfg.execMode) {
    case ExecMode::CUDA:
#ifdef MADRONA_CUDA_SUPPORT
        cudaMemcpy(worldToShape.data(), tensor.devicePtr(), tensorByteCount,
                   cudaMemcpyDeviceToHost);
#else
        FATAL("Madrona was not compiled with CUDA support");
#endif
        break;
    case ExecMode::CPU:
        std::memcpy(worldToShape.data(), tensor.devicePtr(), tensorByteCount);
        break;
    }

    return worldToShape;
}
}<|MERGE_RESOLUTION|>--- conflicted
+++ resolved
@@ -498,11 +498,7 @@
                                {
                                    impl_->cfg.numWorlds,
                                    impl_->agentRoadCounts.first,
-<<<<<<< HEAD
                                    SelfObservationExportSize 
-=======
-                                   6
->>>>>>> e6358c82
                                });
 }
 
@@ -611,15 +607,6 @@
     }
 }
 
-<<<<<<< HEAD
-Tensor Manager::collisionTensor() const {
-    return impl_->exportTensor(
-        ExportID::Collision, Tensor::ElementType::Int32,
-        {impl_->cfg.numWorlds, impl_->agentRoadCounts.first, 1});
-}
-
-=======
->>>>>>> e6358c82
 std::vector<Shape>
 Manager::getShapeTensorFromDeviceMemory(madrona::ExecMode mode,
                                         uint32_t numWorlds) {

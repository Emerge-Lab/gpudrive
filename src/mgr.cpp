--- conflicted
+++ resolved
@@ -452,11 +452,8 @@
                                {
                                    impl_->cfg.numWorlds,
                                    consts::numAgents,
-<<<<<<< HEAD
                                    8
-=======
-                                   4
->>>>>>> e74b08f3
+
                                });
 }
 
@@ -535,28 +532,7 @@
     }
 }
 
-<<<<<<< HEAD
-void Manager::setAction(int32_t world_idx,
-                        int32_t agent_idx,
-                        float acceleration,
-                        float steering,
-                        float headAngle) 
-{
-    Action action { 
-        .acceleration = acceleration,
-        .steering = steering,
-        .headAngle = headAngle,
-    };
-
-    auto *action_ptr = impl_->agentActionsBuffer +
-        world_idx * consts::numAgents + agent_idx;
-    if (impl_->cfg.execMode == ExecMode::CUDA) {
-        std::cerr << "CUDA support not implemented." << std::endl;
-        std::abort();
-    }
-    *action_ptr = action;
-}
-=======
+
 void Manager::setAction(int32_t world_idx, int32_t agent_idx,
                         float acceleration, float steering, float headAngle) {
     Action action{.acceleration = acceleration,
@@ -565,7 +541,6 @@
 
     auto *action_ptr =
         impl_->agentActionsBuffer + world_idx * consts::numAgents + agent_idx;
->>>>>>> e74b08f3
 
     if (impl_->cfg.execMode == ExecMode::CUDA) {
 #ifdef MADRONA_CUDA_SUPPORT

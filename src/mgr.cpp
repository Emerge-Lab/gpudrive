#include "mgr.hpp"
#include "MapReader.hpp"
#include "sim.hpp"

#include <madrona/utils.hpp>
#include <madrona/importer.hpp>
#include <madrona/physics_loader.hpp>
#include <madrona/tracing.hpp>
#include <madrona/mw_cpu.hpp>

#include <nlohmann/json.hpp>

#include <array>
#include <charconv>
#include <iostream>
#include <iterator>
#include <filesystem>
#include <fstream>
#include <string>
#include <cstdlib>
#include <random>


#ifdef MADRONA_CUDA_SUPPORT
#include <madrona/mw_gpu.hpp>
#include <madrona/cuda_utils.hpp>
#endif

using namespace madrona;
using namespace madrona::math;
using namespace madrona::phys;
using namespace madrona::py;

namespace gpudrive {

struct Manager::Impl {
    Config cfg;
    PhysicsLoader physicsLoader;
    EpisodeManager *episodeMgr;
    WorldReset *worldResetBuffer;
    Action *agentActionsBuffer;
    std::pair<uint32_t, uint32_t> agentRoadCounts;

    inline Impl(const Manager::Config &mgr_cfg,
                PhysicsLoader &&phys_loader,
                EpisodeManager *ep_mgr,
                WorldReset *reset_buffer,
                Action *action_buffer,
                std::pair<uint32_t, uint32_t> agentRoadCounts)
        : cfg(mgr_cfg),
          physicsLoader(std::move(phys_loader)),
          episodeMgr(ep_mgr),
          worldResetBuffer(reset_buffer),
          agentActionsBuffer(action_buffer),
          agentRoadCounts(agentRoadCounts)
    {}

    inline virtual ~Impl() {}

    virtual void run() = 0;

    virtual Tensor exportTensor(ExportID slot,
        Tensor::ElementType type,
        madrona::Span<const int64_t> dimensions) const = 0;

    static inline Impl * init(const Config &cfg,
                              const viz::VizECSBridge *viz_bridge);
};

struct Manager::CPUImpl final : Manager::Impl {
    using TaskGraphT =
        TaskGraphExecutor<Engine, Sim, Sim::Config, WorldInit>;

    TaskGraphT cpuExec;

    inline CPUImpl(const Manager::Config &mgr_cfg,
                   PhysicsLoader &&phys_loader,
                   EpisodeManager *ep_mgr,
                   WorldReset *reset_buffer,
                   Action *action_buffer,
                   TaskGraphT &&cpu_exec,
                   std::pair<uint32_t, uint32_t> agentRoadCounts)
        : Impl(mgr_cfg, std::move(phys_loader),
               ep_mgr, reset_buffer, action_buffer, agentRoadCounts),
          cpuExec(std::move(cpu_exec))
    {}

    inline virtual ~CPUImpl() final
    {
        delete episodeMgr;
    }

    inline virtual void run()
    {
        cpuExec.run();
    }

    virtual inline Tensor exportTensor(ExportID slot,
        Tensor::ElementType type,
        madrona::Span<const int64_t> dims) const final
    {
        void *dev_ptr = cpuExec.getExported((uint32_t)slot);
        return Tensor(dev_ptr, type, dims, Optional<int>::none());
    }
};

#ifdef MADRONA_CUDA_SUPPORT
struct Manager::CUDAImpl final : Manager::Impl {
    MWCudaExecutor gpuExec;

    inline CUDAImpl(const Manager::Config &mgr_cfg,
                   PhysicsLoader &&phys_loader,
                   EpisodeManager *ep_mgr,
                   WorldReset *reset_buffer,
                   Action *action_buffer,
                   MWCudaExecutor &&gpu_exec,
                   std::pair<uint32_t, uint32_t> agentRoadCounts)
        : Impl(mgr_cfg, std::move(phys_loader),
               ep_mgr, reset_buffer, action_buffer, agentRoadCounts),
          gpuExec(std::move(gpu_exec))
    {}

    inline virtual ~CUDAImpl() final
    {
        REQ_CUDA(cudaFree(episodeMgr));
    }

    inline virtual void run()
    {
        gpuExec.run();
    }

    virtual inline Tensor exportTensor(ExportID slot,
        Tensor::ElementType type,
        madrona::Span<const int64_t> dims) const final
    {
        void *dev_ptr = gpuExec.getExported((uint32_t)slot);
        return Tensor(dev_ptr, type, dims, cfg.gpuID);
    }
};
#endif

static void loadPhysicsObjects(PhysicsLoader &loader)
{
    std::array<std::string, (size_t)SimObject::NumObjects - 1> asset_paths;
    asset_paths[(size_t)SimObject::Cube] =
        (std::filesystem::path(DATA_DIR) / "cube_collision.obj").string();
    asset_paths[(size_t)SimObject::Agent] =
        (std::filesystem::path(DATA_DIR) / "agent_collision_simplified.obj").string();
    asset_paths[(size_t)SimObject::StopSign] =
        (std::filesystem::path(DATA_DIR) / "cube_collision.obj").string();
    asset_paths[(size_t)SimObject::SpeedBump] =
        (std::filesystem::path(DATA_DIR) / "cube_collision.obj").string();
    // asset_paths[(size_t)SimObject::Cylinder] =
    //     (std::filesystem::path(DATA_DIR) / "cylinder_collision.obj").string();

    std::array<const char *, (size_t)SimObject::NumObjects - 1> asset_cstrs;
    for (size_t i = 0; i < asset_paths.size(); i++) {
        asset_cstrs[i] = asset_paths[i].c_str();
    }

    char import_err_buffer[4096];
    auto imported_src_hulls = imp::ImportedAssets::importFromDisk(
        asset_cstrs, import_err_buffer, true);

    if (!imported_src_hulls.has_value()) {
        FATAL("%s", import_err_buffer);
    }

    DynArray<imp::SourceMesh> src_convex_hulls(
        imported_src_hulls->objects.size());

    DynArray<DynArray<SourceCollisionPrimitive>> prim_arrays(0);
    HeapArray<SourceCollisionObject> src_objs(
        (CountT)SimObject::NumObjects);

    auto setupHull = [&](SimObject obj_id,
                         float inv_mass,
                         RigidBodyFrictionData friction) {
        auto meshes = imported_src_hulls->objects[(CountT)obj_id].meshes;
        DynArray<SourceCollisionPrimitive> prims(meshes.size());

        for (const imp::SourceMesh &mesh : meshes) {
            src_convex_hulls.push_back(mesh);
            prims.push_back({
                .type = CollisionPrimitive::Type::Hull,
                .hullInput = {
                    .hullIDX = uint32_t(src_convex_hulls.size() - 1),
                },
            });
        }

        prim_arrays.emplace_back(std::move(prims));

        src_objs[(CountT)obj_id] = SourceCollisionObject {
            .prims = Span<const SourceCollisionPrimitive>(prim_arrays.back()),
            .invMass = inv_mass,
            .friction = friction,
        };
    };

    setupHull(SimObject::Cube, 0.075f, {
        .muS = 0.5f,
        .muD = 0.75f,
    });

    setupHull(SimObject::Agent, 1.f, {
        .muS = 0.5f,
        .muD = 0.5f,
    });

    setupHull(SimObject::StopSign, 1.f, {
    .muS = 0.5f,
    .muD = 0.5f,
        });

    setupHull(SimObject::SpeedBump, 1.f, {
        .muS = 0.5f,
        .muD = 0.5f,
    });

    SourceCollisionPrimitive plane_prim {
        .type = CollisionPrimitive::Type::Plane,
    };

    src_objs[(CountT)SimObject::Plane] = {
        .prims = Span<const SourceCollisionPrimitive>(&plane_prim, 1),
        .invMass = 0.f,
        .friction = {
            .muS = 0.5f,
            .muD = 0.5f,
        },
    };

    StackAlloc tmp_alloc;
    RigidBodyAssets rigid_body_assets;
    CountT num_rigid_body_data_bytes;
    void *rigid_body_data = RigidBodyAssets::processRigidBodyAssets(
        src_convex_hulls,
        src_objs,
        false,
        tmp_alloc,
        &rigid_body_assets,
        &num_rigid_body_data_bytes);

    if (rigid_body_data == nullptr) {
        FATAL("Invalid collision hull input");
    }

    // This is a bit hacky, but in order to make sure the agents
    // remain controllable by the policy, they are only allowed to
    // rotate around the Z axis (infinite inertia in x & y axes)
    rigid_body_assets.metadatas[
        (CountT)SimObject::Agent].mass.invInertiaTensor.x = 0.f;
    rigid_body_assets.metadatas[
        (CountT)SimObject::Agent].mass.invInertiaTensor.y = 0.f;

    loader.loadRigidBodies(rigid_body_assets);
    free(rigid_body_data);
}

static std::vector<std::string> getMapFiles(const Manager::Config &cfg)
{
    std::filesystem::path path(cfg.jsonPath);
    auto validFilesJsonPath = path / "valid_files.json";
    assert(std::filesystem::exists(validFilesJsonPath));
    // check if validFiles.json exists

    std::ifstream validFilesJson(validFilesJsonPath);
    assert(validFilesJson.good());

    nlohmann::json validFiles;
    validFilesJson >> validFiles;

    std::vector<std::string> mapFiles;
    for (auto& [key, value] : validFiles.items()) {
        std::filesystem::path fullPath = path / key;
        mapFiles.emplace_back(fullPath.string());
    }
    assert(mapFiles.size() != 0);
    
    if(cfg.params.datasetInitOptions == DatasetInitOptions::FirstN)
    {
        assert(cfg.numWorlds <= mapFiles.size());
        mapFiles.resize(cfg.numWorlds);
    }
    else if(cfg.params.datasetInitOptions == DatasetInitOptions::RandomN)
    {
        assert(cfg.numWorlds <= mapFiles.size());
        std::random_device rd;
        std::mt19937 g(rd());
        std::shuffle(mapFiles.begin(), mapFiles.end(), g);
        mapFiles.resize(cfg.numWorlds);
    }
    else if(cfg.params.datasetInitOptions == DatasetInitOptions::PadN)
    {
        assert(cfg.numWorlds >= mapFiles.size());
        for(int i = 0; i < cfg.numWorlds; i++)
        {
            mapFiles.push_back(mapFiles[0]);
        }
    }
    else if(cfg.params.datasetInitOptions == DatasetInitOptions::ExactN)
    {
        // Do nothing
    }
    else
    {
        FATAL("Invalid datasetInitOptions");
    }

    return mapFiles;
}

Manager::Impl * Manager::Impl::init(
    const Manager::Config &mgr_cfg,
    const viz::VizECSBridge *viz_bridge)
{
    Sim::Config sim_cfg {
        viz_bridge != nullptr,
        mgr_cfg.autoReset,
        0, // kMaxAgentCount
        0 // kMaxRoadEntityCount
    };

<<<<<<< HEAD
    std::vector<std::string> mapFiles = getMapFiles(mgr_cfg);
=======
    if(mgr_cfg.params.collisionBehaviour == CollisionBehaviour::AgentRemoved)
    {
        FATAL("AgentRemoved collision behaviour is not implemented yet.");
    }
>>>>>>> 74ccf658

    switch (mgr_cfg.execMode) {
    case ExecMode::CUDA: {
#ifdef MADRONA_CUDA_SUPPORT
        EpisodeManager *episode_mgr = 
            (EpisodeManager *)cu::allocGPU(sizeof(EpisodeManager));
        REQ_CUDA(cudaMemset(episode_mgr, 0, sizeof(EpisodeManager)));

        PhysicsLoader phys_loader(ExecMode::CUDA, 10);
        loadPhysicsObjects(phys_loader);

        ObjectManager *phys_obj_mgr = &phys_loader.getObjectManager();

        HeapArray<WorldInit> world_inits(mgr_cfg.numWorlds);

        Parameters* paramsDevicePtr = (Parameters*)cu::allocGPU(sizeof(Parameters));
        REQ_CUDA(cudaMemcpy(paramsDevicePtr, &(mgr_cfg.params), sizeof(Parameters), cudaMemcpyHostToDevice));
        
        int64_t worldIdx{0};
    
        for (auto const &mapFile : mapFiles)
        {
            auto [map_, mapCounts] = MapReader::parseAndWriteOut(mapFile, mgr_cfg.execMode, mgr_cfg.params.polylineReductionThreshold);
            world_inits[worldIdx++] = WorldInit{episode_mgr, phys_obj_mgr,
                                                viz_bridge, map_, paramsDevicePtr};
            sim_cfg.kMaxAgentCount = std::max(mapCounts.first, sim_cfg.kMaxAgentCount);
            sim_cfg.kMaxRoadEntityCount = std::max(mapCounts.second, sim_cfg.kMaxRoadEntityCount);
        }

        
        assert(worldIdx == static_cast<int64_t>(mgr_cfg.numWorlds));
        // Bounds on the maxagent and maxroadentity counts.
        assert(sim_cfg.kMaxAgentCount <= consts::kMaxAgentCount);
        assert(sim_cfg.kMaxRoadEntityCount <= consts::kMaxRoadEntityCount);
        assert(sim_cfg.kMaxAgentCount > 0);
        assert(sim_cfg.kMaxRoadEntityCount > 0);

        MWCudaExecutor gpu_exec({
            .worldInitPtr = world_inits.data(),
            .numWorldInitBytes = sizeof(WorldInit),
            .userConfigPtr = (void *)&sim_cfg,
            .numUserConfigBytes = sizeof(Sim::Config),
            .numWorldDataBytes = sizeof(Sim),
            .worldDataAlignment = alignof(Sim),
            .numWorlds = mgr_cfg.numWorlds,
            .numExportedBuffers = (uint32_t)ExportID::NumExports, 
            .gpuID = (uint32_t)mgr_cfg.gpuID,
        }, {
            { GPU_HIDESEEK_SRC_LIST },
            { GPU_HIDESEEK_COMPILE_FLAGS },
            CompileConfig::OptMode::LTO,
        });

        WorldReset *world_reset_buffer = 
            (WorldReset *)gpu_exec.getExported((uint32_t)ExportID::Reset);

        Action *agent_actions_buffer = 
            (Action *)gpu_exec.getExported((uint32_t)ExportID::Action);

        madrona::cu::deallocGPU(paramsDevicePtr);
        for (int64_t i = 0; i < (int64_t)mgr_cfg.numWorlds; i++) {
          auto &init = world_inits[i];
          madrona::cu::deallocGPU(init.map);
        }

        return new CUDAImpl {
            mgr_cfg,
            std::move(phys_loader),
            episode_mgr,
            world_reset_buffer,
            agent_actions_buffer,
            std::move(gpu_exec),
            std::make_pair(sim_cfg.kMaxAgentCount, sim_cfg.kMaxRoadEntityCount)
        };

#else
        FATAL("Madrona was not compiled with CUDA support");
#endif
    } break;
    case ExecMode::CPU: {
        EpisodeManager *episode_mgr = new EpisodeManager { 0 };

        PhysicsLoader phys_loader(ExecMode::CPU, 10);
        loadPhysicsObjects(phys_loader);

        ObjectManager *phys_obj_mgr = &phys_loader.getObjectManager();

        HeapArray<WorldInit> world_inits(mgr_cfg.numWorlds);

        int64_t worldIdx{0};
    
        for (auto const &mapFile : mapFiles)
        {
            auto [map_, mapCounts] = MapReader::parseAndWriteOut(mapFile, mgr_cfg.execMode, mgr_cfg.params.polylineReductionThreshold);
            world_inits[worldIdx++] = WorldInit{episode_mgr, phys_obj_mgr,
                                                viz_bridge, map_, &(mgr_cfg.params)};
            sim_cfg.kMaxAgentCount = std::max(mapCounts.first, sim_cfg.kMaxAgentCount);
            sim_cfg.kMaxRoadEntityCount = std::max(mapCounts.second, sim_cfg.kMaxRoadEntityCount);
        }

        assert(worldIdx == static_cast<int64_t>(mgr_cfg.numWorlds));
        // Bounds on the maxagent and maxroadentity counts.
        assert(sim_cfg.kMaxAgentCount <= consts::kMaxAgentCount);
        assert(sim_cfg.kMaxRoadEntityCount <= consts::kMaxRoadEntityCount);
        assert(sim_cfg.kMaxAgentCount > 0);
        assert(sim_cfg.kMaxRoadEntityCount > 0);

        CPUImpl::TaskGraphT cpu_exec {
            ThreadPoolExecutor::Config {
                .numWorlds = mgr_cfg.numWorlds,
                .numExportedBuffers = (uint32_t)ExportID::NumExports,
            },
            sim_cfg,
            world_inits.data(),
        };

        WorldReset *world_reset_buffer = 
            (WorldReset *)cpu_exec.getExported((uint32_t)ExportID::Reset);

        Action *agent_actions_buffer = 
            (Action *)cpu_exec.getExported((uint32_t)ExportID::Action);

        auto cpu_impl = new CPUImpl {
            mgr_cfg,
            std::move(phys_loader),
            episode_mgr,
            world_reset_buffer,
            agent_actions_buffer,
            std::move(cpu_exec),
            std::make_pair(sim_cfg.kMaxAgentCount, sim_cfg.kMaxRoadEntityCount)
        };

        for (int64_t i = 0; i < (int64_t)mgr_cfg.numWorlds; i++) {
          auto &init = world_inits[i];
          delete init.map;
        }

        return cpu_impl;
    } break;
    default: MADRONA_UNREACHABLE();
    }
}

Manager::Manager(const Config &cfg,
                 const viz::VizECSBridge *viz_bridge)
    : impl_(Impl::init(cfg, viz_bridge))
{
    // Currently, there is no way to populate the initial set of observations
    // without stepping the simulations in order to execute the taskgraph.
    // Therefore, after setup, we step all the simulations with a forced reset
    // that ensures the first real step will have valid observations at the
    // start of a fresh episode in order to compute actions.
    //
    // This will be improved in the future with support for multiple task
    // graphs, allowing a small task graph to be executed after initialization.
    
    for (int32_t i = 0; i < (int32_t)cfg.numWorlds; i++) {
        triggerReset(i);
    }

    step();
}

Manager::~Manager() {}

void Manager::step()
{
    impl_->run();
}

Tensor Manager::resetTensor() const
{
    return impl_->exportTensor(ExportID::Reset,
                               Tensor::ElementType::Int32,
                               {
                                   impl_->cfg.numWorlds,
                                   1,
                               });
}

Tensor Manager::actionTensor() const
{
    return impl_->exportTensor(ExportID::Action, Tensor::ElementType::Float32,
        {
            impl_->cfg.numWorlds,
            impl_->agentRoadCounts.first,
            3, // Num_actions
        });
}

Tensor Manager::bicycleModelTensor() const
{
    return impl_->exportTensor(ExportID::BicycleModel, Tensor::ElementType::Float32,
        {
            impl_->cfg.numWorlds,
            impl_->agentRoadCounts.first,
            BicycleModelExportSize, // Number of states for the bicycle model
        });
}


Tensor Manager::rewardTensor() const
{
    return impl_->exportTensor(ExportID::Reward, Tensor::ElementType::Float32,
                               {
                                   impl_->cfg.numWorlds,
                                   impl_->agentRoadCounts.first,
                                   1,
                               });
}

Tensor Manager::doneTensor() const
{
    return impl_->exportTensor(ExportID::Done, Tensor::ElementType::Int32,
                               {
                                   impl_->cfg.numWorlds,
                                   impl_->agentRoadCounts.first,
                                   1,
                               });
}

Tensor Manager::selfObservationTensor() const
{
    return impl_->exportTensor(ExportID::SelfObservation,
                               Tensor::ElementType::Float32,
                               {
                                   impl_->cfg.numWorlds,
                                   impl_->agentRoadCounts.first,
                                   SelfObservationExportSize 
                               });
}

Tensor Manager::mapObservationTensor() const
{
    return impl_->exportTensor(ExportID::MapObservation,
                               Tensor::ElementType::Float32,
                               {
                                   impl_->cfg.numWorlds,
                                   impl_->agentRoadCounts.second,
                                   MapObservationExportSize
                               });
}

Tensor Manager::partnerObservationsTensor() const
{
    return impl_->exportTensor(ExportID::PartnerObservations,
                               Tensor::ElementType::Float32,
                               {
                                   impl_->cfg.numWorlds,
                                   impl_->agentRoadCounts.first,
                                   consts::kMaxAgentCount-1,
                                   PartnerObservationExportSize,
                               });
}

Tensor Manager::agentMapObservationsTensor() const
{
    return impl_->exportTensor(ExportID::AgentMapObservations,
                               Tensor::ElementType::Float32,
                               {
                                   impl_->cfg.numWorlds,
                                   impl_->agentRoadCounts.first,
                                   consts::kMaxRoadEntityCount,
                                   AgentMapObservationExportSize,
                               });

}

Tensor Manager::lidarTensor() const
{
    return impl_->exportTensor(ExportID::Lidar, Tensor::ElementType::Float32,
                               {
                                   impl_->cfg.numWorlds,
                                   impl_->agentRoadCounts.first,
                                   consts::numLidarSamples,
                                   2,
                               });
}

Tensor Manager::stepsRemainingTensor() const
{
    return impl_->exportTensor(ExportID::StepsRemaining,
                               Tensor::ElementType::Int32,
                               {
                                   impl_->cfg.numWorlds,
                                   impl_->agentRoadCounts.first,
                                   1,
                               });
}

Tensor Manager::shapeTensor() const {
    return impl_->exportTensor(ExportID::Shape, Tensor::ElementType::Int32,
                               {impl_->cfg.numWorlds, 2});
}

Tensor Manager::controlledStateTensor() const {
    return impl_->exportTensor(ExportID::ControlledState, Tensor::ElementType::Int32,
                               {impl_->cfg.numWorlds,impl_->agentRoadCounts.first, 1});
}

void Manager::triggerReset(int32_t world_idx)
{
    WorldReset reset {
        1,
    };

    auto *reset_ptr = impl_->worldResetBuffer + world_idx;

    if (impl_->cfg.execMode == ExecMode::CUDA) {
#ifdef MADRONA_CUDA_SUPPORT
        cudaMemcpy(reset_ptr, &reset, sizeof(WorldReset),
                   cudaMemcpyHostToDevice);
#endif
    }  else {
        *reset_ptr = reset;
    }
}


void Manager::setAction(int32_t world_idx, int32_t agent_idx,
                        float acceleration, float steering, float headAngle) {
    Action action{.acceleration = acceleration,
                  .steering = steering,
                  .headAngle = headAngle};

    auto *action_ptr =
        impl_->agentActionsBuffer + world_idx * impl_->agentRoadCounts.first + agent_idx;

    if (impl_->cfg.execMode == ExecMode::CUDA) {
#ifdef MADRONA_CUDA_SUPPORT
        cudaMemcpy(action_ptr, &action, sizeof(Action), cudaMemcpyHostToDevice);
#endif
    } else {
        *action_ptr = action;
    }
}

std::vector<Shape>
Manager::getShapeTensorFromDeviceMemory(madrona::ExecMode mode,
                                        uint32_t numWorlds) {
    const auto &tensor = shapeTensor();

    const std::size_t floatsPerShape{2};
    const std::size_t tensorByteCount{sizeof(float) * floatsPerShape *
                                      numWorlds};

    std::vector<Shape> worldToShape(numWorlds);
    switch (impl_->cfg.execMode) {
    case ExecMode::CUDA:
#ifdef MADRONA_CUDA_SUPPORT
        cudaMemcpy(worldToShape.data(), tensor.devicePtr(), tensorByteCount,
                   cudaMemcpyDeviceToHost);
#else
        FATAL("Madrona was not compiled with CUDA support");
#endif
        break;
    case ExecMode::CPU:
        std::memcpy(worldToShape.data(), tensor.devicePtr(), tensorByteCount);
        break;
    }

    return worldToShape;
}
}<|MERGE_RESOLUTION|>--- conflicted
+++ resolved
@@ -323,14 +323,7 @@
         0 // kMaxRoadEntityCount
     };
 
-<<<<<<< HEAD
     std::vector<std::string> mapFiles = getMapFiles(mgr_cfg);
-=======
-    if(mgr_cfg.params.collisionBehaviour == CollisionBehaviour::AgentRemoved)
-    {
-        FATAL("AgentRemoved collision behaviour is not implemented yet.");
-    }
->>>>>>> 74ccf658
 
     switch (mgr_cfg.execMode) {
     case ExecMode::CUDA: {

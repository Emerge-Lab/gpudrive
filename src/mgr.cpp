#include "mgr.hpp"
#include "MapReader.hpp"
#include "sim.hpp"

#include <madrona/utils.hpp>
#include <madrona/importer.hpp>
#include <madrona/physics_loader.hpp>
#include <madrona/tracing.hpp>
#include <madrona/mw_cpu.hpp>
#include <nlohmann/json.hpp>
#include <madrona/render/api.hpp>

#include <array>
#include <charconv>
#include <iostream>
#include <iterator>
#include <filesystem>
#include <fstream>
#include <string>
#include <cstdlib>
#include <random>

#ifdef MADRONA_CUDA_SUPPORT
#include <madrona/mw_gpu.hpp>
#include <madrona/cuda_utils.hpp>
#endif

using namespace madrona;
using namespace madrona::math;
using namespace madrona::phys;
using namespace madrona::py;

namespace gpudrive {

struct RenderGPUState {
    render::APILibHandle apiLib;
    render::APIManager apiMgr;
    render::GPUHandle gpu;
};


static inline Optional<RenderGPUState> initRenderGPUState(
    const Manager::Config &mgr_cfg)
{
    if (mgr_cfg.extRenderDev || !mgr_cfg.enableBatchRenderer) {
        return Optional<RenderGPUState>::none();
    }

    auto render_api_lib = render::APIManager::loadDefaultLib();
    render::APIManager render_api_mgr(render_api_lib.lib());
    render::GPUHandle gpu = render_api_mgr.initGPU(mgr_cfg.gpuID);

    return RenderGPUState {
        .apiLib = std::move(render_api_lib),
        .apiMgr = std::move(render_api_mgr),
        .gpu = std::move(gpu),
    };
}

static inline Optional<render::RenderManager> initRenderManager(
    const Manager::Config &mgr_cfg,
    const Optional<RenderGPUState> &render_gpu_state)
{
    if (!mgr_cfg.extRenderDev && !mgr_cfg.enableBatchRenderer) {
        return Optional<render::RenderManager>::none();
    }

    render::APIBackend *render_api;
    render::GPUDevice *render_dev;

    if (render_gpu_state.has_value()) {
        render_api = render_gpu_state->apiMgr.backend();
        render_dev = render_gpu_state->gpu.device();
    } else {
        render_api = mgr_cfg.extRenderAPI;
        render_dev = mgr_cfg.extRenderDev;
    }

    return render::RenderManager(render_api, render_dev, {
        .enableBatchRenderer = mgr_cfg.enableBatchRenderer,
        .agentViewWidth = mgr_cfg.batchRenderViewWidth,
        .agentViewHeight = mgr_cfg.batchRenderViewHeight,
        .numWorlds = mgr_cfg.numWorlds,
        .maxViewsPerWorld = consts::kMaxAgentCount, // FIXME?
        .maxInstancesPerWorld = 3000,
        .execMode = mgr_cfg.execMode,
        .voxelCfg = {},
    });
}

struct Manager::Impl {
    Config cfg;
    PhysicsLoader physicsLoader;
    EpisodeManager *episodeMgr;
    WorldReset *worldResetBuffer;
    Action *agentActionsBuffer;
    Optional<RenderGPUState> renderGPUState;
    Optional<render::RenderManager> renderMgr;

    inline Impl(const Manager::Config &mgr_cfg,
                PhysicsLoader &&phys_loader,
                EpisodeManager *ep_mgr,
                WorldReset *reset_buffer,
                Action *action_buffer,
                Optional<RenderGPUState> &&render_gpu_state,
                Optional<render::RenderManager> &&render_mgr)
        : cfg(mgr_cfg),
          physicsLoader(std::move(phys_loader)),
          episodeMgr(ep_mgr),
          worldResetBuffer(reset_buffer),
          agentActionsBuffer(action_buffer),
          renderGPUState(std::move(render_gpu_state)),
          renderMgr(std::move(render_mgr))
    {}

    inline virtual ~Impl() {}

    virtual void run() = 0;

    virtual Tensor exportTensor(ExportID slot,
        TensorElementType type,
        madrona::Span<const int64_t> dimensions) const = 0;

    static inline Impl * init(const Config &cfg);
};

struct Manager::CPUImpl final : Manager::Impl {
    using TaskGraphT =
        TaskGraphExecutor<Engine, Sim, Sim::Config, WorldInit>;

    TaskGraphT cpuExec;

    inline CPUImpl(const Manager::Config &mgr_cfg,
                   PhysicsLoader &&phys_loader,
                   EpisodeManager *ep_mgr,
                   WorldReset *reset_buffer,
                   Action *action_buffer,
                   TaskGraphT &&cpu_exec,
                   Optional<RenderGPUState> &&render_gpu_state,
                   Optional<render::RenderManager> &&render_mgr)
        : Impl(mgr_cfg, std::move(phys_loader),
               ep_mgr, reset_buffer, action_buffer,
               std::move(render_gpu_state), std::move(render_mgr)),
          cpuExec(std::move(cpu_exec))
    {}

    inline virtual ~CPUImpl() final
    {
        delete episodeMgr;
    }

    inline virtual void run()
    {
        cpuExec.runTaskGraph(TaskGraphID::Step);
    }

    virtual inline Tensor exportTensor(ExportID slot,
        TensorElementType type,
        madrona::Span<const int64_t> dims) const final
    {
        void *dev_ptr = cpuExec.getExported((uint32_t)slot);
        return Tensor(dev_ptr, type, dims, Optional<int>::none());
    }
};

#ifdef MADRONA_CUDA_SUPPORT
struct Manager::CUDAImpl final : Manager::Impl {
    MWCudaExecutor gpuExec;
    MWCudaLaunchGraph stepGraph;

    inline CUDAImpl(const Manager::Config &mgr_cfg,
                   PhysicsLoader &&phys_loader,
                   EpisodeManager *ep_mgr,
                   WorldReset *reset_buffer,
                   Action *action_buffer,
                   MWCudaExecutor &&gpu_exec,
                   Optional<RenderGPUState> &&render_gpu_state,
                   Optional<render::RenderManager> &&render_mgr)
        : Impl(mgr_cfg, std::move(phys_loader),
               ep_mgr, reset_buffer, action_buffer,
               std::move(render_gpu_state), std::move(render_mgr)),
          gpuExec(std::move(gpu_exec)),
          stepGraph(gpuExec.buildLaunchGraph(TaskGraphID::Step))
    {}

    inline virtual ~CUDAImpl() final
    {
        REQ_CUDA(cudaFree(episodeMgr));
    }

    inline virtual void run()
    {
        gpuExec.run(stepGraph);
    }

    virtual inline Tensor exportTensor(ExportID slot,
        TensorElementType type,
        madrona::Span<const int64_t> dims) const final
    {
        void *dev_ptr = gpuExec.getExported((uint32_t)slot);
        return Tensor(dev_ptr, type, dims, cfg.gpuID);
    }
};
#endif

static void loadRenderObjects(render::RenderManager &render_mgr)
{
    std::array<std::string, (size_t)SimObject::NumObjects> render_asset_paths;
    render_asset_paths[(size_t)SimObject::Cube] =
        (std::filesystem::path(DATA_DIR) / "cube_render.obj").string();
    render_asset_paths[(size_t)SimObject::Agent] =
        (std::filesystem::path(DATA_DIR) / "agent_render.obj").string();
    render_asset_paths[(size_t)SimObject::Plane] =
        (std::filesystem::path(DATA_DIR) / "plane.obj").string();
    render_asset_paths[(size_t)SimObject::StopSign] =
        (std::filesystem::path(DATA_DIR) / "cube_render.obj").string();
    render_asset_paths[(size_t)SimObject::SpeedBump] =
        (std::filesystem::path(DATA_DIR) / "cube_render.obj").string();

    std::array<const char *, (size_t)SimObject::NumObjects> render_asset_cstrs;
    for (size_t i = 0; i < render_asset_paths.size(); i++) {
        render_asset_cstrs[i] = render_asset_paths[i].c_str();
    }

    std::array<char, 1024> import_err;
    auto render_assets = imp::ImportedAssets::importFromDisk(
        render_asset_cstrs, Span<char>(import_err.data(), import_err.size()));

    if (!render_assets.has_value()) {
        FATAL("Failed to load render assets: %s", import_err);
    }

    auto materials = std::to_array<imp::SourceMaterial>({
        { render::rgb8ToFloat(191, 108, 10), -1, 0.8f, 1.0f },
        { math::Vector4{0.4f, 0.4f, 0.4f, 0.0f}, -1, 0.8f, 0.2f,},
        { math::Vector4{1.f, 1.f, 1.f, 0.0f}, 1, 0.5f, 1.0f,},
        { render::rgb8ToFloat(230, 230, 230),   -1, 0.8f, 1.0f },
        { math::Vector4{0.5f, 0.3f, 0.3f, 0.0f},  0, 0.8f, 0.2f,},
        { render::rgb8ToFloat(230, 20, 20),   -1, 0.8f, 1.0f },
        { render::rgb8ToFloat(230, 230, 20),   -1, 0.8f, 1.0f },
        { render::rgb8ToFloat(255,0,0), -1, 0.8f, 1.0f},
        { render::rgb8ToFloat(0,0,0), -1, 0.8f, 0.2f}
    });

    // Override materials
    render_assets->objects[(CountT)SimObject::Cube].meshes[0].materialIDX = 0;
    render_assets->objects[(CountT)SimObject::Agent].meshes[0].materialIDX = 2;
    render_assets->objects[(CountT)SimObject::Agent].meshes[1].materialIDX = 3;
    render_assets->objects[(CountT)SimObject::Agent].meshes[2].materialIDX = 3;
    render_assets->objects[(CountT)SimObject::Plane].meshes[0].materialIDX = 4;
    render_assets->objects[(CountT)SimObject::StopSign].meshes[0].materialIDX = 7;
    render_assets->objects[(CountT)SimObject::SpeedBump].meshes[0].materialIDX = 8;
    // render_assets->objects[(CountT)SimObject::Cylinder].meshes[0].materialIDX = 7;

    render_mgr.loadObjects(render_assets->objects, materials, {
        { (std::filesystem::path(DATA_DIR) /
           "green_grid.png").string().c_str() },
        { (std::filesystem::path(DATA_DIR) /
           "smile.png").string().c_str() },
    });

    render_mgr.configureLighting({
        { true, math::Vector3{1.0f, 1.0f, -2.0f}, math::Vector3{50.0f, 50.0f, 1.0f} }
    });
}

static void loadPhysicsObjects(PhysicsLoader &loader)
{
    std::array<std::string, (size_t)SimObject::NumObjects - 1> asset_paths;
    asset_paths[(size_t)SimObject::Cube] =
        (std::filesystem::path(DATA_DIR) / "cube_collision.obj").string();
    asset_paths[(size_t)SimObject::Agent] =
        (std::filesystem::path(DATA_DIR) / "agent_collision_simplified.obj").string();
    asset_paths[(size_t)SimObject::StopSign] =
        (std::filesystem::path(DATA_DIR) / "cube_collision.obj").string();
    asset_paths[(size_t)SimObject::SpeedBump] =
        (std::filesystem::path(DATA_DIR) / "cube_collision.obj").string();
    // asset_paths[(size_t)SimObject::Cylinder] =
    //     (std::filesystem::path(DATA_DIR) / "cylinder_collision.obj").string();

    std::array<const char *, (size_t)SimObject::NumObjects - 1> asset_cstrs;
    for (size_t i = 0; i < asset_paths.size(); i++) {
        asset_cstrs[i] = asset_paths[i].c_str();
    }

    char import_err_buffer[4096];
    auto imported_src_hulls = imp::ImportedAssets::importFromDisk(
        asset_cstrs, import_err_buffer, true);

    if (!imported_src_hulls.has_value()) {
        FATAL("%s", import_err_buffer);
    }

    DynArray<imp::SourceMesh> src_convex_hulls(
        imported_src_hulls->objects.size());

    DynArray<DynArray<SourceCollisionPrimitive>> prim_arrays(0);
    HeapArray<SourceCollisionObject> src_objs(
        (CountT)SimObject::NumObjects);

    auto setupHull = [&](SimObject obj_id,
                         float inv_mass,
                         RigidBodyFrictionData friction) {
        auto meshes = imported_src_hulls->objects[(CountT)obj_id].meshes;
        DynArray<SourceCollisionPrimitive> prims(meshes.size());

        for (const imp::SourceMesh &mesh : meshes) {
            src_convex_hulls.push_back(mesh);
            prims.push_back({
                .type = CollisionPrimitive::Type::Hull,
                .hullInput = {
                    .hullIDX = uint32_t(src_convex_hulls.size() - 1),
                },
            });
        }

        prim_arrays.emplace_back(std::move(prims));

        src_objs[(CountT)obj_id] = SourceCollisionObject {
            .prims = Span<const SourceCollisionPrimitive>(prim_arrays.back()),
            .invMass = inv_mass,
            .friction = friction,
        };
    };

    setupHull(SimObject::Cube, 0.075f, {
        .muS = 0.5f,
        .muD = 0.75f,
    });

    setupHull(SimObject::Agent, 1.f, {
        .muS = 0.5f,
        .muD = 0.5f,
    });

    setupHull(SimObject::StopSign, 1.f, {
    .muS = 0.5f,
    .muD = 0.5f,
        });

    setupHull(SimObject::SpeedBump, 1.f, {
        .muS = 0.5f,
        .muD = 0.5f,
    });

    SourceCollisionPrimitive plane_prim {
        .type = CollisionPrimitive::Type::Plane,
    };

    src_objs[(CountT)SimObject::Plane] = {
        .prims = Span<const SourceCollisionPrimitive>(&plane_prim, 1),
        .invMass = 0.f,
        .friction = {
            .muS = 0.5f,
            .muD = 0.5f,
        },
    };

    StackAlloc tmp_alloc;
    RigidBodyAssets rigid_body_assets;
    CountT num_rigid_body_data_bytes;
    void *rigid_body_data = RigidBodyAssets::processRigidBodyAssets(
        src_convex_hulls,
        src_objs,
        false,
        tmp_alloc,
        &rigid_body_assets,
        &num_rigid_body_data_bytes);

    if (rigid_body_data == nullptr) {
        FATAL("Invalid collision hull input");
    }

    // This is a bit hacky, but in order to make sure the agents
    // remain controllable by the policy, they are only allowed to
    // rotate around the Z axis (infinite inertia in x & y axes)
    rigid_body_assets.metadatas[
        (CountT)SimObject::Agent].mass.invInertiaTensor.x = 0.f;
    rigid_body_assets.metadatas[
        (CountT)SimObject::Agent].mass.invInertiaTensor.y = 0.f;

    loader.loadRigidBodies(rigid_body_assets);
    free(rigid_body_data);
}


static std::vector<std::string> getMapFiles(const Manager::Config &cfg)
{
    std::filesystem::path path(cfg.jsonPath);
    auto validFilesJsonPath = path / "valid_files.json";
    assert(std::filesystem::exists(validFilesJsonPath));
    // check if validFiles.json exists

    std::ifstream validFilesJson(validFilesJsonPath);
    assert(validFilesJson.good());

    nlohmann::json validFiles;
    validFilesJson >> validFiles;

    std::vector<std::string> mapFiles;
    for (auto& [key, value] : validFiles.items()) {
        std::filesystem::path fullPath = path / key;
        mapFiles.emplace_back(fullPath.string());
    }
    assert(mapFiles.size() != 0);

    if(cfg.params.datasetInitOptions == DatasetInitOptions::FirstN)
    {
        assert(cfg.numWorlds <= mapFiles.size());
        mapFiles.resize(cfg.numWorlds);
    }
    else if(cfg.params.datasetInitOptions == DatasetInitOptions::RandomN)
    {
        assert(cfg.numWorlds <= mapFiles.size());
        std::random_device rd;
        std::mt19937 g(rd());
        std::shuffle(mapFiles.begin(), mapFiles.end(), g);
        mapFiles.resize(cfg.numWorlds);
    }
    else if(cfg.params.datasetInitOptions == DatasetInitOptions::PadN)
    {
        assert(cfg.numWorlds >= mapFiles.size());
        for(int i = mapFiles.size(); i < cfg.numWorlds; i++)
        {
            mapFiles.push_back(mapFiles[0]);
        }
    }
    else if(cfg.params.datasetInitOptions == DatasetInitOptions::ExactN)
    {
        // Do nothing
    }
    else
    {
        FATAL("Invalid datasetInitOptions");
    }

    return mapFiles;
}

bool isRoadObservationAlgorithmValid(FindRoadObservationsWith algo) {
    madrona::CountT roadObservationsCount =
        sizeof(AgentMapObservations) / sizeof(MapObservation);

    return algo ==
               FindRoadObservationsWith::KNearestEntitiesWithRadiusFiltering ||
           (algo ==
                FindRoadObservationsWith::AllEntitiesWithRadiusFiltering &&
            roadObservationsCount == consts::kMaxRoadEntityCount);
}

Manager::Impl * Manager::Impl::init(
    const Manager::Config &mgr_cfg)
{
    Sim::Config sim_cfg;
    sim_cfg.autoReset = mgr_cfg.autoReset;

    std::vector<std::string> mapFiles = getMapFiles(mgr_cfg);

    assert(isRoadObservationAlgorithmValid(
        mgr_cfg.params.roadObservationAlgorithm));

    switch (mgr_cfg.execMode) {
    case ExecMode::CUDA: {
#ifdef MADRONA_CUDA_SUPPORT
        CUcontext cu_ctx = MWCudaExecutor::initCUDA(mgr_cfg.gpuID);

        EpisodeManager *episode_mgr = 
            (EpisodeManager *)cu::allocGPU(sizeof(EpisodeManager));
        REQ_CUDA(cudaMemset(episode_mgr, 0, sizeof(EpisodeManager)));

        PhysicsLoader phys_loader(ExecMode::CUDA, 10);
        loadPhysicsObjects(phys_loader);

        ObjectManager *phys_obj_mgr = &phys_loader.getObjectManager();

        HeapArray<WorldInit> world_inits(mgr_cfg.numWorlds);


        Parameters* paramsDevicePtr = (Parameters*)cu::allocGPU(sizeof(Parameters));
        REQ_CUDA(cudaMemcpy(paramsDevicePtr, &(mgr_cfg.params), sizeof(Parameters), cudaMemcpyHostToDevice));
        
        int64_t worldIdx{0};
    
        for (auto const &mapFile : mapFiles)
        {
            Map *map_ = (Map *)MapReader::parseAndWriteOut(mapFile,
                                                           ExecMode::CUDA, mgr_cfg.params.polylineReductionThreshold);
            world_inits[worldIdx++] = WorldInit{episode_mgr, phys_obj_mgr, map_, paramsDevicePtr};
        }
        assert(worldIdx == static_cast<int64_t>(mgr_cfg.numWorlds));

        Optional<RenderGPUState> render_gpu_state =
            initRenderGPUState(mgr_cfg);

        Optional<render::RenderManager> render_mgr =
            initRenderManager(mgr_cfg, render_gpu_state);

        if (render_mgr.has_value()) {
            loadRenderObjects(*render_mgr);
            sim_cfg.renderBridge = render_mgr->bridge();
        } else {
            sim_cfg.renderBridge = nullptr;
        }

        MWCudaExecutor gpu_exec({
            .worldInitPtr = world_inits.data(),
            .numWorldInitBytes = sizeof(WorldInit),
            .userConfigPtr = (void *)&sim_cfg,
            .numUserConfigBytes = sizeof(Sim::Config),
            .numWorldDataBytes = sizeof(Sim),
            .worldDataAlignment = alignof(Sim),
            .numWorlds = mgr_cfg.numWorlds,
            .numTaskGraphs = (uint32_t)TaskGraphID::NumTaskGraphs,
            .numExportedBuffers = (uint32_t)ExportID::NumExports, 
        }, {
            { GPU_HIDESEEK_SRC_LIST },
            { GPU_HIDESEEK_COMPILE_FLAGS },
            CompileConfig::OptMode::LTO,
        }, cu_ctx);

        WorldReset *world_reset_buffer = 
            (WorldReset *)gpu_exec.getExported((uint32_t)ExportID::Reset);

        Action *agent_actions_buffer = 
            (Action *)gpu_exec.getExported((uint32_t)ExportID::Action);

        madrona::cu::deallocGPU(paramsDevicePtr);
        for (int64_t i = 0; i < (int64_t)mgr_cfg.numWorlds; i++) {
          auto &init = world_inits[i];
          madrona::cu::deallocGPU(init.map);
        }

        return new CUDAImpl {
            mgr_cfg,
            std::move(phys_loader),
            episode_mgr,
            world_reset_buffer,
            agent_actions_buffer,
            std::move(gpu_exec),
            std::move(render_gpu_state),
            std::move(render_mgr)
        };

#else
        FATAL("Madrona was not compiled with CUDA support");
#endif
    } break;
    case ExecMode::CPU: {
        EpisodeManager *episode_mgr = new EpisodeManager { 0 };

        PhysicsLoader phys_loader(ExecMode::CPU, 10);
        loadPhysicsObjects(phys_loader);

        ObjectManager *phys_obj_mgr = &phys_loader.getObjectManager();

        HeapArray<WorldInit> world_inits(mgr_cfg.numWorlds);

        int64_t worldIdx{0};
    
        for (auto const &mapFile : mapFiles)
        {
            Map *map_ = (Map *)MapReader::parseAndWriteOut(mapFile,
                                                           ExecMode::CPU, mgr_cfg.params.polylineReductionThreshold);
            world_inits[worldIdx++] = WorldInit{episode_mgr, phys_obj_mgr, map_, &(mgr_cfg.params)};
        }
        assert(worldIdx == static_cast<int64_t>(mgr_cfg.numWorlds));



        Optional<RenderGPUState> render_gpu_state =
            initRenderGPUState(mgr_cfg);

        Optional<render::RenderManager> render_mgr =
            initRenderManager(mgr_cfg, render_gpu_state);

        if (render_mgr.has_value()) {
            loadRenderObjects(*render_mgr);
            sim_cfg.renderBridge = render_mgr->bridge();
        } else {
            sim_cfg.renderBridge = nullptr;
        }

        CPUImpl::TaskGraphT cpu_exec {
            ThreadPoolExecutor::Config {
                .numWorlds = mgr_cfg.numWorlds,
                .numExportedBuffers = (uint32_t)ExportID::NumExports,
            },
            sim_cfg,
            world_inits.data(),
            (uint32_t)TaskGraphID::NumTaskGraphs,
        };

        WorldReset *world_reset_buffer = 
            (WorldReset *)cpu_exec.getExported((uint32_t)ExportID::Reset);

        Action *agent_actions_buffer = 
            (Action *)cpu_exec.getExported((uint32_t)ExportID::Action);

        auto cpu_impl = new CPUImpl {
            mgr_cfg,
            std::move(phys_loader),
            episode_mgr,
            world_reset_buffer,
            agent_actions_buffer,
            std::move(cpu_exec),
            std::move(render_gpu_state),
            std::move(render_mgr)
        };

        for (int64_t i = 0; i < (int64_t)mgr_cfg.numWorlds; i++) {
          auto &init = world_inits[i];
          delete init.map;
        }

        return cpu_impl;
    } break;
    default: MADRONA_UNREACHABLE();
    }
}

Manager::Manager(const Config &cfg)
    : impl_(Impl::init(cfg))
{
    // Currently, there is no way to populate the initial set of observations
    // without stepping the simulations in order to execute the taskgraph.
    // Therefore, after setup, we step all the simulations with a forced reset
    // that ensures the first real step will have valid observations at the
    // start of a fresh episode in order to compute actions.
    //
    // This will be improved in the future with support for multiple task
    // graphs, allowing a small task graph to be executed after initialization.
    
    for (int32_t i = 0; i < (int32_t)cfg.numWorlds; i++) {
        triggerReset(i);
    }

    step();
}

Manager::~Manager() {}

void Manager::step()
{
    impl_->run();

    if (impl_->renderMgr.has_value()) {
        impl_->renderMgr->readECS();
    }

    if (impl_->cfg.enableBatchRenderer) {
        impl_->renderMgr->batchRender();
    }
}

Tensor Manager::resetTensor() const
{
    return impl_->exportTensor(ExportID::Reset,
                               TensorElementType::Int32,
                               {
                                   impl_->cfg.numWorlds,
                                   1,
                               });
}

Tensor Manager::actionTensor() const
{
    return impl_->exportTensor(ExportID::Action, TensorElementType::Float32,
        {
            impl_->cfg.numWorlds,
            consts::kMaxAgentCount,
            3, // Num_actions
        });
}

Tensor Manager::bicycleModelTensor() const
{
    return impl_->exportTensor(ExportID::BicycleModel, TensorElementType::Float32,
        {
            impl_->cfg.numWorlds,
            consts::kMaxAgentCount,
            BicycleModelExportSize, // Number of states for the bicycle model
        });
}


Tensor Manager::rewardTensor() const
{
    return impl_->exportTensor(ExportID::Reward, TensorElementType::Float32,
                               {
                                   impl_->cfg.numWorlds,
                                   consts::kMaxAgentCount,
                                   1,
                               });
}

Tensor Manager::doneTensor() const
{
    return impl_->exportTensor(ExportID::Done, TensorElementType::Int32,
                               {
                                   impl_->cfg.numWorlds,
                                   consts::kMaxAgentCount,
                                   1,
                               });
}

Tensor Manager::infoTensor() const
{
    return impl_->exportTensor(ExportID::Info, TensorElementType::Int32,
                               {
                                   impl_->cfg.numWorlds,
                                   consts::kMaxAgentCount,
                                   InfoExportSize
                               });
}

Tensor Manager::selfObservationTensor() const
{
    return impl_->exportTensor(ExportID::SelfObservation,
                               TensorElementType::Float32,
                               {
                                   impl_->cfg.numWorlds,
                                   consts::kMaxAgentCount,
                                   SelfObservationExportSize
			       });
}

Tensor Manager::mapObservationTensor() const
{
    return impl_->exportTensor(ExportID::MapObservation,
                               TensorElementType::Float32,
                               {
                                   impl_->cfg.numWorlds,
                                   consts::kMaxRoadEntityCount,
                                   MapObservationExportSize
                               });
}

Tensor Manager::partnerObservationsTensor() const
{
    return impl_->exportTensor(ExportID::PartnerObservations,
                               TensorElementType::Float32,
                               {
                                   impl_->cfg.numWorlds,
                                   consts::kMaxAgentCount,
                                   consts::kMaxAgentCount - 1,
                                   PartnerObservationExportSize
                               });
}

Tensor Manager::agentMapObservationsTensor() const
{
    return impl_->exportTensor(ExportID::AgentMapObservations,
                               TensorElementType::Float32,
                               {
                                   impl_->cfg.numWorlds,
				   consts::kMaxAgentCount,
<<<<<<< HEAD
                                   consts::kMaxAgentMapObservationsCount, // TO FIX
=======
                                   consts::kMaxAgentMapObservationsCount,
>>>>>>> 09a28e99
                                   AgentMapObservationExportSize,
                               });

}

Tensor Manager::lidarTensor() const
{
    return impl_->exportTensor(ExportID::Lidar, TensorElementType::Float32,
                               {
                                   impl_->cfg.numWorlds,
                                   consts::kMaxAgentCount,
                                   consts::numLidarSamples,
                                   2,
                               });
}

Tensor Manager::stepsRemainingTensor() const
{
    return impl_->exportTensor(ExportID::StepsRemaining,
                               TensorElementType::Int32,
                               {
                                   impl_->cfg.numWorlds,
                                   consts::kMaxAgentCount,
                                   1,
                               });
}

Tensor Manager::shapeTensor() const {
    return impl_->exportTensor(ExportID::Shape, TensorElementType::Int32,
                               {impl_->cfg.numWorlds, 2});
}

Tensor Manager::controlledStateTensor() const {
    return impl_->exportTensor(ExportID::ControlledState, TensorElementType::Int32,
                               {impl_->cfg.numWorlds, consts::kMaxAgentCount, 1});
}

Tensor Manager::absoluteSelfObservationTensor() const {
    return impl_->exportTensor(
        ExportID::AbsoluteSelfObservation, TensorElementType::Float32,
        {impl_->cfg.numWorlds, consts::kMaxAgentCount, AbsoluteSelfObservationExportSize});
}

Tensor Manager::validStateTensor() const {
    return impl_->exportTensor(
        ExportID::ValidState, TensorElementType::Int32,
        {impl_->cfg.numWorlds, consts::kMaxAgentCount, 1});
}

void Manager::triggerReset(int32_t world_idx)
{
    WorldReset reset {
        1,
    };

    auto *reset_ptr = impl_->worldResetBuffer + world_idx;

    if (impl_->cfg.execMode == ExecMode::CUDA) {
#ifdef MADRONA_CUDA_SUPPORT
        cudaMemcpy(reset_ptr, &reset, sizeof(WorldReset),
                   cudaMemcpyHostToDevice);
#endif
    }  else {
        *reset_ptr = reset;
    }
}

Tensor Manager::rgbTensor() const
{
    const uint8_t *rgb_ptr = impl_->renderMgr->batchRendererRGBOut();

    assert(rgb_ptr != nullptr);

    return Tensor((void*)rgb_ptr, TensorElementType::UInt8, {
        impl_->cfg.numWorlds,
        consts::kMaxAgentCount,
        impl_->cfg.batchRenderViewHeight,
        impl_->cfg.batchRenderViewWidth,
        4,
    }, impl_->cfg.gpuID);
}

Tensor Manager::depthTensor() const
{
    const float *depth_ptr = impl_->renderMgr->batchRendererDepthOut();

    return Tensor((void *)depth_ptr, TensorElementType::Float32, {
        impl_->cfg.numWorlds,
        consts::kMaxAgentCount,
        impl_->cfg.batchRenderViewHeight,
        impl_->cfg.batchRenderViewWidth,
        1,
    }, impl_->cfg.gpuID);
}

void Manager::setAction(int32_t world_idx, int32_t agent_idx,
                        float acceleration, float steering, float headAngle) {
    Action action{.acceleration = acceleration,
                  .steering = steering,
                  .headAngle = headAngle};

    auto *action_ptr = impl_->agentActionsBuffer + world_idx * consts::kMaxAgentCount + agent_idx;

    if (impl_->cfg.execMode == ExecMode::CUDA) {
#ifdef MADRONA_CUDA_SUPPORT
        cudaMemcpy(action_ptr, &action, sizeof(Action), cudaMemcpyHostToDevice);
#endif
    } else {
        *action_ptr = action;
    }
}

std::vector<Shape>
Manager::getShapeTensorFromDeviceMemory(madrona::ExecMode mode,
                                        uint32_t numWorlds) {
    const auto &tensor = shapeTensor();

    const std::size_t floatsPerShape{2};
    const std::size_t tensorByteCount{sizeof(float) * floatsPerShape *
                                      numWorlds};

    std::vector<Shape> worldToShape(numWorlds);
    switch (impl_->cfg.execMode) {
    case ExecMode::CUDA:
#ifdef MADRONA_CUDA_SUPPORT
        cudaMemcpy(worldToShape.data(), tensor.devicePtr(), tensorByteCount,
                   cudaMemcpyDeviceToHost);
#else
        FATAL("Madrona was not compiled with CUDA support");
#endif
        break;
    case ExecMode::CPU:
        std::memcpy(worldToShape.data(), tensor.devicePtr(), tensorByteCount);
        break;
    }

    return worldToShape;
}

render::RenderManager & Manager::getRenderManager()
{
    return *impl_->renderMgr;
}

}<|MERGE_RESOLUTION|>--- conflicted
+++ resolved
@@ -754,11 +754,7 @@
                                {
                                    impl_->cfg.numWorlds,
 				   consts::kMaxAgentCount,
-<<<<<<< HEAD
-                                   consts::kMaxAgentMapObservationsCount, // TO FIX
-=======
                                    consts::kMaxAgentMapObservationsCount,
->>>>>>> 09a28e99
                                    AgentMapObservationExportSize,
                                });
 

--- conflicted
+++ resolved
@@ -640,11 +640,7 @@
                                {
                                    impl_->cfg.numWorlds,
                                    consts::kMaxRoadEntityCount,
-<<<<<<< HEAD
                                    MapObservationExportSize
-=======
-                                   7
->>>>>>> 7ffa7d9f
                                });
 }
 

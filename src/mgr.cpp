#include "mgr.hpp"
#include "MapReader.hpp"
#include "sim.hpp"

#include <madrona/utils.hpp>
#include <madrona/importer.hpp>
#include <madrona/physics_loader.hpp>
#include <madrona/tracing.hpp>
#include <madrona/mw_cpu.hpp>
#include <nlohmann/json.hpp>
#include <madrona/render/api.hpp>

#include <array>
#include <charconv>
#include <iostream>
#include <iterator>
#include <filesystem>
#include <fstream>
#include <string>
#include <cstdlib>
#include <random>

#ifdef MADRONA_CUDA_SUPPORT
#include <madrona/mw_gpu.hpp>
#include <madrona/cuda_utils.hpp>
#endif

using namespace madrona;
using namespace madrona::math;
using namespace madrona::phys;
using namespace madrona::py;

namespace gpudrive {

struct RenderGPUState {
    render::APILibHandle apiLib;
    render::APIManager apiMgr;
    render::GPUHandle gpu;
};


static inline Optional<RenderGPUState> initRenderGPUState(
    const Manager::Config &mgr_cfg)
{
    if (mgr_cfg.extRenderDev || !mgr_cfg.enableBatchRenderer) {
        return Optional<RenderGPUState>::none();
    }

    auto render_api_lib = render::APIManager::loadDefaultLib();
    render::APIManager render_api_mgr(render_api_lib.lib());
    render::GPUHandle gpu = render_api_mgr.initGPU(mgr_cfg.gpuID);

    return RenderGPUState {
        .apiLib = std::move(render_api_lib),
        .apiMgr = std::move(render_api_mgr),
        .gpu = std::move(gpu),
    };
}

static inline Optional<render::RenderManager> initRenderManager(
    const Manager::Config &mgr_cfg,
    const Optional<RenderGPUState> &render_gpu_state)
{
    if (!mgr_cfg.extRenderDev && !mgr_cfg.enableBatchRenderer) {
        return Optional<render::RenderManager>::none();
    }

    render::APIBackend *render_api;
    render::GPUDevice *render_dev;

    if (render_gpu_state.has_value()) {
        render_api = render_gpu_state->apiMgr.backend();
        render_dev = render_gpu_state->gpu.device();
    } else {
        render_api = mgr_cfg.extRenderAPI;
        render_dev = mgr_cfg.extRenderDev;
    }

    return render::RenderManager(render_api, render_dev, {
        .enableBatchRenderer = mgr_cfg.enableBatchRenderer,
        .agentViewWidth = mgr_cfg.batchRenderViewWidth,
        .agentViewHeight = mgr_cfg.batchRenderViewHeight,
        .numWorlds = mgr_cfg.numWorlds,
        .maxViewsPerWorld = consts::kMaxAgentCount + 1, // FIXME?
        .maxInstancesPerWorld = 3000,
        .execMode = mgr_cfg.execMode,
        .voxelCfg = {},
    });
}

struct Manager::Impl {
    Config cfg;
    PhysicsLoader physicsLoader;
    EpisodeManager *episodeMgr;
    WorldReset *worldResetBuffer;
    Action *agentActionsBuffer;
    Optional<RenderGPUState> renderGPUState;
    Optional<render::RenderManager> renderMgr;

    inline Impl(const Manager::Config &mgr_cfg,
                PhysicsLoader &&phys_loader,
                EpisodeManager *ep_mgr,
                WorldReset *reset_buffer,
                Action *action_buffer,
                Optional<RenderGPUState> &&render_gpu_state,
                Optional<render::RenderManager> &&render_mgr)
        : cfg(mgr_cfg),
          physicsLoader(std::move(phys_loader)),
          episodeMgr(ep_mgr),
          worldResetBuffer(reset_buffer),
          agentActionsBuffer(action_buffer),
          renderGPUState(std::move(render_gpu_state)),
          renderMgr(std::move(render_mgr))
    {}

    inline virtual ~Impl() {}

    virtual void run() = 0;

    virtual Tensor exportTensor(ExportID slot,
        TensorElementType type,
        madrona::Span<const int64_t> dimensions) const = 0;

    static inline Impl * init(const Config &cfg);
};

struct Manager::CPUImpl final : Manager::Impl {
    using TaskGraphT =
        TaskGraphExecutor<Engine, Sim, Sim::Config, WorldInit>;

    TaskGraphT cpuExec;

    inline CPUImpl(const Manager::Config &mgr_cfg,
                   PhysicsLoader &&phys_loader,
                   EpisodeManager *ep_mgr,
                   WorldReset *reset_buffer,
                   Action *action_buffer,
                   TaskGraphT &&cpu_exec,
                   Optional<RenderGPUState> &&render_gpu_state,
                   Optional<render::RenderManager> &&render_mgr)
        : Impl(mgr_cfg, std::move(phys_loader),
               ep_mgr, reset_buffer, action_buffer,
               std::move(render_gpu_state), std::move(render_mgr)),
          cpuExec(std::move(cpu_exec))
    {}

    inline virtual ~CPUImpl() final
    {
        delete episodeMgr;
    }

    inline virtual void run()
    {
        cpuExec.runTaskGraph(TaskGraphID::Step);
    }

    virtual inline Tensor exportTensor(ExportID slot,
        TensorElementType type,
        madrona::Span<const int64_t> dims) const final
    {
        void *dev_ptr = cpuExec.getExported((uint32_t)slot);
        return Tensor(dev_ptr, type, dims, Optional<int>::none());
    }
};

#ifdef MADRONA_CUDA_SUPPORT
struct Manager::CUDAImpl final : Manager::Impl {
    MWCudaExecutor gpuExec;
    MWCudaLaunchGraph stepGraph;

    inline CUDAImpl(const Manager::Config &mgr_cfg,
                   PhysicsLoader &&phys_loader,
                   EpisodeManager *ep_mgr,
                   WorldReset *reset_buffer,
                   Action *action_buffer,
                   MWCudaExecutor &&gpu_exec,
                   Optional<RenderGPUState> &&render_gpu_state,
                   Optional<render::RenderManager> &&render_mgr)
        : Impl(mgr_cfg, std::move(phys_loader),
               ep_mgr, reset_buffer, action_buffer,
               std::move(render_gpu_state), std::move(render_mgr)),
          gpuExec(std::move(gpu_exec)),
          stepGraph(gpuExec.buildLaunchGraph(TaskGraphID::Step))
    {}

    inline virtual ~CUDAImpl() final
    {
        REQ_CUDA(cudaFree(episodeMgr));
    }

    inline virtual void run()
    {
        gpuExec.run(stepGraph);
    }

    virtual inline Tensor exportTensor(ExportID slot,
        TensorElementType type,
        madrona::Span<const int64_t> dims) const final
    {
        void *dev_ptr = gpuExec.getExported((uint32_t)slot);
        return Tensor(dev_ptr, type, dims, cfg.gpuID);
    }
};
#endif

static void loadRenderObjects(render::RenderManager &render_mgr)
{
    std::array<std::string, (size_t)SimObject::NumObjects> render_asset_paths;
    render_asset_paths[(size_t)SimObject::Cube] =
        (std::filesystem::path(DATA_DIR) / "cube_render.obj").string();
    render_asset_paths[(size_t)SimObject::Agent] =
        (std::filesystem::path(DATA_DIR) / "agent_render.obj").string();
    render_asset_paths[(size_t)SimObject::Plane] =
        (std::filesystem::path(DATA_DIR) / "plane.obj").string();
    render_asset_paths[(size_t)SimObject::StopSign] =
        (std::filesystem::path(DATA_DIR) / "cube_render.obj").string();
    render_asset_paths[(size_t)SimObject::SpeedBump] =
        (std::filesystem::path(DATA_DIR) / "cube_render.obj").string();

    std::array<const char *, (size_t)SimObject::NumObjects> render_asset_cstrs;
    for (size_t i = 0; i < render_asset_paths.size(); i++) {
        render_asset_cstrs[i] = render_asset_paths[i].c_str();
    }

    std::array<char, 1024> import_err;
    auto render_assets = imp::ImportedAssets::importFromDisk(
        render_asset_cstrs, Span<char>(import_err.data(), import_err.size()));

    if (!render_assets.has_value()) {
        FATAL("Failed to load render assets: %s", import_err);
    }

    auto materials = std::to_array<imp::SourceMaterial>({
        { render::rgb8ToFloat(191, 108, 10), -1, 0.8f, 1.0f },
        { math::Vector4{0.4f, 0.4f, 0.4f, 0.0f}, -1, 0.8f, 0.2f,},
        { math::Vector4{1.f, 1.f, 1.f, 0.0f}, 1, 0.5f, 1.0f,},
        { render::rgb8ToFloat(230, 230, 230),   -1, 0.8f, 1.0f },
        { math::Vector4{0.5f, 0.3f, 0.3f, 0.0f},  0, 0.8f, 0.2f,},
        { render::rgb8ToFloat(230, 20, 20),   -1, 0.8f, 1.0f },
        { render::rgb8ToFloat(230, 230, 20),   -1, 0.8f, 1.0f },
        { render::rgb8ToFloat(255,0,0), -1, 0.8f, 1.0f},
        { render::rgb8ToFloat(0,0,0), -1, 0.8f, 0.2f}
    });

    // Override materials
    render_assets->objects[(CountT)SimObject::Cube].meshes[0].materialIDX = 0;
    render_assets->objects[(CountT)SimObject::Agent].meshes[0].materialIDX = 2;
    render_assets->objects[(CountT)SimObject::Agent].meshes[1].materialIDX = 3;
    render_assets->objects[(CountT)SimObject::Agent].meshes[2].materialIDX = 3;
    render_assets->objects[(CountT)SimObject::Plane].meshes[0].materialIDX = 4;
    render_assets->objects[(CountT)SimObject::StopSign].meshes[0].materialIDX = 7;
    render_assets->objects[(CountT)SimObject::SpeedBump].meshes[0].materialIDX = 8;
    // render_assets->objects[(CountT)SimObject::Cylinder].meshes[0].materialIDX = 7;

    render_mgr.loadObjects(render_assets->objects, materials, {
        { (std::filesystem::path(DATA_DIR) /
           "green_grid.png").string().c_str() },
        { (std::filesystem::path(DATA_DIR) /
           "smile.png").string().c_str() },
    });

    render_mgr.configureLighting({
        { true, math::Vector3{1.0f, 1.0f, -2.0f}, math::Vector3{50.0f, 50.0f, 1.0f} }
    });
}

static void loadPhysicsObjects(PhysicsLoader &loader)
{
    std::array<std::string, (size_t)SimObject::NumObjects - 1> asset_paths;
    asset_paths[(size_t)SimObject::Cube] =
        (std::filesystem::path(DATA_DIR) / "cube_collision.obj").string();
    asset_paths[(size_t)SimObject::Agent] =
        (std::filesystem::path(DATA_DIR) / "agent_collision_simplified.obj").string();
    asset_paths[(size_t)SimObject::StopSign] =
        (std::filesystem::path(DATA_DIR) / "cube_collision.obj").string();
    asset_paths[(size_t)SimObject::SpeedBump] =
        (std::filesystem::path(DATA_DIR) / "cube_collision.obj").string();
    // asset_paths[(size_t)SimObject::Cylinder] =
    //     (std::filesystem::path(DATA_DIR) / "cylinder_collision.obj").string();

    std::array<const char *, (size_t)SimObject::NumObjects - 1> asset_cstrs;
    for (size_t i = 0; i < asset_paths.size(); i++) {
        asset_cstrs[i] = asset_paths[i].c_str();
    }

    char import_err_buffer[4096];
    auto imported_src_hulls = imp::ImportedAssets::importFromDisk(
        asset_cstrs, import_err_buffer, true);

    if (!imported_src_hulls.has_value()) {
        FATAL("%s", import_err_buffer);
    }

    DynArray<imp::SourceMesh> src_convex_hulls(
        imported_src_hulls->objects.size());

    DynArray<DynArray<SourceCollisionPrimitive>> prim_arrays(0);
    HeapArray<SourceCollisionObject> src_objs(
        (CountT)SimObject::NumObjects);

    auto setupHull = [&](SimObject obj_id,
                         float inv_mass,
                         RigidBodyFrictionData friction) {
        auto meshes = imported_src_hulls->objects[(CountT)obj_id].meshes;
        DynArray<SourceCollisionPrimitive> prims(meshes.size());

        for (const imp::SourceMesh &mesh : meshes) {
            src_convex_hulls.push_back(mesh);
            prims.push_back({
                .type = CollisionPrimitive::Type::Hull,
                .hullInput = {
                    .hullIDX = uint32_t(src_convex_hulls.size() - 1),
                },
            });
        }

        prim_arrays.emplace_back(std::move(prims));

        src_objs[(CountT)obj_id] = SourceCollisionObject {
            .prims = Span<const SourceCollisionPrimitive>(prim_arrays.back()),
            .invMass = inv_mass,
            .friction = friction,
        };
    };

    setupHull(SimObject::Cube, 0.075f, {
        .muS = 0.5f,
        .muD = 0.75f,
    });

    setupHull(SimObject::Agent, 1.f, {
        .muS = 0.5f,
        .muD = 0.5f,
    });

    setupHull(SimObject::StopSign, 1.f, {
    .muS = 0.5f,
    .muD = 0.5f,
        });

    setupHull(SimObject::SpeedBump, 1.f, {
        .muS = 0.5f,
        .muD = 0.5f,
    });

    SourceCollisionPrimitive plane_prim {
        .type = CollisionPrimitive::Type::Plane,
    };

    src_objs[(CountT)SimObject::Plane] = {
        .prims = Span<const SourceCollisionPrimitive>(&plane_prim, 1),
        .invMass = 0.f,
        .friction = {
            .muS = 0.5f,
            .muD = 0.5f,
        },
    };

    StackAlloc tmp_alloc;
    RigidBodyAssets rigid_body_assets;
    CountT num_rigid_body_data_bytes;
    void *rigid_body_data = RigidBodyAssets::processRigidBodyAssets(
        src_convex_hulls,
        src_objs,
        false,
        tmp_alloc,
        &rigid_body_assets,
        &num_rigid_body_data_bytes);

    if (rigid_body_data == nullptr) {
        FATAL("Invalid collision hull input");
    }

    // This is a bit hacky, but in order to make sure the agents
    // remain controllable by the policy, they are only allowed to
    // rotate around the Z axis (infinite inertia in x & y axes)
    rigid_body_assets.metadatas[
        (CountT)SimObject::Agent].mass.invInertiaTensor.x = 0.f;
    rigid_body_assets.metadatas[
        (CountT)SimObject::Agent].mass.invInertiaTensor.y = 0.f;

    loader.loadRigidBodies(rigid_body_assets);
    free(rigid_body_data);
}


static std::vector<std::string> getMapFiles(const Manager::Config &cfg)
{
    std::filesystem::path path(cfg.jsonPath);
    auto validFilesJsonPath = path / "valid_files.json";
    assert(std::filesystem::exists(validFilesJsonPath));
    // check if validFiles.json exists

    std::ifstream validFilesJson(validFilesJsonPath);
    assert(validFilesJson.good());

    nlohmann::json validFiles;
    validFilesJson >> validFiles;

    std::vector<std::string> mapFiles;
    for (auto& [key, value] : validFiles.items()) {
        std::filesystem::path fullPath = path / key;
        mapFiles.emplace_back(fullPath.string());
    }
    assert(mapFiles.size() != 0);

    if(cfg.params.datasetInitOptions == DatasetInitOptions::FirstN)
    {
        assert(cfg.numWorlds <= mapFiles.size());
        mapFiles.resize(cfg.numWorlds);
    }
    else if(cfg.params.datasetInitOptions == DatasetInitOptions::RandomN)
    {
        assert(cfg.numWorlds <= mapFiles.size());
        std::random_device rd;
        std::mt19937 g(rd());
        std::shuffle(mapFiles.begin(), mapFiles.end(), g);
        mapFiles.resize(cfg.numWorlds);
    }
    else if(cfg.params.datasetInitOptions == DatasetInitOptions::PadN)
    {
        assert(cfg.numWorlds >= mapFiles.size());
        for(int i = mapFiles.size(); i < cfg.numWorlds; i++)
        {
            mapFiles.push_back(mapFiles[0]);
        }
    }
    else if(cfg.params.datasetInitOptions == DatasetInitOptions::ExactN)
    {
        // Do nothing
    }
    else
    {
        FATAL("Invalid datasetInitOptions");
    }

    return mapFiles;
}

bool isRoadObservationAlgorithmValid(FindRoadObservationsWith algo) {
    madrona::CountT roadObservationsCount =
        sizeof(AgentMapObservations) / sizeof(MapObservation);

    return algo ==
               FindRoadObservationsWith::KNearestEntitiesWithRadiusFiltering ||
           (algo ==
                FindRoadObservationsWith::AllEntitiesWithRadiusFiltering &&
            roadObservationsCount == consts::kMaxRoadEntityCount);
}

Manager::Impl * Manager::Impl::init(
    const Manager::Config &mgr_cfg)
{
    Sim::Config sim_cfg;
<<<<<<< HEAD
    sim_cfg.autoReset = mgr_cfg.autoReset;
    sim_cfg.enableLidar = mgr_cfg.params.enableLidar;
=======
>>>>>>> d26a72c8

    std::vector<std::string> mapFiles = getMapFiles(mgr_cfg);

    assert(isRoadObservationAlgorithmValid(
        mgr_cfg.params.roadObservationAlgorithm));

    switch (mgr_cfg.execMode) {
    case ExecMode::CUDA: {
#ifdef MADRONA_CUDA_SUPPORT
        CUcontext cu_ctx = MWCudaExecutor::initCUDA(mgr_cfg.gpuID);

        EpisodeManager *episode_mgr = 
            (EpisodeManager *)cu::allocGPU(sizeof(EpisodeManager));
        REQ_CUDA(cudaMemset(episode_mgr, 0, sizeof(EpisodeManager)));

        PhysicsLoader phys_loader(ExecMode::CUDA, 10);
        loadPhysicsObjects(phys_loader);

        ObjectManager *phys_obj_mgr = &phys_loader.getObjectManager();

        HeapArray<WorldInit> world_inits(mgr_cfg.numWorlds);


        Parameters* paramsDevicePtr = (Parameters*)cu::allocGPU(sizeof(Parameters));
        REQ_CUDA(cudaMemcpy(paramsDevicePtr, &(mgr_cfg.params), sizeof(Parameters), cudaMemcpyHostToDevice));
        
        int64_t worldIdx{0};
    
        for (auto const &mapFile : mapFiles)
        {
            Map *map_ = (Map *)MapReader::parseAndWriteOut(mapFile,
                                                           ExecMode::CUDA, mgr_cfg.params.polylineReductionThreshold);
            world_inits[worldIdx++] = WorldInit{episode_mgr, phys_obj_mgr, map_, paramsDevicePtr};
        }
        assert(worldIdx == static_cast<int64_t>(mgr_cfg.numWorlds));

        Optional<RenderGPUState> render_gpu_state =
            initRenderGPUState(mgr_cfg);

        Optional<render::RenderManager> render_mgr =
            initRenderManager(mgr_cfg, render_gpu_state);

        if (render_mgr.has_value()) {
            loadRenderObjects(*render_mgr);
            sim_cfg.renderBridge = render_mgr->bridge();
        } else {
            sim_cfg.renderBridge = nullptr;
        }

        MWCudaExecutor gpu_exec({
            .worldInitPtr = world_inits.data(),
            .numWorldInitBytes = sizeof(WorldInit),
            .userConfigPtr = (void *)&sim_cfg,
            .numUserConfigBytes = sizeof(Sim::Config),
            .numWorldDataBytes = sizeof(Sim),
            .worldDataAlignment = alignof(Sim),
            .numWorlds = mgr_cfg.numWorlds,
            .numTaskGraphs = (uint32_t)TaskGraphID::NumTaskGraphs,
            .numExportedBuffers = (uint32_t)ExportID::NumExports, 
        }, {
            { GPU_HIDESEEK_SRC_LIST },
            { GPU_HIDESEEK_COMPILE_FLAGS },
            CompileConfig::OptMode::LTO,
        }, cu_ctx);

        WorldReset *world_reset_buffer = 
            (WorldReset *)gpu_exec.getExported((uint32_t)ExportID::Reset);

        Action *agent_actions_buffer = 
            (Action *)gpu_exec.getExported((uint32_t)ExportID::Action);

        madrona::cu::deallocGPU(paramsDevicePtr);
        for (int64_t i = 0; i < (int64_t)mgr_cfg.numWorlds; i++) {
          auto &init = world_inits[i];
          madrona::cu::deallocGPU(init.map);
        }

        return new CUDAImpl {
            mgr_cfg,
            std::move(phys_loader),
            episode_mgr,
            world_reset_buffer,
            agent_actions_buffer,
            std::move(gpu_exec),
            std::move(render_gpu_state),
            std::move(render_mgr)
        };

#else
        FATAL("Madrona was not compiled with CUDA support");
#endif
    } break;
    case ExecMode::CPU: {
        EpisodeManager *episode_mgr = new EpisodeManager { 0 };

        PhysicsLoader phys_loader(ExecMode::CPU, 10);
        loadPhysicsObjects(phys_loader);

        ObjectManager *phys_obj_mgr = &phys_loader.getObjectManager();

        HeapArray<WorldInit> world_inits(mgr_cfg.numWorlds);

        int64_t worldIdx{0};
    
        for (auto const &mapFile : mapFiles)
        {
            Map *map_ = (Map *)MapReader::parseAndWriteOut(mapFile,
                                                           ExecMode::CPU, mgr_cfg.params.polylineReductionThreshold);
            world_inits[worldIdx++] = WorldInit{episode_mgr, phys_obj_mgr, map_, &(mgr_cfg.params)};
        }
        assert(worldIdx == static_cast<int64_t>(mgr_cfg.numWorlds));



        Optional<RenderGPUState> render_gpu_state =
            initRenderGPUState(mgr_cfg);

        Optional<render::RenderManager> render_mgr =
            initRenderManager(mgr_cfg, render_gpu_state);

        if (render_mgr.has_value()) {
            loadRenderObjects(*render_mgr);
            sim_cfg.renderBridge = render_mgr->bridge();
        } else {
            sim_cfg.renderBridge = nullptr;
        }

        CPUImpl::TaskGraphT cpu_exec {
            ThreadPoolExecutor::Config {
                .numWorlds = mgr_cfg.numWorlds,
                .numExportedBuffers = (uint32_t)ExportID::NumExports,
            },
            sim_cfg,
            world_inits.data(),
            (uint32_t)TaskGraphID::NumTaskGraphs,
        };

        WorldReset *world_reset_buffer = 
            (WorldReset *)cpu_exec.getExported((uint32_t)ExportID::Reset);

        Action *agent_actions_buffer = 
            (Action *)cpu_exec.getExported((uint32_t)ExportID::Action);

        auto cpu_impl = new CPUImpl {
            mgr_cfg,
            std::move(phys_loader),
            episode_mgr,
            world_reset_buffer,
            agent_actions_buffer,
            std::move(cpu_exec),
            std::move(render_gpu_state),
            std::move(render_mgr)
        };

        for (int64_t i = 0; i < (int64_t)mgr_cfg.numWorlds; i++) {
          auto &init = world_inits[i];
          delete init.map;
        }

        return cpu_impl;
    } break;
    default: MADRONA_UNREACHABLE();
    }
}

Manager::Manager(const Config &cfg)
    : impl_(Impl::init(cfg))
{
    // Currently, there is no way to populate the initial set of observations
    // without stepping the simulations in order to execute the taskgraph.
    // Therefore, after setup, we step all the simulations with a forced reset
    // that ensures the first real step will have valid observations at the
    // start of a fresh episode in order to compute actions.
    //
    // This will be improved in the future with support for multiple task
    // graphs, allowing a small task graph to be executed after initialization.
    
    for (int32_t i = 0; i < (int32_t)cfg.numWorlds; i++) {
        triggerReset(i);
    }

    step();
}

Manager::~Manager() {}

void Manager::step()
{
    impl_->run();

    if (impl_->renderMgr.has_value()) {
        impl_->renderMgr->readECS();
    }

    if (impl_->cfg.enableBatchRenderer) {
        impl_->renderMgr->batchRender();
    }
}

Tensor Manager::resetTensor() const
{
    return impl_->exportTensor(ExportID::Reset,
                               TensorElementType::Int32,
                               {
                                   impl_->cfg.numWorlds,
                                   1,
                               });
}

Tensor Manager::actionTensor() const
{
    return impl_->exportTensor(ExportID::Action, TensorElementType::Float32,
        {
            impl_->cfg.numWorlds,
            consts::kMaxAgentCount,
            3, // Num_actions
        });
}

Tensor Manager::bicycleModelTensor() const
{
    return impl_->exportTensor(ExportID::BicycleModel, TensorElementType::Float32,
        {
            impl_->cfg.numWorlds,
            consts::kMaxAgentCount,
            BicycleModelExportSize, // Number of states for the bicycle model
        });
}


Tensor Manager::rewardTensor() const
{
    return impl_->exportTensor(ExportID::Reward, TensorElementType::Float32,
                               {
                                   impl_->cfg.numWorlds,
                                   consts::kMaxAgentCount,
                                   1,
                               });
}

Tensor Manager::doneTensor() const
{
    return impl_->exportTensor(ExportID::Done, TensorElementType::Int32,
                               {
                                   impl_->cfg.numWorlds,
                                   consts::kMaxAgentCount,
                                   1,
                               });
}

Tensor Manager::infoTensor() const
{
    return impl_->exportTensor(ExportID::Info, TensorElementType::Int32,
                               {
                                   impl_->cfg.numWorlds,
                                   consts::kMaxAgentCount,
                                   InfoExportSize
                               });
}

Tensor Manager::selfObservationTensor() const
{
    return impl_->exportTensor(ExportID::SelfObservation,
                               TensorElementType::Float32,
                               {
                                   impl_->cfg.numWorlds,
                                   consts::kMaxAgentCount,
                                   SelfObservationExportSize
			       });
}

Tensor Manager::mapObservationTensor() const
{
    return impl_->exportTensor(ExportID::MapObservation,
                               TensorElementType::Float32,
                               {
                                   impl_->cfg.numWorlds,
                                   consts::kMaxRoadEntityCount,
                                   MapObservationExportSize
                               });
}

Tensor Manager::partnerObservationsTensor() const
{
    return impl_->exportTensor(ExportID::PartnerObservations,
                               TensorElementType::Float32,
                               {
                                   impl_->cfg.numWorlds,
                                   consts::kMaxAgentCount,
                                   consts::kMaxAgentCount - 1,
                                   PartnerObservationExportSize
                               });
}

Tensor Manager::agentMapObservationsTensor() const
{
    return impl_->exportTensor(ExportID::AgentMapObservations,
                               TensorElementType::Float32,
                               {
                                   impl_->cfg.numWorlds,
				   consts::kMaxAgentCount,
                                   consts::kMaxAgentMapObservationsCount,
                                   AgentMapObservationExportSize,
                               });

}

Tensor Manager::lidarTensor() const
{
    return impl_->exportTensor(ExportID::Lidar, TensorElementType::Float32,
                               {
                                   impl_->cfg.numWorlds,
                                   consts::kMaxAgentCount,
                                   consts::numLidarSamples,
                                   2,
                               });
}

Tensor Manager::stepsRemainingTensor() const
{
    return impl_->exportTensor(ExportID::StepsRemaining,
                               TensorElementType::Int32,
                               {
                                   impl_->cfg.numWorlds,
                                   consts::kMaxAgentCount,
                                   1,
                               });
}

Tensor Manager::shapeTensor() const {
    return impl_->exportTensor(ExportID::Shape, TensorElementType::Int32,
                               {impl_->cfg.numWorlds, 2});
}

Tensor Manager::controlledStateTensor() const {
    return impl_->exportTensor(ExportID::ControlledState, TensorElementType::Int32,
                               {impl_->cfg.numWorlds, consts::kMaxAgentCount, 1});
}

Tensor Manager::absoluteSelfObservationTensor() const {
    return impl_->exportTensor(
        ExportID::AbsoluteSelfObservation, TensorElementType::Float32,
        {impl_->cfg.numWorlds, consts::kMaxAgentCount, AbsoluteSelfObservationExportSize});
}

Tensor Manager::validStateTensor() const {
    return impl_->exportTensor(
        ExportID::ValidState, TensorElementType::Int32,
        {impl_->cfg.numWorlds, consts::kMaxAgentCount, 1});
}

void Manager::triggerReset(int32_t world_idx)
{
    WorldReset reset {
        1,
    };

    auto *reset_ptr = impl_->worldResetBuffer + world_idx;

    if (impl_->cfg.execMode == ExecMode::CUDA) {
#ifdef MADRONA_CUDA_SUPPORT
        cudaMemcpy(reset_ptr, &reset, sizeof(WorldReset),
                   cudaMemcpyHostToDevice);
#endif
    }  else {
        *reset_ptr = reset;
    }
}

Tensor Manager::rgbTensor() const
{
    const uint8_t *rgb_ptr = impl_->renderMgr->batchRendererRGBOut();

    assert(rgb_ptr != nullptr);

    return Tensor((void*)rgb_ptr, TensorElementType::UInt8, {
        impl_->cfg.numWorlds,
        consts::kMaxAgentCount,
        impl_->cfg.batchRenderViewHeight,
        impl_->cfg.batchRenderViewWidth,
        4,
    }, impl_->cfg.gpuID);
}

Tensor Manager::depthTensor() const
{
    const float *depth_ptr = impl_->renderMgr->batchRendererDepthOut();

    return Tensor((void *)depth_ptr, TensorElementType::Float32, {
        impl_->cfg.numWorlds,
        consts::kMaxAgentCount,
        impl_->cfg.batchRenderViewHeight,
        impl_->cfg.batchRenderViewWidth,
        1,
    }, impl_->cfg.gpuID);
}

void Manager::setAction(int32_t world_idx, int32_t agent_idx,
                        float acceleration, float steering, float headAngle) {
    Action action{.acceleration = acceleration,
                  .steering = steering,
                  .headAngle = headAngle};

    auto *action_ptr = impl_->agentActionsBuffer + world_idx * consts::kMaxAgentCount + agent_idx;

    if (impl_->cfg.execMode == ExecMode::CUDA) {
#ifdef MADRONA_CUDA_SUPPORT
        cudaMemcpy(action_ptr, &action, sizeof(Action), cudaMemcpyHostToDevice);
#endif
    } else {
        *action_ptr = action;
    }
}

std::vector<Shape>
Manager::getShapeTensorFromDeviceMemory(madrona::ExecMode mode,
                                        uint32_t numWorlds) {
    const auto &tensor = shapeTensor();

    const std::size_t floatsPerShape{2};
    const std::size_t tensorByteCount{sizeof(float) * floatsPerShape *
                                      numWorlds};

    std::vector<Shape> worldToShape(numWorlds);
    switch (impl_->cfg.execMode) {
    case ExecMode::CUDA:
#ifdef MADRONA_CUDA_SUPPORT
        cudaMemcpy(worldToShape.data(), tensor.devicePtr(), tensorByteCount,
                   cudaMemcpyDeviceToHost);
#else
        FATAL("Madrona was not compiled with CUDA support");
#endif
        break;
    case ExecMode::CPU:
        std::memcpy(worldToShape.data(), tensor.devicePtr(), tensorByteCount);
        break;
    }

    return worldToShape;
}

render::RenderManager & Manager::getRenderManager()
{
    return *impl_->renderMgr;
}

}<|MERGE_RESOLUTION|>--- conflicted
+++ resolved
@@ -452,11 +452,7 @@
     const Manager::Config &mgr_cfg)
 {
     Sim::Config sim_cfg;
-<<<<<<< HEAD
-    sim_cfg.autoReset = mgr_cfg.autoReset;
     sim_cfg.enableLidar = mgr_cfg.params.enableLidar;
-=======
->>>>>>> d26a72c8
 
     std::vector<std::string> mapFiles = getMapFiles(mgr_cfg);
 

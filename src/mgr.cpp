--- conflicted
+++ resolved
@@ -343,11 +343,8 @@
         0 // kMaxRoadEntityCount
     };
 
-<<<<<<< HEAD
-=======
     std::vector<std::string> mapFiles = getMapFiles(mgr_cfg);
 
->>>>>>> b7882260
     switch (mgr_cfg.execMode) {
     case ExecMode::CUDA: {
 #ifdef MADRONA_CUDA_SUPPORT

--- conflicted
+++ resolved
@@ -414,11 +414,7 @@
             Map *map_ = (Map *)MapReader::parseAndWriteOut(mapFile.path(),
                                                            ExecMode::CUDA, mgr_cfg.params.polylineReductionThreshold);
             world_inits[worldIdx++] = WorldInit{episode_mgr, phys_obj_mgr,
-<<<<<<< HEAD
-                                                viz_bridge, map_, paramsDevicePtr};
-=======
-                                                map_, ExecMode::CUDA, paramsDevicePtr};
->>>>>>> 665c4d81
+                                                map_, paramsDevicePtr};
         }
         assert(worldIdx == static_cast<int64_t>(mgr_cfg.numWorlds));
 
@@ -494,11 +490,7 @@
             Map *map_ = (Map *)MapReader::parseAndWriteOut(mapFile.path(),
                                                            ExecMode::CPU, mgr_cfg.params.polylineReductionThreshold);
             world_inits[worldIdx++] = WorldInit{episode_mgr, phys_obj_mgr,
-<<<<<<< HEAD
-                                                viz_bridge, map_, &(mgr_cfg.params)};
-=======
-                                                map_, ExecMode::CPU,  &(mgr_cfg.params)};
->>>>>>> 665c4d81
+                                                map_, &(mgr_cfg.params)};
         }
         assert(worldIdx == static_cast<int64_t>(mgr_cfg.numWorlds));
 

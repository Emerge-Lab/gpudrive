--- conflicted
+++ resolved
@@ -437,13 +437,8 @@
     return impl_->exportTensor(ExportID::BicycleModel, Tensor::ElementType::Float32,
         {
             impl_->cfg.numWorlds,
-<<<<<<< HEAD
-            impl_->agentRoadCounts.first,
+            consts::kMaxAgentCount,
             BicycleModelExportSize, // Number of states for the bicycle model
-=======
-            consts::kMaxAgentCount,
-            4, // Number of states for the bicycle model
->>>>>>> 6cfd52aa
         });
 }
 
@@ -474,15 +469,9 @@
                                Tensor::ElementType::Float32,
                                {
                                    impl_->cfg.numWorlds,
-<<<<<<< HEAD
-                                   impl_->agentRoadCounts.first,
+                                   consts::kMaxAgentCount,
                                    SelfObservationExportSize
-                               });
-=======
-                                   consts::kMaxAgentCount,
-                                   8
 			       });
->>>>>>> 6cfd52aa
 }
 
 Tensor Manager::mapObservationTensor() const
@@ -491,13 +480,8 @@
                                Tensor::ElementType::Float32,
                                {
                                    impl_->cfg.numWorlds,
-<<<<<<< HEAD
-                                   impl_->agentRoadCounts.second,
+                                   consts::kMaxRoadEntityCount,
                                    MapObservationExportSize
-=======
-                                   consts::kMaxRoadEntityCount,
-                                   4
->>>>>>> 6cfd52aa
                                });
 }
 
@@ -507,15 +491,9 @@
                                Tensor::ElementType::Float32,
                                {
                                    impl_->cfg.numWorlds,
-<<<<<<< HEAD
-                                   impl_->agentRoadCounts.first,
-                                   consts::kMaxAgentCount-1,
-                                   PartnerObservationExportSize,
-=======
                                    consts::kMaxAgentCount,
                                    consts::kMaxAgentCount - 1,
-                                   7,
->>>>>>> 6cfd52aa
+                                   PartnerObservationExportSize
                                });
 }
 

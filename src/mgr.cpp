--- conflicted
+++ resolved
@@ -259,14 +259,7 @@
         mgr_cfg.autoReset,
     };
 
-<<<<<<< HEAD
-    // TODO: To run multiple worlds in parallel, this path would have to be
-    // varied aross different input files.
-
-    std::string pathToScenario("../tfrecord-00012-of-00150_204.json");
-=======
     const std::string pathToMapDirectory("/home/samk/gpudrive/maps");
->>>>>>> 683428c5
 
     switch (mgr_cfg.execMode) {
     case ExecMode::CUDA: {
@@ -282,7 +275,6 @@
 
         HeapArray<WorldInit> world_inits(mgr_cfg.numWorlds);
 
-<<<<<<< HEAD
         for (int64_t i = 0; i < (int64_t)mgr_cfg.numWorlds; i++)
         {
             Map *map_ =
@@ -290,14 +282,6 @@
 
             world_inits[i] =
                 WorldInit{episode_mgr, phys_obj_mgr, viz_bridge, map_, ExecMode::CUDA, mgr_cfg.params};
-=======
-	int64_t worldIdx{0};
-	for (auto const& mapFile : std::filesystem::directory_iterator(pathToMapDirectory)) {
-          Map *map_ = (Map *)MapReader::parseAndWriteOut(mapFile.path(),
-                                                         ExecMode::CUDA);
-          world_inits[worldIdx++] = WorldInit{episode_mgr, phys_obj_mgr,
-                                              viz_bridge, map_, ExecMode::CUDA};
->>>>>>> 683428c5
         }
         assert(worldIdx == static_cast<int64_t>(mgr_cfg.numWorlds));
 
@@ -351,20 +335,12 @@
 
         HeapArray<WorldInit> world_inits(mgr_cfg.numWorlds);
 
-<<<<<<< HEAD
         for (int64_t i = 0; i < (int64_t)mgr_cfg.numWorlds; i++) {
           Map* map_ =
               MapReader::parseAndWriteOut(mgr_cfg.jsonPath, ExecMode::CPU, mgr_cfg.params.polylineReductionThreshold);
 
           world_inits[i] =
               WorldInit{episode_mgr, phys_obj_mgr, viz_bridge, map_, ExecMode::CPU, mgr_cfg.params};
-=======
-	int64_t worldIdx{0};
-	for (auto const& mapFile : std::filesystem::directory_iterator(pathToMapDirectory)) {
-          Map *map_ =
-              MapReader::parseAndWriteOut(mapFile.path(), ExecMode::CPU);
-          world_inits[worldIdx++] = WorldInit{episode_mgr, phys_obj_mgr, viz_bridge, map_, ExecMode::CPU};
->>>>>>> 683428c5
         }
         assert(worldIdx == static_cast<int64_t>(mgr_cfg.numWorlds));
 

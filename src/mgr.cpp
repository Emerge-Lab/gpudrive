#include "mgr.hpp"
#include "MapReader.hpp"
#include "sim.hpp"

#include <madrona/utils.hpp>
#include <madrona/importer.hpp>
#include <madrona/physics_loader.hpp>
#include <madrona/tracing.hpp>
#include <madrona/mw_cpu.hpp>

#include <array>
#include <charconv>
#include <iostream>
#include <iterator>
#include <filesystem>
#include <fstream>
#include <string>
#include <cstdlib>

#ifdef MADRONA_CUDA_SUPPORT
#include <madrona/mw_gpu.hpp>
#include <madrona/cuda_utils.hpp>
#endif

using namespace madrona;
using namespace madrona::math;
using namespace madrona::phys;
using namespace madrona::py;

namespace gpudrive {

struct Manager::Impl {
    Config cfg;
    PhysicsLoader physicsLoader;
    EpisodeManager *episodeMgr;
    WorldReset *worldResetBuffer;
    Action *agentActionsBuffer;

    inline Impl(const Manager::Config &mgr_cfg,
                PhysicsLoader &&phys_loader,
                EpisodeManager *ep_mgr,
                WorldReset *reset_buffer,
                Action *action_buffer)
        : cfg(mgr_cfg),
          physicsLoader(std::move(phys_loader)),
          episodeMgr(ep_mgr),
          worldResetBuffer(reset_buffer),
          agentActionsBuffer(action_buffer)
    {}

    inline virtual ~Impl() {}

    virtual void run() = 0;

    virtual Tensor exportTensor(ExportID slot,
        Tensor::ElementType type,
        madrona::Span<const int64_t> dimensions) const = 0;

    static inline Impl * init(const Config &cfg,
                              const viz::VizECSBridge *viz_bridge);
};

struct Manager::CPUImpl final : Manager::Impl {
    using TaskGraphT =
        TaskGraphExecutor<Engine, Sim, Sim::Config, WorldInit>;

    TaskGraphT cpuExec;

    inline CPUImpl(const Manager::Config &mgr_cfg,
                   PhysicsLoader &&phys_loader,
                   EpisodeManager *ep_mgr,
                   WorldReset *reset_buffer,
                   Action *action_buffer,
                   TaskGraphT &&cpu_exec)
        : Impl(mgr_cfg, std::move(phys_loader),
               ep_mgr, reset_buffer, action_buffer),
          cpuExec(std::move(cpu_exec))
    {}

    inline virtual ~CPUImpl() final
    {
        delete episodeMgr;
    }

    inline virtual void run()
    {
        cpuExec.run();
    }

    virtual inline Tensor exportTensor(ExportID slot,
        Tensor::ElementType type,
        madrona::Span<const int64_t> dims) const final
    {
        void *dev_ptr = cpuExec.getExported((uint32_t)slot);
        return Tensor(dev_ptr, type, dims, Optional<int>::none());
    }
};

#ifdef MADRONA_CUDA_SUPPORT
struct Manager::CUDAImpl final : Manager::Impl {
    MWCudaExecutor gpuExec;

    inline CUDAImpl(const Manager::Config &mgr_cfg,
                   PhysicsLoader &&phys_loader,
                   EpisodeManager *ep_mgr,
                   WorldReset *reset_buffer,
                   Action *action_buffer,
                   MWCudaExecutor &&gpu_exec)
        : Impl(mgr_cfg, std::move(phys_loader),
               ep_mgr, reset_buffer, action_buffer),
          gpuExec(std::move(gpu_exec))
    {}

    inline virtual ~CUDAImpl() final
    {
        REQ_CUDA(cudaFree(episodeMgr));
    }

    inline virtual void run()
    {
        gpuExec.run();
    }

    virtual inline Tensor exportTensor(ExportID slot,
        Tensor::ElementType type,
        madrona::Span<const int64_t> dims) const final
    {
        void *dev_ptr = gpuExec.getExported((uint32_t)slot);
        return Tensor(dev_ptr, type, dims, cfg.gpuID);
    }
};
#endif

static void loadPhysicsObjects(PhysicsLoader &loader)
{
    std::array<std::string, (size_t)SimObject::NumObjects - 1> asset_paths;
    asset_paths[(size_t)SimObject::Cube] =
        (std::filesystem::path(DATA_DIR) / "cube_collision.obj").string();
    asset_paths[(size_t)SimObject::Agent] =
        (std::filesystem::path(DATA_DIR) / "agent_collision_simplified.obj").string();
    asset_paths[(size_t)SimObject::StopSign] =
        (std::filesystem::path(DATA_DIR) / "cube_collision.obj").string();
    asset_paths[(size_t)SimObject::SpeedBump] =
        (std::filesystem::path(DATA_DIR) / "cube_collision.obj").string();
    // asset_paths[(size_t)SimObject::Cylinder] =
    //     (std::filesystem::path(DATA_DIR) / "cylinder_collision.obj").string();

    std::array<const char *, (size_t)SimObject::NumObjects - 1> asset_cstrs;
    for (size_t i = 0; i < asset_paths.size(); i++) {
        asset_cstrs[i] = asset_paths[i].c_str();
    }

    char import_err_buffer[4096];
    auto imported_src_hulls = imp::ImportedAssets::importFromDisk(
        asset_cstrs, import_err_buffer, true);

    if (!imported_src_hulls.has_value()) {
        FATAL("%s", import_err_buffer);
    }

    DynArray<imp::SourceMesh> src_convex_hulls(
        imported_src_hulls->objects.size());

    DynArray<DynArray<SourceCollisionPrimitive>> prim_arrays(0);
    HeapArray<SourceCollisionObject> src_objs(
        (CountT)SimObject::NumObjects);

    auto setupHull = [&](SimObject obj_id,
                         float inv_mass,
                         RigidBodyFrictionData friction) {
        auto meshes = imported_src_hulls->objects[(CountT)obj_id].meshes;
        DynArray<SourceCollisionPrimitive> prims(meshes.size());

        for (const imp::SourceMesh &mesh : meshes) {
            src_convex_hulls.push_back(mesh);
            prims.push_back({
                .type = CollisionPrimitive::Type::Hull,
                .hullInput = {
                    .hullIDX = uint32_t(src_convex_hulls.size() - 1),
                },
            });
        }

        prim_arrays.emplace_back(std::move(prims));

        src_objs[(CountT)obj_id] = SourceCollisionObject {
            .prims = Span<const SourceCollisionPrimitive>(prim_arrays.back()),
            .invMass = inv_mass,
            .friction = friction,
        };
    };

    setupHull(SimObject::Cube, 0.075f, {
        .muS = 0.5f,
        .muD = 0.75f,
    });

    setupHull(SimObject::Agent, 1.f, {
        .muS = 0.5f,
        .muD = 0.5f,
    });

    setupHull(SimObject::StopSign, 1.f, {
    .muS = 0.5f,
    .muD = 0.5f,
        });

    setupHull(SimObject::SpeedBump, 1.f, {
        .muS = 0.5f,
        .muD = 0.5f,
    });

    SourceCollisionPrimitive plane_prim {
        .type = CollisionPrimitive::Type::Plane,
    };

    src_objs[(CountT)SimObject::Plane] = {
        .prims = Span<const SourceCollisionPrimitive>(&plane_prim, 1),
        .invMass = 0.f,
        .friction = {
            .muS = 0.5f,
            .muD = 0.5f,
        },
    };

    StackAlloc tmp_alloc;
    RigidBodyAssets rigid_body_assets;
    CountT num_rigid_body_data_bytes;
    void *rigid_body_data = RigidBodyAssets::processRigidBodyAssets(
        src_convex_hulls,
        src_objs,
        false,
        tmp_alloc,
        &rigid_body_assets,
        &num_rigid_body_data_bytes);

    if (rigid_body_data == nullptr) {
        FATAL("Invalid collision hull input");
    }

    // This is a bit hacky, but in order to make sure the agents
    // remain controllable by the policy, they are only allowed to
    // rotate around the Z axis (infinite inertia in x & y axes)
    rigid_body_assets.metadatas[
        (CountT)SimObject::Agent].mass.invInertiaTensor.x = 0.f;
    rigid_body_assets.metadatas[
        (CountT)SimObject::Agent].mass.invInertiaTensor.y = 0.f;

    loader.loadRigidBodies(rigid_body_assets);
    free(rigid_body_data);
}

Manager::Impl * Manager::Impl::init(
    const Manager::Config &mgr_cfg,
    const viz::VizECSBridge *viz_bridge)
{
    Sim::Config sim_cfg {
        viz_bridge != nullptr,
        mgr_cfg.autoReset,
    };

<<<<<<< HEAD
    // TODO: To run multiple worlds in parallel, this path would have to be
    // varied aross different input files.

    std::string pathToScenario("../tfrecord-00012-of-00150_204.json");
=======
    const std::string pathToMapDirectory("/home/samk/gpudrive/maps");
>>>>>>> 7b7478c5

    switch (mgr_cfg.execMode) {
    case ExecMode::CUDA: {
#ifdef MADRONA_CUDA_SUPPORT
        EpisodeManager *episode_mgr = 
            (EpisodeManager *)cu::allocGPU(sizeof(EpisodeManager));
        REQ_CUDA(cudaMemset(episode_mgr, 0, sizeof(EpisodeManager)));

        PhysicsLoader phys_loader(ExecMode::CUDA, 10);
        loadPhysicsObjects(phys_loader);

        ObjectManager *phys_obj_mgr = &phys_loader.getObjectManager();

        HeapArray<WorldInit> world_inits(mgr_cfg.numWorlds);

<<<<<<< HEAD
        Parameters* paramsDevicePtr = (Parameters*)cu::allocGPU(sizeof(Parameters));
        REQ_CUDA(cudaMemcpy(paramsDevicePtr, &(mgr_cfg.params), sizeof(Parameters), cudaMemcpyHostToDevice));

        for (int64_t i = 0; i < (int64_t)mgr_cfg.numWorlds; i++)
        {
            Map *map_ =
               (Map* )MapReader::parseAndWriteOut(mgr_cfg.jsonPath, ExecMode::CUDA, mgr_cfg.params.polylineReductionThreshold);

            world_inits[i] =
                WorldInit{episode_mgr, phys_obj_mgr, viz_bridge, map_, ExecMode::CUDA, paramsDevicePtr};
=======
        int64_t worldIdx{0};
        for (auto const &mapFile : std::filesystem::directory_iterator(mgr_cfg.jsonPath))
        {
            Map *map_ = (Map *)MapReader::parseAndWriteOut(mapFile.path(),
                                                           ExecMode::CUDA, mgr_cfg.params.polylineReductionThreshold);
            world_inits[worldIdx++] = WorldInit{episode_mgr, phys_obj_mgr,
                                                viz_bridge, map_, ExecMode::CUDA};
>>>>>>> 7b7478c5
        }
        assert(worldIdx == static_cast<int64_t>(mgr_cfg.numWorlds));

        MWCudaExecutor gpu_exec({
            .worldInitPtr = world_inits.data(),
            .numWorldInitBytes = sizeof(WorldInit),
            .userConfigPtr = (void *)&sim_cfg,
            .numUserConfigBytes = sizeof(Sim::Config),
            .numWorldDataBytes = sizeof(Sim),
            .worldDataAlignment = alignof(Sim),
            .numWorlds = mgr_cfg.numWorlds,
            .numExportedBuffers = (uint32_t)ExportID::NumExports, 
            .gpuID = (uint32_t)mgr_cfg.gpuID,
        }, {
            { GPU_HIDESEEK_SRC_LIST },
            { GPU_HIDESEEK_COMPILE_FLAGS },
            CompileConfig::OptMode::LTO,
        });

        WorldReset *world_reset_buffer = 
            (WorldReset *)gpu_exec.getExported((uint32_t)ExportID::Reset);

        Action *agent_actions_buffer = 
            (Action *)gpu_exec.getExported((uint32_t)ExportID::Action);

        madrona::cu::deallocGPU(paramsDevicePtr);
        for (int64_t i = 0; i < (int64_t)mgr_cfg.numWorlds; i++) {
          auto &init = world_inits[i];
          madrona::cu::deallocGPU(init.map);
        }

        return new CUDAImpl {
            mgr_cfg,
            std::move(phys_loader),
            episode_mgr,
            world_reset_buffer,
            agent_actions_buffer,
            std::move(gpu_exec),
        };

#else
        FATAL("Madrona was not compiled with CUDA support");
#endif
    } break;
    case ExecMode::CPU: {
        EpisodeManager *episode_mgr = new EpisodeManager { 0 };

        PhysicsLoader phys_loader(ExecMode::CPU, 10);
        loadPhysicsObjects(phys_loader);

        ObjectManager *phys_obj_mgr = &phys_loader.getObjectManager();

        HeapArray<WorldInit> world_inits(mgr_cfg.numWorlds);

<<<<<<< HEAD
        for (int64_t i = 0; i < (int64_t)mgr_cfg.numWorlds; i++) {
          Map* map_ =
              MapReader::parseAndWriteOut(mgr_cfg.jsonPath, ExecMode::CPU, mgr_cfg.params.polylineReductionThreshold);

          world_inits[i] =
              WorldInit{episode_mgr, phys_obj_mgr, viz_bridge, map_, ExecMode::CPU, &(mgr_cfg.params)};
=======
        int64_t worldIdx{0};
        for (auto const &mapFile : std::filesystem::directory_iterator(mgr_cfg.jsonPath))
        {
            Map *map_ = (Map *)MapReader::parseAndWriteOut(mapFile.path(),
                                                           ExecMode::CPU, mgr_cfg.params.polylineReductionThreshold);
            world_inits[worldIdx++] = WorldInit{episode_mgr, phys_obj_mgr,
                                                viz_bridge, map_, ExecMode::CPU};
>>>>>>> 7b7478c5
        }
        assert(worldIdx == static_cast<int64_t>(mgr_cfg.numWorlds));


        CPUImpl::TaskGraphT cpu_exec {
            ThreadPoolExecutor::Config {
                .numWorlds = mgr_cfg.numWorlds,
                .numExportedBuffers = (uint32_t)ExportID::NumExports,
            },
            sim_cfg,
            world_inits.data(),
        };

        WorldReset *world_reset_buffer = 
            (WorldReset *)cpu_exec.getExported((uint32_t)ExportID::Reset);

        Action *agent_actions_buffer = 
            (Action *)cpu_exec.getExported((uint32_t)ExportID::Action);

        auto cpu_impl = new CPUImpl {
            mgr_cfg,
            std::move(phys_loader),
            episode_mgr,
            world_reset_buffer,
            agent_actions_buffer,
            std::move(cpu_exec),
        };

        for (int64_t i = 0; i < (int64_t)mgr_cfg.numWorlds; i++) {
          auto &init = world_inits[i];
          delete init.map;
        }

        return cpu_impl;
    } break;
    default: MADRONA_UNREACHABLE();
    }
}

Manager::Manager(const Config &cfg,
                 const viz::VizECSBridge *viz_bridge)
    : impl_(Impl::init(cfg, viz_bridge))
{
    // Currently, there is no way to populate the initial set of observations
    // without stepping the simulations in order to execute the taskgraph.
    // Therefore, after setup, we step all the simulations with a forced reset
    // that ensures the first real step will have valid observations at the
    // start of a fresh episode in order to compute actions.
    //
    // This will be improved in the future with support for multiple task
    // graphs, allowing a small task graph to be executed after initialization.
    
    for (int32_t i = 0; i < (int32_t)cfg.numWorlds; i++) {
        triggerReset(i);
    }

    step();
}

Manager::~Manager() {}

void Manager::step()
{
    impl_->run();
}

Tensor Manager::resetTensor() const
{
    return impl_->exportTensor(ExportID::Reset,
                               Tensor::ElementType::Int32,
                               {
                                   impl_->cfg.numWorlds,
                                   1,
                               });
}

Tensor Manager::actionTensor() const
{
    return impl_->exportTensor(ExportID::Action, Tensor::ElementType::Float32,
        {
            impl_->cfg.numWorlds,
            consts::kMaxAgentCount,
            3, // Num_actions
        });
}

Tensor Manager::bicycleModelTensor() const
{
    return impl_->exportTensor(ExportID::BicycleModel, Tensor::ElementType::Float32,
        {
            impl_->cfg.numWorlds,
            consts::kMaxAgentCount,
            4, // Number of states for the bicycle model
        });
}


Tensor Manager::rewardTensor() const
{
    return impl_->exportTensor(ExportID::Reward, Tensor::ElementType::Float32,
                               {
                                   impl_->cfg.numWorlds,
                                   consts::kMaxAgentCount,
                                   1,
                               });
}

Tensor Manager::doneTensor() const
{
    return impl_->exportTensor(ExportID::Done, Tensor::ElementType::Int32,
                               {
                                   impl_->cfg.numWorlds,
                                   consts::kMaxAgentCount,
                                   1,
                               });
}

Tensor Manager::selfObservationTensor() const
{
    return impl_->exportTensor(ExportID::SelfObservation,
                               Tensor::ElementType::Float32,
                               {
                                   impl_->cfg.numWorlds,
                                   consts::kMaxAgentCount,
                                   8

                               });
}

Tensor Manager::mapObservationTensor() const
{
    return impl_->exportTensor(ExportID::MapObservation,
                               Tensor::ElementType::Float32,
                               {
                                   impl_->cfg.numWorlds,
                                   consts::kMaxRoadEntityCount,
                                   4
                               });
}

Tensor Manager::partnerObservationsTensor() const
{
    return impl_->exportTensor(ExportID::PartnerObservations,
                               Tensor::ElementType::Float32,
                               {
                                   impl_->cfg.numWorlds,
                                   consts::kMaxAgentCount,
                                   consts::kMaxAgentCount - 1,
                                   4,
                               });
}

Tensor Manager::lidarTensor() const
{
    return impl_->exportTensor(ExportID::Lidar, Tensor::ElementType::Float32,
                               {
                                   impl_->cfg.numWorlds,
                                   consts::kMaxAgentCount,
                                   consts::numLidarSamples,
                                   2,
                               });
}

Tensor Manager::stepsRemainingTensor() const
{
    return impl_->exportTensor(ExportID::StepsRemaining,
                               Tensor::ElementType::Int32,
                               {
                                   impl_->cfg.numWorlds,
                                   consts::kMaxAgentCount,
                                   1,
                               });
}

Tensor Manager::shapeTensor() const {
    return impl_->exportTensor(ExportID::Shape, Tensor::ElementType::Int32,
                               {impl_->cfg.numWorlds, 2});
}

void Manager::triggerReset(int32_t world_idx)
{
    WorldReset reset {
        1,
    };

    auto *reset_ptr = impl_->worldResetBuffer + world_idx;

    if (impl_->cfg.execMode == ExecMode::CUDA) {
#ifdef MADRONA_CUDA_SUPPORT
        cudaMemcpy(reset_ptr, &reset, sizeof(WorldReset),
                   cudaMemcpyHostToDevice);
#endif
    }  else {
        *reset_ptr = reset;
    }
}


void Manager::setAction(int32_t world_idx, int32_t agent_idx,
                        float acceleration, float steering, float headAngle) {
    Action action{.acceleration = acceleration,
                  .steering = steering,
                  .headAngle = headAngle};

    auto *action_ptr =
        impl_->agentActionsBuffer + world_idx * consts::kMaxAgentCount + agent_idx;

    if (impl_->cfg.execMode == ExecMode::CUDA) {
#ifdef MADRONA_CUDA_SUPPORT
        cudaMemcpy(action_ptr, &action, sizeof(Action), cudaMemcpyHostToDevice);
#endif
    } else {
        *action_ptr = action;
    }
}

std::vector<Shape>
Manager::getShapeTensorFromDeviceMemory(madrona::ExecMode mode,
                                        uint32_t numWorlds) {
    const auto &tensor = shapeTensor();

    const std::size_t floatsPerShape{2};
    const std::size_t tensorByteCount{sizeof(float) * floatsPerShape *
                                      numWorlds};

    std::vector<Shape> worldToShape(numWorlds);
    switch (impl_->cfg.execMode) {
    case ExecMode::CUDA:
#ifdef MADRONA_CUDA_SUPPORT
        cudaMemcpy(worldToShape.data(), tensor.devicePtr(), tensorByteCount,
                   cudaMemcpyDeviceToHost);
#else
        FATAL("Madrona was not compiled with CUDA support");
#endif
        break;
    case ExecMode::CPU:
        std::memcpy(worldToShape.data(), tensor.devicePtr(), tensorByteCount);
        break;
    }

    return worldToShape;
}
}<|MERGE_RESOLUTION|>--- conflicted
+++ resolved
@@ -259,14 +259,7 @@
         mgr_cfg.autoReset,
     };
 
-<<<<<<< HEAD
-    // TODO: To run multiple worlds in parallel, this path would have to be
-    // varied aross different input files.
-
-    std::string pathToScenario("../tfrecord-00012-of-00150_204.json");
-=======
     const std::string pathToMapDirectory("/home/samk/gpudrive/maps");
->>>>>>> 7b7478c5
 
     switch (mgr_cfg.execMode) {
     case ExecMode::CUDA: {
@@ -281,27 +274,14 @@
         ObjectManager *phys_obj_mgr = &phys_loader.getObjectManager();
 
         HeapArray<WorldInit> world_inits(mgr_cfg.numWorlds);
-
-<<<<<<< HEAD
         Parameters* paramsDevicePtr = (Parameters*)cu::allocGPU(sizeof(Parameters));
         REQ_CUDA(cudaMemcpy(paramsDevicePtr, &(mgr_cfg.params), sizeof(Parameters), cudaMemcpyHostToDevice));
-
         for (int64_t i = 0; i < (int64_t)mgr_cfg.numWorlds; i++)
-        {
-            Map *map_ =
-               (Map* )MapReader::parseAndWriteOut(mgr_cfg.jsonPath, ExecMode::CUDA, mgr_cfg.params.polylineReductionThreshold);
-
-            world_inits[i] =
-                WorldInit{episode_mgr, phys_obj_mgr, viz_bridge, map_, ExecMode::CUDA, paramsDevicePtr};
-=======
-        int64_t worldIdx{0};
-        for (auto const &mapFile : std::filesystem::directory_iterator(mgr_cfg.jsonPath))
         {
             Map *map_ = (Map *)MapReader::parseAndWriteOut(mapFile.path(),
                                                            ExecMode::CUDA, mgr_cfg.params.polylineReductionThreshold);
             world_inits[worldIdx++] = WorldInit{episode_mgr, phys_obj_mgr,
-                                                viz_bridge, map_, ExecMode::CUDA};
->>>>>>> 7b7478c5
+                                                viz_bridge, map_, ExecMode::CUDA, paramsDevicePtr};
         }
         assert(worldIdx == static_cast<int64_t>(mgr_cfg.numWorlds));
 
@@ -356,22 +336,13 @@
 
         HeapArray<WorldInit> world_inits(mgr_cfg.numWorlds);
 
-<<<<<<< HEAD
-        for (int64_t i = 0; i < (int64_t)mgr_cfg.numWorlds; i++) {
-          Map* map_ =
-              MapReader::parseAndWriteOut(mgr_cfg.jsonPath, ExecMode::CPU, mgr_cfg.params.polylineReductionThreshold);
-
-          world_inits[i] =
-              WorldInit{episode_mgr, phys_obj_mgr, viz_bridge, map_, ExecMode::CPU, &(mgr_cfg.params)};
-=======
         int64_t worldIdx{0};
         for (auto const &mapFile : std::filesystem::directory_iterator(mgr_cfg.jsonPath))
         {
             Map *map_ = (Map *)MapReader::parseAndWriteOut(mapFile.path(),
                                                            ExecMode::CPU, mgr_cfg.params.polylineReductionThreshold);
             world_inits[worldIdx++] = WorldInit{episode_mgr, phys_obj_mgr,
-                                                viz_bridge, map_, ExecMode::CPU};
->>>>>>> 7b7478c5
+                                                viz_bridge, map_, ExecMode::CPU,  &(mgr_cfg.params)};
         }
         assert(worldIdx == static_cast<int64_t>(mgr_cfg.numWorlds));
 

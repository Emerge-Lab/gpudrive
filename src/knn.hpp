--- conflicted
+++ resolved
@@ -93,17 +93,11 @@
   utils::ReferenceFrame referenceFrame(referencePosition, referenceRotation);
 
   for (madrona::CountT i = 0; i < std::min(roadCount, K); ++i) {
-<<<<<<< HEAD
-    auto &road_iface = ctx.get<RoadInterfaceEntity>(roads[i]).e;
-    heap[i] = relativeObservation(ctx.get<gpudrive::MapObservation>(road_iface),
-                                  referenceRotation, referencePosition);
-=======
     heap[i] =
         referenceFrame.observationOf(ctx.get<madrona::base::Position>(roads[i]),
                                      ctx.get<madrona::base::Rotation>(roads[i]),
                                      ctx.get<madrona::base::Scale>(roads[i]),
                                      ctx.get<gpudrive::EntityType>(roads[i]));
->>>>>>> 915a8ddc
   }
 
   if (roadCount < K) {
@@ -114,18 +108,11 @@
   make_heap(heap, heap + K, cmp);
 
   for (madrona::CountT roadIdx = K; roadIdx < roadCount; ++roadIdx) {
-<<<<<<< HEAD
-    auto &road_iface = ctx.get<RoadInterfaceEntity>(roads[roadIdx]).e;
-    auto currentObservation =
-        relativeObservation(ctx.get<gpudrive::MapObservation>(road_iface),
-                            referenceRotation, referencePosition);
-=======
     auto currentObservation = referenceFrame.observationOf(
         ctx.get<madrona::base::Position>(roads[roadIdx]),
         ctx.get<madrona::base::Rotation>(roads[roadIdx]),
         ctx.get<madrona::base::Scale>(roads[roadIdx]),
         ctx.get<gpudrive::EntityType>(roads[roadIdx]));
->>>>>>> 915a8ddc
 
     const auto &kthNearestObservation = heap[0];
     bool isCurrentObservationCloser =

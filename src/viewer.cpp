#include <madrona/viz/viewer.hpp>

#include "sim.hpp"
#include "mgr.hpp"
#include "types.hpp"

#include <filesystem>
#include <fstream>
#include <optional>

using namespace madrona;
using namespace madrona::viz;

static inline float srgbToLinear(float srgb)
{
    if (srgb <= 0.04045f) {
        return srgb / 12.92f;
    }

    return powf((srgb + 0.055f) / 1.055f, 2.4f);
}

static inline math::Vector4 rgb8ToFloat(uint8_t r, uint8_t g, uint8_t b)
{
    return {
        srgbToLinear((float)r / 255.f),
        srgbToLinear((float)g / 255.f),
        srgbToLinear((float)b / 255.f),
        1.f,
    };
}

static HeapArray<float> readReplayLog(const char *path) {
    std::ifstream replay_log(path, std::ios::binary);
    replay_log.seekg(0, std::ios::end);
    int64_t size = replay_log.tellg();
    replay_log.seekg(0, std::ios::beg);

    HeapArray<float> log(size / sizeof(float));

    replay_log.read((char *)log.data(), (size / sizeof(float)) * sizeof(float));

    return log;
}

int main(int argc, char *argv[])
{
    using namespace gpudrive;

    constexpr int64_t num_views = 2;

    uint32_t num_worlds = 1;
    if (argc >= 2) {
        num_worlds = (uint32_t)atoi(argv[1]);
    }

    ExecMode exec_mode = ExecMode::CPU;
    if (argc >= 3) {
        if (!strcmp("--cpu", argv[2])) {
            exec_mode = ExecMode::CPU;
        } else if (!strcmp("--cuda", argv[2])) {
            exec_mode = ExecMode::CUDA;
        }
    }

    const char *replay_log_path = nullptr;
    if (argc >= 4) {
        replay_log_path = argv[3];
    }

    std::optional<HeapArray<float>> replay_log;
    uint32_t cur_replay_step = 0;
    uint32_t num_replay_steps = 0;
    if (replay_log_path != nullptr) {
        replay_log = readReplayLog(replay_log_path);
        num_replay_steps = replay_log->size() / (num_worlds * num_views * 3);
    }

    std::array<std::string, (size_t)SimObject::NumObjects> render_asset_paths;
    render_asset_paths[(size_t)SimObject::Cube] =
        (std::filesystem::path(DATA_DIR) / "cube_render.obj").string();
    render_asset_paths[(size_t)SimObject::ControlledAgent] =
        (std::filesystem::path(DATA_DIR) / "cube_render.obj").string();
    render_asset_paths[(size_t)SimObject::ExpertAgent] =
        (std::filesystem::path(DATA_DIR) / "cube_render.obj").string();
    render_asset_paths[(size_t)SimObject::Plane] =
        (std::filesystem::path(DATA_DIR) / "plane.obj").string();
    render_asset_paths[(size_t)SimObject::StopSign] =
        (std::filesystem::path(DATA_DIR) / "cube_render.obj").string();
    render_asset_paths[(size_t)SimObject::SpeedBump] =
        (std::filesystem::path(DATA_DIR) / "cube_render.obj").string();
    render_asset_paths[(size_t)SimObject::Pedestrian] =
        (std::filesystem::path(DATA_DIR) / "cube_render.obj").string();
    render_asset_paths[(size_t)SimObject::Cyclist] =
        (std::filesystem::path(DATA_DIR) / "cube_render.obj").string();

    std::array<const char *, (size_t)SimObject::NumObjects> render_asset_cstrs;
    for (size_t i = 0; i < render_asset_paths.size(); i++) {
        render_asset_cstrs[i] = render_asset_paths[i].c_str();
    }

    std::array<char, 1024> import_err;
    auto render_assets = imp::ImportedAssets::importFromDisk(
        render_asset_cstrs, Span<char>(import_err.data(), import_err.size()));

    if (!render_assets.has_value()) {
        FATAL("Failed to load render assets: %s", import_err);
    }

    auto materials = std::to_array<imp::SourceMaterial>({
        { rgb8ToFloat(191, 108, 10), -1, 0.8f, 1.0f }, // Yellow, Road Lines
        { math::Vector4{0.4f, 0.4f, 0.4f, 0.0f}, -1, 0.8f, 0.2f,},
        { math::Vector4{1.f, 1.f, 1.f, 0.0f}, 1, 0.5f, 1.0f,},
        { rgb8ToFloat(230, 230, 230),   -1, 0.8f, 1.0f },
        { math::Vector4{0.5f, 0.3f, 0.3f, 0.0f},  0, 0.8f, 0.2f,},
        { rgb8ToFloat(230, 20, 20),   -1, 0.8f, 1.0f },
        { rgb8ToFloat(230, 230, 20),   -1, 0.8f, 1.0f },
        { rgb8ToFloat(255,0,0), -1, 0.8f, 1.0f},  // Stop Sign, Red
        { rgb8ToFloat(0,0,0), -1, 0.8f, 0.2f}, // Speed Bump, Black
        { rgb8ToFloat(0, 0, 255), -1, 0.8f, 0.2f}, // Expert Agent, Blue
        { rgb8ToFloat(0,255,0), -1, 0.8f, 0.2f}, // Controlled Agent, Green
        { rgb8ToFloat(255, 90, 255), -1, 0.8f, 0.2f}, // Pedestrian, Pink
        { rgb8ToFloat(90, 255, 255), -1, 0.8f, 0.2f}, // Cyclist, Cyan
    });

    // math::Quat initial_camera_rotation = math::Quat::angleAxis(0, math::up).normalize();
    math::Quat initial_camera_rotation =
            (math::Quat::angleAxis(0, math::up) *
            math::Quat::angleAxis(-math::pi / 2.f, math::right)).normalize();

    Viewer viewer({
        .gpuID = 0,
        .renderWidth = 640,
        .renderHeight = 480,
        .numWorlds = num_worlds,
        .maxViewsPerWorld = num_views,
        .maxInstancesPerWorld = 450,
        .defaultSimTickRate = 20,
        .cameraMoveSpeed = 100.f,
        .cameraPosition = 1550.f * math::right + -57*math::fwd + 200.f * math::up,
        .cameraRotation = initial_camera_rotation,
        .execMode = exec_mode,
    });

    // Override materials
    render_assets->objects[(CountT)SimObject::Cube].meshes[0].materialIDX = 0;
    render_assets->objects[(CountT)SimObject::ControlledAgent].meshes[0].materialIDX = 10;
    render_assets->objects[(CountT)SimObject::Plane].meshes[0].materialIDX = 4;
    render_assets->objects[(CountT)SimObject::StopSign].meshes[0].materialIDX = 7;
    render_assets->objects[(CountT)SimObject::SpeedBump].meshes[0].materialIDX = 8;
    render_assets->objects[(CountT)SimObject::ExpertAgent].meshes[0].materialIDX = 9;
    render_assets->objects[(CountT)SimObject::Pedestrian].meshes[0].materialIDX = 11;
    render_assets->objects[(CountT)SimObject::Cyclist].meshes[0].materialIDX = 12;

    viewer.loadObjects(render_assets->objects, materials, {
        { (std::filesystem::path(DATA_DIR) /
           "green_grid.png").string().c_str() },
        { (std::filesystem::path(DATA_DIR) /
           "smile.png").string().c_str() },
    });

    viewer.configureLighting({
        { true, math::Vector3{1.0f, 1.0f, -2.0f}, math::Vector3{1.0f, 1.0f, 1.0f} }
    });

    Manager mgr({
        .execMode = exec_mode,
        .gpuID = 0,
        .numWorlds = num_worlds,
        .autoReset = replay_log.has_value(),
        .jsonPath = "../maps",
        .params = {
            .polylineReductionThreshold = 0.5,
            .observationRadius = 100.0,
            .maxNumControlledVehicles = 1
        }
    }, viewer.rendererBridge());

    auto replayStep = [&]() {
        if (cur_replay_step == num_replay_steps - 1) {
            return true;
        }

        printf("Step: %u\n", cur_replay_step);

        for (uint32_t i = 0; i < num_worlds; i++) {
            for (uint32_t j = 0; j < num_views; j++) {
                uint32_t base_idx = 0;
                base_idx = 3 * (cur_replay_step * num_views * num_worlds +
                    i * num_views + j);

                auto acceleration = (*replay_log)[base_idx];
                auto steering = (*replay_log)[base_idx + 1];
                auto headAngle = (*replay_log)[base_idx + 2];


                printf("%d, %d: %f %f %f\n", i, j, acceleration, steering,
                       headAngle);
                mgr.setAction(i, j, acceleration, steering, headAngle);
            }
        }

        cur_replay_step++;

        return false;
    };

    auto self_printer = mgr.selfObservationTensor().makePrinter();
    auto partner_printer = mgr.partnerObservationsTensor().makePrinter();
    auto lidar_printer = mgr.lidarTensor().makePrinter();
    auto steps_remaining_printer = mgr.stepsRemainingTensor().makePrinter();
    auto reward_printer = mgr.rewardTensor().makePrinter();
<<<<<<< HEAD
    auto collisionPrinter = mgr.collisionTensor().makePrinter();
    auto controlledStatePrinter = mgr.controlledStateTensor().makePrinter();
=======

>>>>>>> 364972ab
    auto printObs = [&]() {
        printf("Self\n");
        self_printer.print();

        printf("Partner\n");
        partner_printer.print();
        
        printf("Lidar\n");
        lidar_printer.print();

        printf("Steps Remaining\n");
        steps_remaining_printer.print();

        printf("Reward\n");
        reward_printer.print();

        printf("\n");
    };

    viewer.loop([&mgr](CountT world_idx, CountT agent_idx,
                       const Viewer::UserInput &input) {
        using Key = Viewer::KeyboardKey;

        float steering{0};
        const float steeringDelta{math::pi / 8};

        float acceleration{0};
        const float accelerationDelta{1};

        if (input.keyPressed(Key::R)) {
            mgr.triggerReset(world_idx);
        }

        bool shift_pressed = input.keyPressed(Key::Shift);

        if (input.keyPressed(Key::W)) {
            acceleration += accelerationDelta;
        }
        if (input.keyPressed(Key::S)) {
            acceleration -= accelerationDelta;
        }

        if (input.keyPressed(Key::D)) {
            steering += steeringDelta;
        }
        if (input.keyPressed(Key::A)) {
            steering -= steeringDelta;
        }

        mgr.setAction(world_idx, agent_idx, acceleration, steering, 0);

    }, [&]() {
        if (replay_log.has_value()) {
            bool replay_finished = replayStep();

            if (replay_finished) {
                viewer.stopLoop();
            }
        }

        mgr.step();
        
        printObs();
    }, []() {});
}<|MERGE_RESOLUTION|>--- conflicted
+++ resolved
@@ -210,12 +210,7 @@
     auto lidar_printer = mgr.lidarTensor().makePrinter();
     auto steps_remaining_printer = mgr.stepsRemainingTensor().makePrinter();
     auto reward_printer = mgr.rewardTensor().makePrinter();
-<<<<<<< HEAD
-    auto collisionPrinter = mgr.collisionTensor().makePrinter();
-    auto controlledStatePrinter = mgr.controlledStateTensor().makePrinter();
-=======
-
->>>>>>> 364972ab
+
     auto printObs = [&]() {
         printf("Self\n");
         self_printer.print();

#include <madrona/viz/viewer.hpp>

#include "sim.hpp"
#include "mgr.hpp"
#include "types.hpp"

#include <filesystem>
#include <fstream>
#include <optional>

using namespace madrona;
using namespace madrona::viz;

static inline float srgbToLinear(float srgb)
{
    if (srgb <= 0.04045f) {
        return srgb / 12.92f;
    }

    return powf((srgb + 0.055f) / 1.055f, 2.4f);
}

static inline math::Vector4 rgb8ToFloat(uint8_t r, uint8_t g, uint8_t b)
{
    return {
        srgbToLinear((float)r / 255.f),
        srgbToLinear((float)g / 255.f),
        srgbToLinear((float)b / 255.f),
        1.f,
    };
}

static HeapArray<float> readReplayLog(const char *path) {
    std::ifstream replay_log(path, std::ios::binary);
    replay_log.seekg(0, std::ios::end);
    int64_t size = replay_log.tellg();
    replay_log.seekg(0, std::ios::beg);

    HeapArray<float> log(size / sizeof(float));

    replay_log.read((char *)log.data(), (size / sizeof(float)) * sizeof(float));

    return log;
}

int main(int argc, char *argv[])
{
    using namespace gpudrive;

    constexpr int64_t num_views = 2;

    uint32_t num_worlds = 1;
    if (argc >= 2) {
        num_worlds = (uint32_t)atoi(argv[1]);
    }

    ExecMode exec_mode = ExecMode::CPU;
    if (argc >= 3) {
        if (!strcmp("--cpu", argv[2])) {
            exec_mode = ExecMode::CPU;
        } else if (!strcmp("--cuda", argv[2])) {
            exec_mode = ExecMode::CUDA;
        }
    }

    const char *replay_log_path = nullptr;
    if (argc >= 4) {
        replay_log_path = argv[3];
    }

    std::optional<HeapArray<float>> replay_log;
    uint32_t cur_replay_step = 0;
    uint32_t num_replay_steps = 0;
    if (replay_log_path != nullptr) {
        replay_log = readReplayLog(replay_log_path);
        num_replay_steps = replay_log->size() / (num_worlds * num_views * 4);
    }

    std::array<std::string, (size_t)SimObject::NumObjects> render_asset_paths;
    render_asset_paths[(size_t)SimObject::Cube] =
        (std::filesystem::path(DATA_DIR) / "cube_render.obj").string();
    render_asset_paths[(size_t)SimObject::Wall] =
        (std::filesystem::path(DATA_DIR) / "wall_render.obj").string();
    render_asset_paths[(size_t)SimObject::Door] =
        (std::filesystem::path(DATA_DIR) / "wall_render.obj").string();
    render_asset_paths[(size_t)SimObject::Agent] =
        (std::filesystem::path(DATA_DIR) / "agent_render.obj").string();
    render_asset_paths[(size_t)SimObject::Button] =
        (std::filesystem::path(DATA_DIR) / "cube_render.obj").string();
    render_asset_paths[(size_t)SimObject::Plane] =
        (std::filesystem::path(DATA_DIR) / "plane.obj").string();

    std::array<const char *, (size_t)SimObject::NumObjects> render_asset_cstrs;
    for (size_t i = 0; i < render_asset_paths.size(); i++) {
        render_asset_cstrs[i] = render_asset_paths[i].c_str();
    }

    std::array<char, 1024> import_err;
    auto render_assets = imp::ImportedAssets::importFromDisk(
        render_asset_cstrs, Span<char>(import_err.data(), import_err.size()));

    if (!render_assets.has_value()) {
        FATAL("Failed to load render assets: %s", import_err);
    }

    auto materials = std::to_array<imp::SourceMaterial>({
        { rgb8ToFloat(191, 108, 10), -1, 0.8f, 0.2f },
        { math::Vector4{0.4f, 0.4f, 0.4f, 0.0f}, -1, 0.8f, 0.2f,},
        { math::Vector4{1.f, 1.f, 1.f, 0.0f}, 1, 0.5f, 1.0f,},
        { rgb8ToFloat(230, 230, 230),   -1, 0.8f, 1.0f },
        { math::Vector4{0.5f, 0.3f, 0.3f, 0.0f},  0, 0.8f, 0.2f,},
        { rgb8ToFloat(230, 20, 20),   -1, 0.8f, 1.0f },
        { rgb8ToFloat(230, 230, 20),   -1, 0.8f, 1.0f },
    });

    math::Quat initial_camera_rotation = math::Quat::angleAxis(0, math::up).normalize();


    Viewer viewer({
        .gpuID = 0,
        .renderWidth = 640,
        .renderHeight = 480,
        .numWorlds = num_worlds,
        .maxViewsPerWorld = num_views,
        .maxInstancesPerWorld = 1000,
        .defaultSimTickRate = 20,
        .cameraMoveSpeed = 20.f,
        .cameraPosition = 10.f * math::up,
        .cameraRotation = initial_camera_rotation,
        .execMode = exec_mode,
    });

    // Override materials
    render_assets->objects[(CountT)SimObject::Cube].meshes[0].materialIDX = 0;
    render_assets->objects[(CountT)SimObject::Wall].meshes[0].materialIDX = 1;
    render_assets->objects[(CountT)SimObject::Door].meshes[0].materialIDX = 5;
    render_assets->objects[(CountT)SimObject::Agent].meshes[0].materialIDX = 2;
    render_assets->objects[(CountT)SimObject::Agent].meshes[1].materialIDX = 3;
    render_assets->objects[(CountT)SimObject::Agent].meshes[2].materialIDX = 3;
    render_assets->objects[(CountT)SimObject::Button].meshes[0].materialIDX = 6;
    render_assets->objects[(CountT)SimObject::Plane].meshes[0].materialIDX = 4;

    viewer.loadObjects(render_assets->objects, materials, {
        { (std::filesystem::path(DATA_DIR) /
           "green_grid.png").string().c_str() },
        { (std::filesystem::path(DATA_DIR) /
           "smile.png").string().c_str() },
    });

    viewer.configureLighting({
        { true, math::Vector3{1.0f, 1.0f, -2.0f}, math::Vector3{1.0f, 1.0f, 1.0f} }
    });

    Manager mgr({
        .execMode = exec_mode,
        .gpuID = 0,
        .numWorlds = num_worlds,
        .autoReset = replay_log.has_value(),
    }, viewer.rendererBridge());

    auto replayStep = [&]() {
        if (cur_replay_step == num_replay_steps - 1) {
            return true;
        }

        printf("Step: %u\n", cur_replay_step);

        for (uint32_t i = 0; i < num_worlds; i++) {
            for (uint32_t j = 0; j < num_views; j++) {
                uint32_t base_idx = 0;
                base_idx = 4 * (cur_replay_step * num_views * num_worlds +
                    i * num_views + j);

                auto acceleration = (*replay_log)[base_idx];
                auto steering = (*replay_log)[base_idx + 1];
                auto headAngle = (*replay_log)[base_idx + 2];

<<<<<<< HEAD
                printf("%d, %d: %d %d %dd\n",
                       i, j, move_amount, move_angle, turn);
                mgr.setAction(i, j, move_amount, move_angle, turn);
=======
                printf("%d, %d: %f %f %f\n", i, j, acceleration, steering,
                       headAngle);
                mgr.setAction(i, j, acceleration, steering, headAngle);
>>>>>>> e74b08f3
            }
        }

        cur_replay_step++;

        return false;
    };

    auto self_printer = mgr.selfObservationTensor().makePrinter();
    auto partner_printer = mgr.partnerObservationsTensor().makePrinter();
    

    auto printObs = [&]() {
        printf("Self\n");
        self_printer.print();

        printf("Partner\n");
        partner_printer.print();
    };

    viewer.loop([&mgr](CountT world_idx, CountT agent_idx,
                       const Viewer::UserInput &input) {
        using Key = Viewer::KeyboardKey;

        float steering{0};
        const float steeringDelta{math::pi / 8};

        float acceleration{0};
        const float accelerationDelta{1};

        if (input.keyPressed(Key::R)) {
            mgr.triggerReset(world_idx);
        }

        bool shift_pressed = input.keyPressed(Key::Shift);

        if (input.keyPressed(Key::W)) {
            acceleration += accelerationDelta;
        }
        if (input.keyPressed(Key::S)) {
            acceleration -= accelerationDelta;
        }

        if (input.keyPressed(Key::D)) {
            steering += steeringDelta;
        }
        if (input.keyPressed(Key::A)) {
            steering -= steeringDelta;
        }

        mgr.setAction(world_idx, agent_idx, acceleration, steering, 0);

<<<<<<< HEAD
        mgr.setAction(world_idx, agent_idx, move_amount, move_angle, r);
=======
>>>>>>> e74b08f3
    }, [&]() {
        if (replay_log.has_value()) {
            bool replay_finished = replayStep();

            if (replay_finished) {
                viewer.stopLoop();
            }
        }

        mgr.step();
        
        printObs();
    }, []() {});
}<|MERGE_RESOLUTION|>--- conflicted
+++ resolved
@@ -175,15 +175,10 @@
                 auto steering = (*replay_log)[base_idx + 1];
                 auto headAngle = (*replay_log)[base_idx + 2];
 
-<<<<<<< HEAD
-                printf("%d, %d: %d %d %dd\n",
-                       i, j, move_amount, move_angle, turn);
-                mgr.setAction(i, j, move_amount, move_angle, turn);
-=======
+
                 printf("%d, %d: %f %f %f\n", i, j, acceleration, steering,
                        headAngle);
                 mgr.setAction(i, j, acceleration, steering, headAngle);
->>>>>>> e74b08f3
             }
         }
 
@@ -236,10 +231,6 @@
 
         mgr.setAction(world_idx, agent_idx, acceleration, steering, 0);
 
-<<<<<<< HEAD
-        mgr.setAction(world_idx, agent_idx, move_amount, move_angle, r);
-=======
->>>>>>> e74b08f3
     }, [&]() {
         if (replay_log.has_value()) {
             bool replay_finished = replayStep();

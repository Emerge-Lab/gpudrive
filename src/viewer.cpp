#include <madrona/viz/viewer.hpp>

#include "sim.hpp"
#include "mgr.hpp"
#include "types.hpp"

#include <filesystem>
#include <fstream>
#include <optional>

using namespace madrona;
using namespace madrona::viz;

static inline float srgbToLinear(float srgb)
{
    if (srgb <= 0.04045f) {
        return srgb / 12.92f;
    }

    return powf((srgb + 0.055f) / 1.055f, 2.4f);
}

static inline math::Vector4 rgb8ToFloat(uint8_t r, uint8_t g, uint8_t b)
{
    return {
        srgbToLinear((float)r / 255.f),
        srgbToLinear((float)g / 255.f),
        srgbToLinear((float)b / 255.f),
        1.f,
    };
}

static HeapArray<float> readReplayLog(const char *path) {
    std::ifstream replay_log(path, std::ios::binary);
    replay_log.seekg(0, std::ios::end);
    int64_t size = replay_log.tellg();
    replay_log.seekg(0, std::ios::beg);

    HeapArray<float> log(size / sizeof(float));

    replay_log.read((char *)log.data(), (size / sizeof(float)) * sizeof(float));

    return log;
}

int main(int argc, char *argv[])
{
    using namespace gpudrive;

    constexpr int64_t num_views = 2;

    uint32_t num_worlds = 1;
    if (argc >= 2) {
        num_worlds = (uint32_t)atoi(argv[1]);
    }

    ExecMode exec_mode = ExecMode::CPU;
    if (argc >= 3) {
        if (!strcmp("--cpu", argv[2])) {
            exec_mode = ExecMode::CPU;
        } else if (!strcmp("--cuda", argv[2])) {
            exec_mode = ExecMode::CUDA;
        }
    }

    const char *replay_log_path = nullptr;
    if (argc >= 4) {
        replay_log_path = argv[3];
    }

    std::optional<HeapArray<float>> replay_log;
    uint32_t cur_replay_step = 0;
    uint32_t num_replay_steps = 0;
    if (replay_log_path != nullptr) {
        replay_log = readReplayLog(replay_log_path);
        num_replay_steps = replay_log->size() / (num_worlds * num_views * 4);
    }

    std::array<std::string, (size_t)SimObject::NumObjects> render_asset_paths;
    render_asset_paths[(size_t)SimObject::Cube] =
        (std::filesystem::path(DATA_DIR) / "cube_render.obj").string();
    render_asset_paths[(size_t)SimObject::Wall] =
        (std::filesystem::path(DATA_DIR) / "wall_render.obj").string();
    render_asset_paths[(size_t)SimObject::Door] =
        (std::filesystem::path(DATA_DIR) / "wall_render.obj").string();
    render_asset_paths[(size_t)SimObject::Agent] =
        (std::filesystem::path(DATA_DIR) / "agent_render.obj").string();
    render_asset_paths[(size_t)SimObject::Button] =
        (std::filesystem::path(DATA_DIR) / "cube_render.obj").string();
    render_asset_paths[(size_t)SimObject::Plane] =
        (std::filesystem::path(DATA_DIR) / "plane.obj").string();

    std::array<const char *, (size_t)SimObject::NumObjects> render_asset_cstrs;
    for (size_t i = 0; i < render_asset_paths.size(); i++) {
        render_asset_cstrs[i] = render_asset_paths[i].c_str();
    }

    std::array<char, 1024> import_err;
    auto render_assets = imp::ImportedAssets::importFromDisk(
        render_asset_cstrs, Span<char>(import_err.data(), import_err.size()));

    if (!render_assets.has_value()) {
        FATAL("Failed to load render assets: %s", import_err);
    }

    auto materials = std::to_array<imp::SourceMaterial>({
        { rgb8ToFloat(191, 108, 10), -1, 0.8f, 0.2f },
        { math::Vector4{0.4f, 0.4f, 0.4f, 0.0f}, -1, 0.8f, 0.2f,},
        { math::Vector4{1.f, 1.f, 1.f, 0.0f}, 1, 0.5f, 1.0f,},
        { rgb8ToFloat(230, 230, 230),   -1, 0.8f, 1.0f },
        { math::Vector4{0.5f, 0.3f, 0.3f, 0.0f},  0, 0.8f, 0.2f,},
        { rgb8ToFloat(230, 20, 20),   -1, 0.8f, 1.0f },
        { rgb8ToFloat(230, 230, 20),   -1, 0.8f, 1.0f },
    });

    math::Quat initial_camera_rotation =
        (math::Quat::angleAxis(-math::pi / 2.f, math::up) *
        math::Quat::angleAxis(-math::pi / 2.f, math::right)).normalize();

    Viewer viewer({
        .gpuID = 0,
        .renderWidth = 2730,
        .renderHeight = 1536,
        .numWorlds = num_worlds,
        .maxViewsPerWorld = num_views,
        .maxInstancesPerWorld = 1000,
        .defaultSimTickRate = 20,
        .cameraMoveSpeed = 10.f,
        .cameraPosition = { 0, consts::worldLength / 2.f, 30 },
        .cameraRotation = initial_camera_rotation,
        .execMode = exec_mode,
    });

    // Override materials
    render_assets->objects[(CountT)SimObject::Cube].meshes[0].materialIDX = 0;
    render_assets->objects[(CountT)SimObject::Wall].meshes[0].materialIDX = 1;
    render_assets->objects[(CountT)SimObject::Door].meshes[0].materialIDX = 5;
    render_assets->objects[(CountT)SimObject::Agent].meshes[0].materialIDX = 2;
    render_assets->objects[(CountT)SimObject::Agent].meshes[1].materialIDX = 3;
    render_assets->objects[(CountT)SimObject::Agent].meshes[2].materialIDX = 3;
    render_assets->objects[(CountT)SimObject::Button].meshes[0].materialIDX = 6;
    render_assets->objects[(CountT)SimObject::Plane].meshes[0].materialIDX = 4;

    viewer.loadObjects(render_assets->objects, materials, {
        { (std::filesystem::path(DATA_DIR) /
           "green_grid.png").string().c_str() },
        { (std::filesystem::path(DATA_DIR) /
           "smile.png").string().c_str() },
    });

    viewer.configureLighting({
        { true, math::Vector3{1.0f, 1.0f, -2.0f}, math::Vector3{1.0f, 1.0f, 1.0f} }
    });

    Manager mgr({
        .execMode = exec_mode,
        .gpuID = 0,
        .numWorlds = num_worlds,
        .autoReset = replay_log.has_value(),
    }, viewer.rendererBridge());

    auto replayStep = [&]() {
        if (cur_replay_step == num_replay_steps - 1) {
            return true;
        }

        printf("Step: %u\n", cur_replay_step);

        for (uint32_t i = 0; i < num_worlds; i++) {
            for (uint32_t j = 0; j < num_views; j++) {
                uint32_t base_idx = 0;
                base_idx = 4 * (cur_replay_step * num_views * num_worlds +
                    i * num_views + j);

                auto acceleration = (*replay_log)[base_idx];
                auto steering = (*replay_log)[base_idx + 1];
                auto headAngle = (*replay_log)[base_idx + 2];

<<<<<<< HEAD
                printf("%d, %d: %d %d %dd\n",
                       i, j, move_amount, move_angle, turn);
                mgr.setAction(i, j, move_amount, move_angle, turn);
=======
                printf("%d, %d: %f %f %f\n", i, j, acceleration, steering,
                       headAngle);
                mgr.setAction(i, j, acceleration, steering, headAngle);
>>>>>>> 0cc39bce
            }
        }

        cur_replay_step++;

        return false;
    };

    auto self_printer = mgr.selfObservationTensor().makePrinter();
    auto partner_printer = mgr.partnerObservationsTensor().makePrinter();
    auto room_ent_printer = mgr.roomEntityObservationsTensor().makePrinter();
    auto door_printer = mgr.doorObservationTensor().makePrinter();
    auto lidar_printer = mgr.lidarTensor().makePrinter();
    auto steps_remaining_printer = mgr.stepsRemainingTensor().makePrinter();
    auto reward_printer = mgr.rewardTensor().makePrinter();

    auto printObs = [&]() {
        printf("Self\n");
        self_printer.print();

        printf("Partner\n");
        partner_printer.print();

        printf("Room Entities\n");
        room_ent_printer.print();

        printf("Door\n");
        door_printer.print();

        printf("Lidar\n");
        lidar_printer.print();

        printf("Steps Remaining\n");
        steps_remaining_printer.print();

        printf("Reward\n");
        reward_printer.print();

        printf("\n");
    };

    viewer.loop([&mgr](CountT world_idx, CountT agent_idx,
                       const Viewer::UserInput &input) {
        using Key = Viewer::KeyboardKey;

        float steering{0};
        const float steeringDelta{math::pi / 8};

        float acceleration{0};
        const float accelerationDelta{1};

        if (input.keyPressed(Key::R)) {
            mgr.triggerReset(world_idx);
        }

        bool shift_pressed = input.keyPressed(Key::Shift);

        if (input.keyPressed(Key::W)) {
            acceleration += accelerationDelta;
        }
        if (input.keyPressed(Key::S)) {
            acceleration -= accelerationDelta;
        }

        if (input.keyPressed(Key::D)) {
            steering += steeringDelta;
        }
        if (input.keyPressed(Key::A)) {
            steering -= steeringDelta;
        }

<<<<<<< HEAD
        mgr.setAction(world_idx, agent_idx, move_amount, move_angle, r);
=======
        mgr.setAction(world_idx, agent_idx, acceleration, steering, 0);
>>>>>>> 0cc39bce
    }, [&]() {
        if (replay_log.has_value()) {
            bool replay_finished = replayStep();

            if (replay_finished) {
                viewer.stopLoop();
            }
        }

        mgr.step();
        
        printObs();
    }, []() {});
}<|MERGE_RESOLUTION|>--- conflicted
+++ resolved
@@ -176,15 +176,9 @@
                 auto steering = (*replay_log)[base_idx + 1];
                 auto headAngle = (*replay_log)[base_idx + 2];
 
-<<<<<<< HEAD
-                printf("%d, %d: %d %d %dd\n",
-                       i, j, move_amount, move_angle, turn);
-                mgr.setAction(i, j, move_amount, move_angle, turn);
-=======
                 printf("%d, %d: %f %f %f\n", i, j, acceleration, steering,
                        headAngle);
                 mgr.setAction(i, j, acceleration, steering, headAngle);
->>>>>>> 0cc39bce
             }
         }
 
@@ -256,11 +250,8 @@
             steering -= steeringDelta;
         }
 
-<<<<<<< HEAD
-        mgr.setAction(world_idx, agent_idx, move_amount, move_angle, r);
-=======
         mgr.setAction(world_idx, agent_idx, acceleration, steering, 0);
->>>>>>> 0cc39bce
+
     }, [&]() {
         if (replay_log.has_value()) {
             bool replay_finished = replayStep();

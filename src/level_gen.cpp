--- conflicted
+++ resolved
@@ -4,7 +4,6 @@
 #include <fstream>
 #include <nlohmann/json.hpp>
 #include <cmath>
-#include <iostream>
 
 namespace gpudrive {
 
@@ -29,36 +28,6 @@
 
 float degreesToRadians(float degrees) { return degrees * M_PI / 180.0; }
 
-<<<<<<< HEAD
-static inline Entity createVehicle(Engine &ctx, float xCoord, float yCoord,
-                                   float length, float width, float heading,
-                                   float speedX, float speedY, float goalX, float goalY, int32_t idx) {
-    auto speed = Vector2{.x = speedX, .y = speedY}.length();
-
-    heading = degreesToRadians(heading);
-    auto vehicle = ctx.makeEntity<Agent>();
-
-    // xCoord = xCoord - 798.275;
-    // yCoord = yCoord - (-4796.7815);
-    ctx.get<VehicleSize>(vehicle) = {.length = length , .width = width};
-    ctx.get<BicycleModel>(vehicle) = {.position = {.x = xCoord, .y = yCoord},
-                                      .heading = heading,
-                                      .speed = speed};
-    ctx.get<Position>(vehicle) = Vector3{.x = xCoord, .y = yCoord, .z = 0};
-    ctx.get<Rotation>(vehicle) = Quat::angleAxis(heading, madrona::math::up);
-    
-    Velocity vel;
-
-    vel.linear = Vector3{.x = speedX, .y = speedY, .z = 0};
-    vel.angular = Vector3::zero();
-    ctx.get<Velocity>(vehicle) = vel;
-    ctx.get<Goal>(vehicle)= Goal{.position = Vector2{.x = goalX, .y = goalY}};
-    ctx.get<Scale>(vehicle) =
-        Diag3x3{.d0 = width, .d1 = length, .d2 = consts::zDimensionScale};
-    ctx.get<ObjectID>(vehicle) = ObjectID{(int32_t)SimObject::Agent};
-
-    ctx.get<ResponseType>(vehicle) = ResponseType::Dynamic;
-=======
 static inline void resetVehicle(Engine &ctx, Entity vehicle) {
     auto xCoord = ctx.get<Trajectory>(vehicle).positions[0].x;
     auto yCoord = ctx.get<Trajectory>(vehicle).positions[0].y;
@@ -73,33 +42,16 @@
     ctx.get<Rotation>(vehicle) = Quat::angleAxis(heading, madrona::math::up);
     ctx.get<Velocity>(vehicle) = {
         Vector3{.x = xVelocity, .y = yVelocity, .z = 0}, Vector3::zero()};
-
->>>>>>> 52f504e1
     ctx.get<ExternalForce>(vehicle) = Vector3::zero();
     ctx.get<ExternalTorque>(vehicle) = Vector3::zero();
     ctx.get<Action>(vehicle) =
         Action{.acceleration = 0, .steering = 0, .headAngle = 0};
-<<<<<<< HEAD
-    
-
-    registerRigidBodyEntity(ctx, vehicle, SimObject::Agent);
-    ctx.get<viz::VizCamera>(vehicle) = viz::VizRenderingSystem::setupView(
-        ctx, 90.f, 0.001f, 1.5f * math::up, idx);
-
-    // Filling correct values of initial location here. 
-    ctx.data().agents[idx] = vehicle;
-    ctx.data().agentToInitialLocation[idx] = {xCoord, yCoord, heading, speed, speedX, speedY, goalX, goalY};
-
-    return vehicle;
-}
-
-=======
     ctx.get<StepsRemaining>(vehicle).t = consts::episodeLen;
 }
 
 static inline Entity createVehicle(Engine &ctx, float xCoord, float yCoord,
                                    float length, float width, float heading,
-                                   float speedX, float speedY, int32_t idx) {
+                                   float speedX, float speedY, float goalX, float goalY, int32_t idx) {
     auto vehicle = ctx.makeEntity<Agent>();
 
     // The following components do not vary within an episode and so need only
@@ -109,7 +61,7 @@
     ctx.get<ObjectID>(vehicle) = ObjectID{(int32_t)SimObject::Cube};
     ctx.get<ResponseType>(vehicle) = ResponseType::Dynamic;
     ctx.get<EntityType>(vehicle) = EntityType::Agent;
-
+    ctx.get<Goal>(vehicle)= Goal{.position = Vector2{.x = goalX, .y = goalY}};
     // Since position, heading, and speed may vary within an episode, their
     // values are retained so that on an episode reset they can be restored to
     // their initial values.
@@ -125,7 +77,6 @@
     return vehicle;
 }
 
->>>>>>> 52f504e1
 void createPersistentEntities(Engine &ctx, const std::string &pathToScenario) {
     std::ifstream data(pathToScenario);
     assert(data.is_open());
@@ -144,7 +95,7 @@
       if (obj["type"] != "vehicle") {
         continue;
       }
-      createVehicle(
+      auto vehicle = createVehicle(
           ctx,
           // TODO(samk): Nocturne allows for configuring the initial position
           // but in practice it looks to always be set to 0.
@@ -152,43 +103,14 @@
           obj["width"], obj["heading"][0], obj["velocity"][0]["x"],
           obj["velocity"][0]["y"], obj["goalPosition"]["x"], obj["goalPosition"]["y"], agentCount);
 
-
-      ++agentCount;
+      ctx.data().agents[agentCount++] = vehicle;
     }
 }
 
-static void resetPersistentEntities(Engine &ctx) {
-    for (CountT idx = 0; idx < consts::numAgents; ++idx) {
-      Entity vehicle = ctx.data().agents[idx];
-      registerRigidBodyEntity(ctx, vehicle, SimObject::Agent);
-
-      ctx.get<viz::VizCamera>(vehicle) = viz::VizRenderingSystem::setupView(
-          ctx, 90.f, 0.001f, 1.5f * math::up, (int32_t)idx);
-
-      auto &initialLocation = ctx.data().agentToInitialLocation[idx];
-      ctx.get<BicycleModel>(vehicle) = {
-          .position = {.x = initialLocation.x, .y = initialLocation.y},
-          .heading = initialLocation.heading,
-          .speed = initialLocation.speed};
-      ctx.get<Position>(vehicle) =
-          Vector3{.x = initialLocation.x, .y = initialLocation.y, .z = 1};
-
-      ctx.get<Rotation>(vehicle) =
-          Quat::angleAxis(initialLocation.heading, madrona::math::up);
-
-      auto vel = Vector3{.x = initialLocation.speedX,
-                         .y = initialLocation.speedY,
-                         .z = 0};
-      ctx.get<Velocity>(vehicle) = {vel, Vector3::zero()};
-      ctx.get<Action>(vehicle) = Action{0, 0, 0};
-      ctx.get<StepsRemaining>(vehicle).t = consts::episodeLen;
-    }
-}
-
+ 
 static void generateLevel(Engine &ctx) {
        for (CountT i = 0; i < consts::numAgents; i++) {
         Entity cur_agent = ctx.data().agents[i];
-        // registerRigidBodyEntity(ctx, cur_agent, SimObject::Agent);
         OtherAgents &other_agents = ctx.get<OtherAgents>(cur_agent);
         CountT out_idx = 0;
         for (CountT j = 0; j < consts::numAgents; j++) {
@@ -215,8 +137,6 @@
     }
 }
 
-static void generateLevel(Engine &ctx) {}
-
 void generateWorld(Engine &ctx)
 {
     resetPersistentEntities(ctx);

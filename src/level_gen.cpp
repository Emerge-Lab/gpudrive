#include "level_gen.hpp"


namespace gpudrive {

using namespace madrona;
using namespace madrona::math;
using namespace madrona::phys;

// Register the entity with the broadphase system
// This is needed for every entity with all the physics components.
// Not registering an entity will cause a crash because the broadphase
// systems will still execute over entities with the physics components.
static void registerRigidBodyEntity(
    Engine &ctx,
    Entity e,
    SimObject sim_obj)
{
    ObjectID obj_id { (int32_t)sim_obj };
    ctx.get<broadphase::LeafID>(e) =
        RigidBodyPhysicsSystem::registerEntity(ctx, e, obj_id);
}

<<<<<<< HEAD
static inline void resetAgent(Engine &ctx, Entity agent) {
    auto xCoord = ctx.get<Trajectory>(agent).positions[0].x;
    auto yCoord = ctx.get<Trajectory>(agent).positions[0].y;
    auto xVelocity = ctx.get<Trajectory>(agent).velocities[0].x;
    auto yVelocity = ctx.get<Trajectory>(agent).velocities[0].y;
    auto speed = ctx.get<Trajectory>(agent).velocities[0].length();
    auto heading = ctx.get<Trajectory>(agent).headings[0];
    auto valid = ctx.get<Trajectory>(agent).valids[0];

    ctx.get<BicycleModel>(agent) = {
        .position = {.x = xCoord, .y = yCoord}, .heading = heading, .speed = speed};
    ctx.get<Position>(agent) = Vector3{.x = xCoord, .y = yCoord, .z = 1};
    ctx.get<Rotation>(agent) = Quat::angleAxis(heading, madrona::math::up);
    ctx.get<Velocity>(agent) = {
=======
static inline void resetVehicle(Engine &ctx, Entity vehicle) {
    auto xCoord = ctx.get<Trajectory>(vehicle).positions[0].x;
    auto yCoord = ctx.get<Trajectory>(vehicle).positions[0].y;
    auto xVelocity = ctx.get<Trajectory>(vehicle).velocities[0].x;
    auto yVelocity = ctx.get<Trajectory>(vehicle).velocities[0].y;
    auto speed = ctx.get<Trajectory>(vehicle).velocities[0].length();
    auto heading = ctx.get<Trajectory>(vehicle).initialHeading;

    Position center{{.x = xCoord + ctx.get<Scale>(vehicle).d0, .y = yCoord + ctx.get<Scale>(vehicle).d1, .z = 1}};

    ctx.get<BicycleModel>(vehicle) = {
        .position = {.x = center.x, .y = center.y}, .heading = heading, .speed = speed};
    ctx.get<Position>(vehicle) = center;
    ctx.get<Rotation>(vehicle) = Quat::angleAxis(heading, madrona::math::up);
    ctx.get<Velocity>(vehicle) = {
>>>>>>> e4e62998
        Vector3{.x = xVelocity, .y = yVelocity, .z = 0}, Vector3::zero()};
    ctx.get<ExternalForce>(agent) = Vector3::zero();
    ctx.get<ExternalTorque>(agent) = Vector3::zero();
    ctx.get<Action>(agent) =
        Action{.acceleration = 0, .steering = 0, .headAngle = 0};
<<<<<<< HEAD
    ctx.get<StepsRemaining>(agent).t = consts::episodeLen;
#ifndef GPUDRIVE_DISABLE_NARROW_PHASE
    ctx.get<CollisionEvent>(agent).hasCollided.store_release(0);
#endif
=======
    ctx.get<StepsRemaining>(vehicle).t = consts::episodeLen;
    ctx.get<CollisionEvent>(vehicle).hasCollided.store_release(0);
>>>>>>> e4e62998
}

static inline Entity createAgent(Engine &ctx, const MapObject &agentInit) {
    auto agent = ctx.makeEntity<Agent>();
    
    // The following components do not vary within an episode and so need only
    // be set once
    ctx.get<VehicleSize>(agent) = {.length = agentInit.length, .width = agentInit.width};
    ctx.get<Scale>(agent) = Diag3x3{.d0 = agentInit.length/2, .d1 = agentInit.width/2, .d2 = 1};
    ctx.get<ObjectID>(agent) = ObjectID{(int32_t)SimObject::Agent};
    ctx.get<ResponseType>(agent) = ResponseType::Dynamic;
    if(agentInit.type == MapObjectType::Vehicle)
    {
        ctx.get<EntityType>(agent) = EntityType::Vehicle;
    }
    else if(agentInit.type == MapObjectType::Pedestrian)
    {
        ctx.get<EntityType>(agent) = EntityType::Pedestrian;
    }
    else if(agentInit.type == MapObjectType::Cyclist)
    {
        ctx.get<EntityType>(agent) = EntityType::Cyclist;
    }
    else
    {
        MADRONA_UNREACHABLE();
    }
    ctx.get<Goal>(agent)= Goal{.position = Vector2{.x = agentInit.goalPosition.x - ctx.data().mean.x, .y = agentInit.goalPosition.y - ctx.data().mean.y}};
    if(ctx.data().numControlledVehicles < ctx.data().params.maxNumControlledVehicles && agentInit.type == MapObjectType::Vehicle && agentInit.valid[0])
    {
        ctx.get<ControlledState>(agent) = ControlledState{.controlledState = ControlMode::BICYCLE};
        ctx.data().numControlledVehicles++;
    }
    else
    {
        ctx.get<ControlledState>(agent) = ControlledState{.controlledState = ControlMode::EXPERT};
    }

    // Since position, heading, and speed may vary within an episode, their
    // values are retained so that on an episode reset they can be restored to
    // their initial values.
    auto &trajectory = ctx.get<Trajectory>(agent);
    for(CountT i = 0; i < agentInit.numPositions; i++)
    {
        trajectory.positions[i] = Vector2{.x = agentInit.position[i].x - ctx.data().mean.x, .y = agentInit.position[i].y - ctx.data().mean.y};
        trajectory.velocities[i] = Vector2{.x = agentInit.velocity[i].x, .y = agentInit.velocity[i].y};
        trajectory.headings[i] = toRadians(agentInit.heading[i]);
        trajectory.valids[i] = agentInit.valid[i];
    }

    // This is not stricly necessary since , but is kept here for consistency
    resetAgent(ctx, agent);

    return agent;
}

static Entity makeRoadEdge(Engine &ctx, const MapVector2 &p1,
                           const MapVector2 &p2, const MapRoadType &type) {
    float x1 = p1.x;
    float y1 = p1.y;
    float x2 = p2.x;
    float y2 = p2.y;

    Vector3 start{.x = x1 - ctx.data().mean.x, .y = y1 - ctx.data().mean.y, .z = 1};
    Vector3 end{.x = x2 - ctx.data().mean.x, .y = y2 - ctx.data().mean.y, .z = 1};
    float distance = end.distance(start);
    auto road_edge = ctx.makeEntity<PhysicsEntity>();
    ctx.get<Position>(road_edge) = Vector3{.x = (start.x + end.x)/2, .y = (start.y + end.y)/2, .z = 1};
    ctx.get<Rotation>(road_edge) = Quat::angleAxis(atan2(end.y - start.y, end.x - start.x), madrona::math::up);
    ctx.get<Scale>(road_edge) = Diag3x3{.d0 = distance/2, .d1 = 0.1, .d2 = 0.1};
    ctx.get<EntityType>(road_edge) = EntityType::Cube;
    ctx.get<ObjectID>(road_edge) = ObjectID{(int32_t)SimObject::Cube};
    registerRigidBodyEntity(ctx, road_edge, SimObject::Cube);
    ctx.get<ResponseType>(road_edge) = ResponseType::Static;
    ctx.get<MapObservation>(road_edge) = MapObservation{.position = Vector2{.x = (start.x + end.x)/2, .y = (start.y + end.y)/2}, .heading = atan2(end.y - start.y, end.x - start.x), .type = (float)type};
    return road_edge;
}

float calculateDistance(float x1, float y1, float x2, float y2) {
    return sqrt(pow(x2 - x1, 2) + pow(y2 - y1, 2));
}

static Entity makeSpeedBump(Engine &ctx, const MapVector2 &p1, const MapVector2 &p2, const MapVector2 &p3,
                            const MapVector2 &p4) {
    float x1 = p1.x;
    float y1 = p1.y;
    float x2 = p2.x;
    float y2 = p2.y;
    float x3 = p3.x;
    float y3 = p3.y;
    float x4 = p4.x;
    float y4 = p4.y;

    // Calculate distances (sides and diagonals)
    float d12 = calculateDistance(x1, y1, x2, y2); // Side 1-2
    float d23 = calculateDistance(x2, y2, x3, y3); // Side 2-3
    float d34 = calculateDistance(x3, y3, x4, y4); // Side 3-4
    float d41 = calculateDistance(x4, y4, x1, y1); // Side 4-1

    float lengths[] = {d12, d23, d34, d41};
    int maxLength_i = 0;
    int minLength_i = 0;

    #pragma unroll
    for (int i = 1; i < 4; ++i) {
        if (lengths[i] > lengths[maxLength_i])
            maxLength_i = i;
        if (lengths[i] < lengths[minLength_i]) 
            minLength_i = i;
    }

    float coords[] = {0, 0, 0, 0};
    switch(maxLength_i)
    {
        case 0:
            coords[0] = x1; coords[1] = y1;
            coords[2] = x2; coords[3] = y2;
            break;
        case 1:
            coords[0] = x2; coords[1] = y2;
            coords[2] = x3; coords[3] = y3;
            break;
        case 2:
            coords[0] = x3; coords[1] = y3;
            coords[2] = x4; coords[3] = y4;
            break;
        case 3:
            coords[0] = x4; coords[1] = y4;
            coords[2] = x1; coords[3] = y1;
            break;
        default:
            break;
    }
    // Calculate rotation angle (assuming longer side is used to calculate angle)
    float angle = atan2(coords[3] - coords[1], coords[2] - coords[0]);

    auto speed_bump = ctx.makeEntity<PhysicsEntity>();
    ctx.get<Position>(speed_bump) = Vector3{.x = (x1 + x2 + x3 + x4)/4 - ctx.data().mean.x, .y = (y1 + y2 + y3 + y4)/4 - ctx.data().mean.y, .z = 1};
    ctx.get<Rotation>(speed_bump) = Quat::angleAxis(angle, madrona::math::up);
    ctx.get<Scale>(speed_bump) = Diag3x3{.d0 = lengths[maxLength_i]/2, .d1 = lengths[minLength_i]/2, .d2 = 0.1};
    ctx.get<EntityType>(speed_bump) = EntityType::Cube;
    ctx.get<ObjectID>(speed_bump) = ObjectID{(int32_t)SimObject::SpeedBump};
    registerRigidBodyEntity(ctx, speed_bump, SimObject::SpeedBump);
    ctx.get<ResponseType>(speed_bump) = ResponseType::Static;
    ctx.get<MapObservation>(speed_bump) = MapObservation{.position = Vector2{.x = (x1 + x2 + x3 + x4)/4 - ctx.data().mean.x, .y =  (y1 + y2 + y3 + y4)/4 - ctx.data().mean.y}, .heading = angle, .type = (float)MapRoadType::SpeedBump};
    return speed_bump;
}

static Entity makeStopSign(Engine &ctx, const MapVector2 &p1) {
    float x1 = p1.x;
    float y1 = p1.y;

    auto stop_sign = ctx.makeEntity<PhysicsEntity>();
    ctx.get<Position>(stop_sign) = Vector3{.x = x1 - ctx.data().mean.x, .y = y1 - ctx.data().mean.y, .z = 0.5};
    ctx.get<Rotation>(stop_sign) = Quat::angleAxis(0, madrona::math::up);
    ctx.get<Scale>(stop_sign) = Diag3x3{.d0 = 0.2, .d1 = 0.2, .d2 = 0.5};
    ctx.get<EntityType>(stop_sign) = EntityType::Cube;
    ctx.get<ObjectID>(stop_sign) = ObjectID{(int32_t)SimObject::StopSign};
    registerRigidBodyEntity(ctx, stop_sign, SimObject::StopSign);
    ctx.get<ResponseType>(stop_sign) = ResponseType::Static;
    ctx.get<MapObservation>(stop_sign) = MapObservation{.position = Vector2{.x = x1 - ctx.data().mean.x, .y = y1 - ctx.data().mean.y}, .heading = 0, .type = (float)MapRoadType::StopSign};
    return stop_sign;
}

static inline void createRoadEntities(Engine &ctx, const MapRoad &roadInit, CountT &idx) {
    if (roadInit.type == MapRoadType::RoadEdge || roadInit.type == MapRoadType::RoadLine || roadInit.type == MapRoadType::Lane)
    {
        size_t numPoints = roadInit.numPoints;
        for(size_t j = 1; j <= numPoints - 1; j++)
        {
            if(idx >= ctx.data().MaxRoadEntityCount)
                 return;
            ctx.data().roads[idx++] = makeRoadEdge(ctx, roadInit.geometry[j-1], roadInit.geometry[j], roadInit.type);
        }
    } else if (roadInit.type == MapRoadType::SpeedBump) {
      assert(roadInit.numPoints >= 4);
      // TODO: Speed Bump are not guranteed to have 4 points. Need to handle this case.
      if(idx >= ctx.data().MaxRoadEntityCount)
        return;
      ctx.data().roads[idx++] = makeSpeedBump(ctx, roadInit.geometry[0], roadInit.geometry[1], roadInit.geometry[2], roadInit.geometry[3]);
    } else if (roadInit.type == MapRoadType::StopSign) {
      assert(roadInit.numPoints >= 1);
      // TODO: Stop Sign are not guranteed to have 1 point. Need to handle this case.
      if(idx >= ctx.data().MaxRoadEntityCount)
        return;
      ctx.data().roads[idx++] = makeStopSign(ctx, roadInit.geometry[0]);
    } else {
      // TODO: Need to handle Cross Walk.
    //   assert(false);
        return;
    }
}

static void createFloorPlane(Engine &ctx)
{
    ctx.data().floorPlane = ctx.makeEntity<PhysicsEntity>();
    ctx.get<Position>(ctx.data().floorPlane) = Vector3{.x = 0, .y = 0, .z = 0};
    ctx.get<Rotation>(ctx.data().floorPlane) = Quat { 1, 0, 0, 0 };
    ctx.get<Scale>(ctx.data().floorPlane) = Diag3x3{1, 1, 1};
    ctx.get<ObjectID>(ctx.data().floorPlane) = ObjectID{(int32_t)SimObject::Plane};
    ctx.get<Velocity>(ctx.data().floorPlane) = {Vector3::zero(), Vector3::zero()};
    ctx.get<ExternalForce>(ctx.data().floorPlane) = Vector3::zero();
    ctx.get<ExternalTorque>(ctx.data().floorPlane) = Vector3::zero();
    ctx.get<ResponseType>(ctx.data().floorPlane) = ResponseType::Static;
    ctx.get<EntityType>(ctx.data().floorPlane) = EntityType::None;
    registerRigidBodyEntity(ctx, ctx.data().floorPlane, SimObject::Plane);
}

static inline Entity createAgentPadding(Engine &ctx) {
    auto agent = ctx.makeEntity<Agent>();

    ctx.get<Position>(agent) = consts::kPaddingPosition;
    ctx.get<Rotation>(agent) = Quat::angleAxis(0, madrona::math::up);
    ctx.get<Scale>(agent) = Diag3x3{.d0 = 0, .d1 = 0, .d2 = 0};
    ctx.get<Velocity>(agent) = {Vector3::zero(), Vector3::zero()};
    ctx.get<ObjectID>(agent) = ObjectID{(int32_t)SimObject::Agent};
    ctx.get<ResponseType>(agent) = ResponseType::Static;
    ctx.get<ExternalForce>(agent) = Vector3::zero();
    ctx.get<ExternalTorque>(agent) = Vector3::zero();
    ctx.get<EntityType>(agent) = EntityType::Padding;
    ctx.get<CollisionEvent>(agent).hasCollided.store_release(0);

    return agent;
}

static inline Entity createPhysicsEntityPadding(Engine &ctx) {
    auto physicsEntity = ctx.makeEntity<PhysicsEntity>();

    ctx.get<Position>(physicsEntity) = consts::kPaddingPosition;
    ctx.get<Rotation>(physicsEntity) = Quat::angleAxis(0, madrona::math::up);
    ctx.get<Scale>(physicsEntity) = Diag3x3{.d0 = 0, .d1 = 0, .d2 = 0};
    ctx.get<Velocity>(physicsEntity) = {Vector3::zero(), Vector3::zero()};
    ctx.get<ObjectID>(physicsEntity) = ObjectID{(int32_t)SimObject::Cube};
    ctx.get<ResponseType>(physicsEntity) = ResponseType::Static;
    ctx.get<ExternalForce>(physicsEntity) = Vector3::zero();
    ctx.get<ExternalTorque>(physicsEntity) = Vector3::zero();
    ctx.get<MapObservation>(physicsEntity) = MapObservation{
        .position = Vector2{.x = 0, .y = 0}, .heading = 0, .type = 0};
    ctx.get<EntityType>(physicsEntity) = EntityType::Padding;

    return physicsEntity;
}

void createPaddingEntities(Engine &ctx)
{
    for (CountT agentIdx = ctx.data().numAgents; agentIdx < ctx.data().MaxAgentCount; ++agentIdx)
    {
        ctx.data().agents[agentIdx] = createAgentPadding(ctx);
    }

    for (CountT roadIdx = ctx.data().numRoads;
         roadIdx < ctx.data().MaxRoadEntityCount; ++roadIdx)
    {
        ctx.data().roads[roadIdx] = createPhysicsEntityPadding(ctx);
    }
}

void createPersistentEntities(Engine &ctx, Map *map) {

    ctx.data().mean = {0, 0};
    ctx.data().mean.x = map->mean.x;
    ctx.data().mean.y = map->mean.y;

    CountT agentIdx;
    for (agentIdx = 0; agentIdx < map->numObjects; ++agentIdx) {
        if(agentIdx >= ctx.data().MaxAgentCount)
            break;
        const auto &agentInit = map->objects[agentIdx];
        auto agent = createAgent(
            ctx, agentInit);
        ctx.data().agents[agentIdx] = agent;
    } 
    
    ctx.data().numAgents = agentIdx; 

    CountT roadIdx = 0;
    for(CountT roadCtr = 0; roadCtr < map->numRoads; roadCtr++)
    {
        if(roadIdx >= ctx.data().MaxRoadEntityCount)
            break;
        const auto &roadInit = map->roads[roadCtr];
        createRoadEntities(ctx, roadInit, roadIdx);
    }
    ctx.data().numRoads = roadIdx;

    auto &shape = ctx.singleton<Shape>();
    shape.agentEntityCount = ctx.data().numAgents;
    shape.roadEntityCount = ctx.data().numRoads;

    createPaddingEntities(ctx);
}

static void resetPaddingEntities(Engine &ctx) {
    for (CountT agentIdx = ctx.data().numAgents;
         agentIdx < ctx.data().MaxAgentCount; ++agentIdx) {
        Entity agent = ctx.data().agents[agentIdx];
        registerRigidBodyEntity(ctx, agent, SimObject::Agent);
    }

    for (CountT roadIdx = ctx.data().numRoads;
         roadIdx < ctx.data().MaxRoadEntityCount; ++roadIdx) {
        Entity road = ctx.data().roads[roadIdx];
        registerRigidBodyEntity(ctx, road, SimObject::Cube);
    }
}

static void resetPersistentEntities(Engine &ctx)
{

    for (CountT idx = 0; idx < ctx.data().numAgents; ++idx)
    {
        Entity agent = ctx.data().agents[idx];

        resetAgent(ctx, agent);

        registerRigidBodyEntity(ctx, agent, SimObject::Agent);


        ctx.get<viz::VizCamera>(agent) = viz::VizRenderingSystem::setupView(
            ctx, 90.f, 0.001f, 1.5f * math::up, (int32_t)idx);
    }

    for (CountT idx = 0; idx < ctx.data().numRoads; idx++)
    {
      Entity road = ctx.data().roads[idx];
      if(road == Entity::none()) break;
      if(ctx.get<ObjectID>(road).idx == (int32_t)SimObject::Cube){
        registerRigidBodyEntity(ctx, road, SimObject::Cube);
      }
      else if (ctx.get<ObjectID>(road).idx == (int32_t)SimObject::StopSign){
        registerRigidBodyEntity(ctx, road, SimObject::StopSign);
      }
      else if (ctx.get<ObjectID>(road).idx == (int32_t)SimObject::SpeedBump){
        registerRigidBodyEntity(ctx, road, SimObject::SpeedBump);
      }
    }
  
    for (CountT i = 0; i < ctx.data().numAgents; i++) {
        Entity cur_agent = ctx.data().agents[i];
        OtherAgents &other_agents = ctx.get<OtherAgents>(cur_agent);
        CountT out_idx = 0;
        for (CountT j = 0; j < ctx.data().numAgents; j++)
        {
            if (i == j)
            {
                continue;
            }

            Entity other_agent = ctx.data().agents[j];
            other_agents.e[out_idx++] = other_agent;
        }
    }
}

void generateWorld(Engine &ctx)
{
    resetPersistentEntities(ctx);
    resetPaddingEntities(ctx);
}

}<|MERGE_RESOLUTION|>--- conflicted
+++ resolved
@@ -21,7 +21,6 @@
         RigidBodyPhysicsSystem::registerEntity(ctx, e, obj_id);
 }
 
-<<<<<<< HEAD
 static inline void resetAgent(Engine &ctx, Entity agent) {
     auto xCoord = ctx.get<Trajectory>(agent).positions[0].x;
     auto yCoord = ctx.get<Trajectory>(agent).positions[0].y;
@@ -29,44 +28,22 @@
     auto yVelocity = ctx.get<Trajectory>(agent).velocities[0].y;
     auto speed = ctx.get<Trajectory>(agent).velocities[0].length();
     auto heading = ctx.get<Trajectory>(agent).headings[0];
-    auto valid = ctx.get<Trajectory>(agent).valids[0];
-
+
+    Position center{{.x = xCoord + ctx.get<Scale>(agent).d0, .y = yCoord + ctx.get<Scale>(agent).d1, .z = 1}};
     ctx.get<BicycleModel>(agent) = {
-        .position = {.x = xCoord, .y = yCoord}, .heading = heading, .speed = speed};
-    ctx.get<Position>(agent) = Vector3{.x = xCoord, .y = yCoord, .z = 1};
+        .position = {.x = center.x, .y = center.y}, .heading = heading, .speed = speed};
+    ctx.get<Position>(agent) = center;
     ctx.get<Rotation>(agent) = Quat::angleAxis(heading, madrona::math::up);
     ctx.get<Velocity>(agent) = {
-=======
-static inline void resetVehicle(Engine &ctx, Entity vehicle) {
-    auto xCoord = ctx.get<Trajectory>(vehicle).positions[0].x;
-    auto yCoord = ctx.get<Trajectory>(vehicle).positions[0].y;
-    auto xVelocity = ctx.get<Trajectory>(vehicle).velocities[0].x;
-    auto yVelocity = ctx.get<Trajectory>(vehicle).velocities[0].y;
-    auto speed = ctx.get<Trajectory>(vehicle).velocities[0].length();
-    auto heading = ctx.get<Trajectory>(vehicle).initialHeading;
-
-    Position center{{.x = xCoord + ctx.get<Scale>(vehicle).d0, .y = yCoord + ctx.get<Scale>(vehicle).d1, .z = 1}};
-
-    ctx.get<BicycleModel>(vehicle) = {
-        .position = {.x = center.x, .y = center.y}, .heading = heading, .speed = speed};
-    ctx.get<Position>(vehicle) = center;
-    ctx.get<Rotation>(vehicle) = Quat::angleAxis(heading, madrona::math::up);
-    ctx.get<Velocity>(vehicle) = {
->>>>>>> e4e62998
         Vector3{.x = xVelocity, .y = yVelocity, .z = 0}, Vector3::zero()};
     ctx.get<ExternalForce>(agent) = Vector3::zero();
     ctx.get<ExternalTorque>(agent) = Vector3::zero();
     ctx.get<Action>(agent) =
         Action{.acceleration = 0, .steering = 0, .headAngle = 0};
-<<<<<<< HEAD
     ctx.get<StepsRemaining>(agent).t = consts::episodeLen;
 #ifndef GPUDRIVE_DISABLE_NARROW_PHASE
     ctx.get<CollisionEvent>(agent).hasCollided.store_release(0);
 #endif
-=======
-    ctx.get<StepsRemaining>(vehicle).t = consts::episodeLen;
-    ctx.get<CollisionEvent>(vehicle).hasCollided.store_release(0);
->>>>>>> e4e62998
 }
 
 static inline Entity createAgent(Engine &ctx, const MapObject &agentInit) {

--- conflicted
+++ resolved
@@ -96,11 +96,7 @@
 
     populateExpertTrajectory(ctx, agent, agentInit);
 
-<<<<<<< HEAD
-    if((ctx.get<Goal>(agent).position - ctx.get<Trajectory>(agent).positions[0]).length() < 0.5f)
-=======
-    if(ctx.data().params.initAgentsAsStatic && (ctx.get<Goal>(agent).position - trajectory.positions[0]).length() < consts::staticThreshold)
->>>>>>> 8232ea0e
+    if(ctx.data().params.initAgentsAsStatic && (ctx.get<Goal>(agent).position - ctx.get<Trajectory>(agent).positions[0]).length() < consts::staticThreshold)
     {
         ctx.get<ResponseType>(agent) = ResponseType::Static;
     }

#include "level_gen.hpp"
#include <cassert>
#include <cmath>
#include <fstream>
#include <nlohmann/json.hpp>
#include <cmath>

namespace gpudrive {

using namespace madrona;
using namespace madrona::math;
using namespace madrona::phys;

// Register the entity with the broadphase system
// This is needed for every entity with all the physics components.
// Not registering an entity will cause a crash because the broadphase
// systems will still execute over entities with the physics components.
static void registerRigidBodyEntity(
    Engine &ctx,
    Entity e,
    SimObject sim_obj)
{
    ObjectID obj_id { (int32_t)sim_obj };
    ctx.get<broadphase::LeafID>(e) =
        RigidBodyPhysicsSystem::registerEntity(ctx, e, obj_id);
}


<<<<<<< HEAD
float degreesToRadians(float degrees) {
    return degrees * M_PI / 180.0;
}

static inline Entity createVehicle(Engine &ctx, float xCoord, float yCoord,
                                   float length, float width, float heading,
                                   float speedx, float speedy, int32_t idx) {
    heading = degreesToRadians(heading); // C++ math libraries expect angle in radians.
    auto vehicle = ctx.makeEntity<Agent>();

    // xCoord = xCoord - 798.275;
    // yCoord = yCoord - (-4796.7815);
    ctx.get<VehicleSize>(vehicle) = {.length = length , .width = width};
    ctx.get<BicycleModel>(vehicle) = {.position = {.x = xCoord, .y = yCoord},
                                      .heading = heading,
                                      .speed = speedx};
    ctx.get<Position>(vehicle) = Vector3{.x = xCoord, .y = yCoord, .z = 0};
    ctx.get<Rotation>(vehicle) = Quat::angleAxis(heading, madrona::math::up);
    Velocity vel;
    vel.linear = Vector3{.x = speedx, .y = speedy, .z = 0}; //not sure if this is correct but it makes viz simpler.
    vel.angular = Vector3::zero();
    ctx.get<Velocity>(vehicle) = vel;
    ctx.get<Scale>(vehicle) =
        Diag3x3{.d0 = width, .d1 = length, .d2 = consts::zDimensionScale};
    ctx.get<ObjectID>(vehicle) = ObjectID{(int32_t)SimObject::Agent};

=======
float degreesToRadians(float degrees) { return degrees * M_PI / 180.0; }


static inline Entity createVehicle(Engine &ctx, float xCoord, float yCoord,
                                   float length, float width, float heading,
                                   float speed, int32_t idx) {

    heading = degreesToRadians(heading);
    auto vehicle = ctx.makeEntity<Agent>();

    ctx.get<VehicleSize>(vehicle) = {.length = length, .width = width};
    ctx.get<BicycleModel>(vehicle) = {
        .position = {.x = xCoord, .y = yCoord}, .heading = heading, .speed = speed};
    ctx.get<Position>(vehicle) = Vector3{.x = xCoord, .y = yCoord, .z = 1};
    ctx.get<Rotation>(vehicle) = Quat::angleAxis(heading, madrona::math::up);
    Velocity vel;
    vel.linear = Vector3{.x = speed * cosf(heading), .y = speed * sinf(heading), .z = 0};
    vel.angular = Vector3::zero();
    ctx.get<Velocity>(vehicle) = vel;
    ctx.get<Scale>(vehicle) = Diag3x3{.d0 = width, .d1 = length, .d2 = 1};

    ctx.get<ObjectID>(vehicle) = ObjectID{(int32_t)SimObject::Cube};
    ctx.get<Velocity>(vehicle) = {Vector3::zero(), Vector3::zero()};
>>>>>>> e74b08f3

    ctx.get<ResponseType>(vehicle) = ResponseType::Dynamic;
    ctx.get<ExternalForce>(vehicle) = Vector3::zero();
    ctx.get<ExternalTorque>(vehicle) = Vector3::zero();
    ctx.get<EntityType>(vehicle) = EntityType::Agent;
<<<<<<< HEAD
    ctx.get<Action>(vehicle) = Action {
      .acceleration = 0,
      .steering = 0,
      .headAngle = 0
    };
=======
    ctx.get<Action>(vehicle) =
        Action{.acceleration = 0, .steering = 0, .headAngle = 0};
>>>>>>> e74b08f3

    // registerRigidBodyEntity(ctx, vehicle, SimObject::Agent);
    ctx.get<viz::VizCamera>(vehicle) = viz::VizRenderingSystem::setupView(
        ctx, 90.f, 0.001f, 1.5f * math::up, idx);
<<<<<<< HEAD
=======
    LevelState &level = ctx.singleton<LevelState>();
    level.entities[idx] = vehicle;
>>>>>>> e74b08f3
    return vehicle;
}

void createPersistentEntities(Engine &ctx) {}

static void resetPersistentEntities(Engine &ctx) {}

static void generateLevel(Engine &ctx) {
    std::ifstream data(
<<<<<<< HEAD
        "/home/emerge/aarav/gpudrive/nocturne_data/"
        "example.json");
=======
        "/home/aarav/gpudrive/nocturne_data/"
        "formatted_json_v2_no_tl_valid/tfrecord-00100-of-00150_139.json");
>>>>>>> e74b08f3
    assert(data.is_open());

    using nlohmann::json;

    json rawJson;
    data >> rawJson;

    // TODO(samk): handle keys not existing
    size_t agentCount{0};
    for (const auto &obj : rawJson["objects"]) {
<<<<<<< HEAD
    //   assert(agentCount < consts::numAgents);
      if(agentCount == consts::numAgents) {
        break; //changed this to allow less number of agents than in the file.
=======
      if (agentCount == consts::numAgents) {
        break;
>>>>>>> e74b08f3
      }
      if (obj["type"] != "vehicle") {
        continue;
      }
      auto vehicle = createVehicle(
          ctx,
          // TODO(samk): Nocturne allows for configuring the initial position
          // but in practice it looks to always be set to 0.
          obj["position"][0]["x"], obj["position"][0]["y"], obj["length"],
          obj["width"], obj["heading"][0], obj["velocity"][0]["x"], obj["velocity"][0]["y"], agentCount);

      ctx.data().agents[agentCount++] = vehicle;
    }
}

void generateWorld(Engine &ctx)
{
    resetPersistentEntities(ctx);
    generateLevel(ctx);

    for (CountT i = 0; i < consts::numAgents; i++) {
        Entity cur_agent = ctx.data().agents[i];
        registerRigidBodyEntity(ctx, cur_agent, SimObject::Agent);
        OtherAgents &other_agents = ctx.get<OtherAgents>(cur_agent);
        CountT out_idx = 0;
        for (CountT j = 0; j < consts::numAgents; j++) {
            if (i == j) {
                continue;
            }

            Entity other_agent = ctx.data().agents[j];
            other_agents.e[out_idx++] = other_agent;
        }
    }

}

}<|MERGE_RESOLUTION|>--- conflicted
+++ resolved
@@ -26,7 +26,6 @@
 }
 
 
-<<<<<<< HEAD
 float degreesToRadians(float degrees) {
     return degrees * M_PI / 180.0;
 }
@@ -53,55 +52,18 @@
         Diag3x3{.d0 = width, .d1 = length, .d2 = consts::zDimensionScale};
     ctx.get<ObjectID>(vehicle) = ObjectID{(int32_t)SimObject::Agent};
 
-=======
-float degreesToRadians(float degrees) { return degrees * M_PI / 180.0; }
-
-
-static inline Entity createVehicle(Engine &ctx, float xCoord, float yCoord,
-                                   float length, float width, float heading,
-                                   float speed, int32_t idx) {
-
-    heading = degreesToRadians(heading);
-    auto vehicle = ctx.makeEntity<Agent>();
-
-    ctx.get<VehicleSize>(vehicle) = {.length = length, .width = width};
-    ctx.get<BicycleModel>(vehicle) = {
-        .position = {.x = xCoord, .y = yCoord}, .heading = heading, .speed = speed};
-    ctx.get<Position>(vehicle) = Vector3{.x = xCoord, .y = yCoord, .z = 1};
-    ctx.get<Rotation>(vehicle) = Quat::angleAxis(heading, madrona::math::up);
-    Velocity vel;
-    vel.linear = Vector3{.x = speed * cosf(heading), .y = speed * sinf(heading), .z = 0};
-    vel.angular = Vector3::zero();
-    ctx.get<Velocity>(vehicle) = vel;
-    ctx.get<Scale>(vehicle) = Diag3x3{.d0 = width, .d1 = length, .d2 = 1};
-
-    ctx.get<ObjectID>(vehicle) = ObjectID{(int32_t)SimObject::Cube};
-    ctx.get<Velocity>(vehicle) = {Vector3::zero(), Vector3::zero()};
->>>>>>> e74b08f3
-
     ctx.get<ResponseType>(vehicle) = ResponseType::Dynamic;
     ctx.get<ExternalForce>(vehicle) = Vector3::zero();
     ctx.get<ExternalTorque>(vehicle) = Vector3::zero();
     ctx.get<EntityType>(vehicle) = EntityType::Agent;
-<<<<<<< HEAD
-    ctx.get<Action>(vehicle) = Action {
-      .acceleration = 0,
-      .steering = 0,
-      .headAngle = 0
-    };
-=======
     ctx.get<Action>(vehicle) =
         Action{.acceleration = 0, .steering = 0, .headAngle = 0};
->>>>>>> e74b08f3
 
     // registerRigidBodyEntity(ctx, vehicle, SimObject::Agent);
     ctx.get<viz::VizCamera>(vehicle) = viz::VizRenderingSystem::setupView(
         ctx, 90.f, 0.001f, 1.5f * math::up, idx);
-<<<<<<< HEAD
-=======
     LevelState &level = ctx.singleton<LevelState>();
     level.entities[idx] = vehicle;
->>>>>>> e74b08f3
     return vehicle;
 }
 
@@ -111,13 +73,8 @@
 
 static void generateLevel(Engine &ctx) {
     std::ifstream data(
-<<<<<<< HEAD
         "/home/emerge/aarav/gpudrive/nocturne_data/"
         "example.json");
-=======
-        "/home/aarav/gpudrive/nocturne_data/"
-        "formatted_json_v2_no_tl_valid/tfrecord-00100-of-00150_139.json");
->>>>>>> e74b08f3
     assert(data.is_open());
 
     using nlohmann::json;
@@ -128,14 +85,8 @@
     // TODO(samk): handle keys not existing
     size_t agentCount{0};
     for (const auto &obj : rawJson["objects"]) {
-<<<<<<< HEAD
-    //   assert(agentCount < consts::numAgents);
-      if(agentCount == consts::numAgents) {
-        break; //changed this to allow less number of agents than in the file.
-=======
       if (agentCount == consts::numAgents) {
         break;
->>>>>>> e74b08f3
       }
       if (obj["type"] != "vehicle") {
         continue;

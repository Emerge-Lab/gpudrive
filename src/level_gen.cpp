#include "level_gen.hpp"
#include <cassert>
#include <cmath>
#include <fstream>
#include <nlohmann/json.hpp>
#include <cmath>

namespace gpudrive {

using namespace madrona;
using namespace madrona::math;
using namespace madrona::phys;

// Register the entity with the broadphase system
// This is needed for every entity with all the physics components.
// Not registering an entity will cause a crash because the broadphase
// systems will still execute over entities with the physics components.
static void registerRigidBodyEntity(
    Engine &ctx,
    Entity e,
    SimObject sim_obj)
{
    ObjectID obj_id { (int32_t)sim_obj };
    ctx.get<broadphase::LeafID>(e) =
        RigidBodyPhysicsSystem::registerEntity(ctx, e, obj_id);
}

<<<<<<< HEAD

float degreesToRadians(float degrees) {
    return degrees * M_PI / 180.0;
}
=======
float degreesToRadians(float degrees) { return degrees * M_PI / 180.0; }
>>>>>>> 0cc39bce

static inline Entity createVehicle(Engine &ctx, float xCoord, float yCoord,
                                   float length, float width, float heading,
                                   float speed, int32_t idx) {
<<<<<<< HEAD
    heading = degreesToRadians(heading); // C++ math libraries expect angle in radians.
=======
    heading = degreesToRadians(heading);
>>>>>>> 0cc39bce
    auto vehicle = ctx.makeEntity<Agent>();

    ctx.get<VehicleSize>(vehicle) = {.length = length, .width = width};
    ctx.get<BicycleModel>(vehicle) = {
        .position = {.x = xCoord, .y = yCoord}, .heading = heading, .speed = 0};
    ctx.get<Position>(vehicle) = Vector3{.x = xCoord, .y = yCoord, .z = 1};
    ctx.get<Rotation>(vehicle) = Quat::angleAxis(heading, madrona::math::up);
<<<<<<< HEAD
    Velocity vel;
    vel.linear = Vector3{.x = speed * cosf(heading), .y = speed * sinf(heading), .z = 0};
    vel.angular = Vector3::zero();
    ctx.get<Velocity>(vehicle) = vel;
    ctx.get<Scale>(vehicle) =
        Diag3x3{.d0 = width, .d1 = length, .d2 = consts::zDimensionScale};
=======
    ctx.get<Scale>(vehicle) = Diag3x3{.d0 = width, .d1 = length, .d2 = 1};
>>>>>>> 0cc39bce
    ctx.get<ObjectID>(vehicle) = ObjectID{(int32_t)SimObject::Cube};
    ctx.get<Velocity>(vehicle) = {Vector3::zero(), Vector3::zero()};

    // TODO(samk): look into what this value controls. Should it be set to
    // ResponseType::Kinematic?
    ctx.get<ResponseType>(vehicle) = ResponseType::Dynamic;
    ctx.get<ExternalForce>(vehicle) = Vector3::zero();
    ctx.get<ExternalTorque>(vehicle) = Vector3::zero();
    ctx.get<EntityType>(vehicle) = EntityType::Agent;
<<<<<<< HEAD
    ctx.get<Action>(vehicle) = Action {
      .acceleration = 0,
      .steering = 0,
      .headAngle = 0
    };
=======
    ctx.get<Action>(vehicle) =
        Action{.acceleration = 0, .steering = 0, .headAngle = 0};
>>>>>>> 0cc39bce

    registerRigidBodyEntity(ctx, vehicle, SimObject::Cube);
    ctx.get<viz::VizCamera>(vehicle) = viz::VizRenderingSystem::setupView(
        ctx, 90.f, 0.001f, 1.5f * math::up, idx);
    LevelState &level = ctx.singleton<LevelState>();
    level.entities[idx] = vehicle;
    return vehicle;
}

void createPersistentEntities(Engine &ctx) {}

static void resetPersistentEntities(Engine &ctx) {}

static void generateLevel(Engine &ctx) {
    std::ifstream data(
        "/home/aarav/gpudrive/nocturne_data/"
        "formatted_json_v2_no_tl_valid/tfrecord-00100-of-00150_139.json");
    assert(data.is_open());

    using nlohmann::json;

    json rawJson;
    data >> rawJson;

    // TODO(samk): handle keys not existing
    size_t agentCount{0};
    for (const auto &obj : rawJson["objects"]) {
<<<<<<< HEAD
    //   assert(agentCount < consts::numAgents);
      if(agentCount == consts::numAgents) {
        break; //changed this to allow less number of agents than in the file.
=======
      if (agentCount == consts::numAgents) {
        break;
>>>>>>> 0cc39bce
      }
      if (obj["type"] != "vehicle") {
        continue;
      }
<<<<<<< HEAD
=======

>>>>>>> 0cc39bce
      auto vehicle = createVehicle(
          ctx,
          // TODO(samk): Nocturne allows for configuring the initial position
          // but in practice it looks to always be set to 0.
          obj["position"][0]["x"], obj["position"][0]["y"], obj["length"],
          obj["width"], obj["heading"][0], obj["velocity"][0]["x"], agentCount);

      ctx.data().agents[agentCount++] = vehicle;
    }
}

void generateWorld(Engine &ctx)
{
    resetPersistentEntities(ctx);
    generateLevel(ctx);
}

}<|MERGE_RESOLUTION|>--- conflicted
+++ resolved
@@ -25,23 +25,15 @@
         RigidBodyPhysicsSystem::registerEntity(ctx, e, obj_id);
 }
 
-<<<<<<< HEAD
 
-float degreesToRadians(float degrees) {
-    return degrees * M_PI / 180.0;
-}
-=======
 float degreesToRadians(float degrees) { return degrees * M_PI / 180.0; }
->>>>>>> 0cc39bce
+
 
 static inline Entity createVehicle(Engine &ctx, float xCoord, float yCoord,
                                    float length, float width, float heading,
                                    float speed, int32_t idx) {
-<<<<<<< HEAD
-    heading = degreesToRadians(heading); // C++ math libraries expect angle in radians.
-=======
+
     heading = degreesToRadians(heading);
->>>>>>> 0cc39bce
     auto vehicle = ctx.makeEntity<Agent>();
 
     ctx.get<VehicleSize>(vehicle) = {.length = length, .width = width};
@@ -49,16 +41,12 @@
         .position = {.x = xCoord, .y = yCoord}, .heading = heading, .speed = 0};
     ctx.get<Position>(vehicle) = Vector3{.x = xCoord, .y = yCoord, .z = 1};
     ctx.get<Rotation>(vehicle) = Quat::angleAxis(heading, madrona::math::up);
-<<<<<<< HEAD
     Velocity vel;
     vel.linear = Vector3{.x = speed * cosf(heading), .y = speed * sinf(heading), .z = 0};
     vel.angular = Vector3::zero();
     ctx.get<Velocity>(vehicle) = vel;
-    ctx.get<Scale>(vehicle) =
-        Diag3x3{.d0 = width, .d1 = length, .d2 = consts::zDimensionScale};
-=======
     ctx.get<Scale>(vehicle) = Diag3x3{.d0 = width, .d1 = length, .d2 = 1};
->>>>>>> 0cc39bce
+
     ctx.get<ObjectID>(vehicle) = ObjectID{(int32_t)SimObject::Cube};
     ctx.get<Velocity>(vehicle) = {Vector3::zero(), Vector3::zero()};
 
@@ -68,16 +56,8 @@
     ctx.get<ExternalForce>(vehicle) = Vector3::zero();
     ctx.get<ExternalTorque>(vehicle) = Vector3::zero();
     ctx.get<EntityType>(vehicle) = EntityType::Agent;
-<<<<<<< HEAD
-    ctx.get<Action>(vehicle) = Action {
-      .acceleration = 0,
-      .steering = 0,
-      .headAngle = 0
-    };
-=======
     ctx.get<Action>(vehicle) =
         Action{.acceleration = 0, .steering = 0, .headAngle = 0};
->>>>>>> 0cc39bce
 
     registerRigidBodyEntity(ctx, vehicle, SimObject::Cube);
     ctx.get<viz::VizCamera>(vehicle) = viz::VizRenderingSystem::setupView(
@@ -105,22 +85,12 @@
     // TODO(samk): handle keys not existing
     size_t agentCount{0};
     for (const auto &obj : rawJson["objects"]) {
-<<<<<<< HEAD
-    //   assert(agentCount < consts::numAgents);
-      if(agentCount == consts::numAgents) {
-        break; //changed this to allow less number of agents than in the file.
-=======
       if (agentCount == consts::numAgents) {
         break;
->>>>>>> 0cc39bce
       }
       if (obj["type"] != "vehicle") {
         continue;
       }
-<<<<<<< HEAD
-=======
-
->>>>>>> 0cc39bce
       auto vehicle = createVehicle(
           ctx,
           // TODO(samk): Nocturne allows for configuring the initial position

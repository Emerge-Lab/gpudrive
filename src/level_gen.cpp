#include "level_gen.hpp"
#include <cassert>
#include <cmath>
#include <fstream>
#include <nlohmann/json.hpp>
#include <cmath>

namespace gpudrive {

using namespace madrona;
using namespace madrona::math;
using namespace madrona::phys;

// Register the entity with the broadphase system
// This is needed for every entity with all the physics components.
// Not registering an entity will cause a crash because the broadphase
// systems will still execute over entities with the physics components.
static void registerRigidBodyEntity(
    Engine &ctx,
    Entity e,
    SimObject sim_obj)
{
    ObjectID obj_id { (int32_t)sim_obj };
    ctx.get<broadphase::LeafID>(e) =
        RigidBodyPhysicsSystem::registerEntity(ctx, e, obj_id);
}


<<<<<<< HEAD
float degreesToRadians(float degrees) {
    return degrees * M_PI / 180.0;
}

static inline Entity createVehicle(Engine &ctx, float xCoord, float yCoord,
                                   float length, float width, float heading,
                                   float speedx, float speedy, int32_t idx) {
    heading = degreesToRadians(heading); // C++ math libraries expect angle in radians.
=======
float degreesToRadians(float degrees) { return degrees * M_PI / 180.0; }

static inline Entity createVehicle(Engine &ctx, float xCoord, float yCoord,
                                   float length, float width, float heading,
                                   float speedX, float speedY, int32_t idx) {
    auto speed = Vector2{.x = speedX, .y = speedY}.length();

    heading = degreesToRadians(heading);
>>>>>>> e792acd9
    auto vehicle = ctx.makeEntity<Agent>();

    // xCoord = xCoord - 798.275;
    // yCoord = yCoord - (-4796.7815);
    ctx.get<VehicleSize>(vehicle) = {.length = length , .width = width};
    ctx.get<BicycleModel>(vehicle) = {.position = {.x = xCoord, .y = yCoord},
                                      .heading = heading,
                                      .speed = speedx};
    ctx.get<Position>(vehicle) = Vector3{.x = xCoord, .y = yCoord, .z = 0};
    ctx.get<Rotation>(vehicle) = Quat::angleAxis(heading, madrona::math::up);
    Velocity vel;
<<<<<<< HEAD
    vel.linear = Vector3{.x = speedx, .y = speedy, .z = 0}; //not sure if this is correct but it makes viz simpler.
=======
    vel.linear = Vector3{.x = speedX, .y = speedY, .z = 0};
>>>>>>> e792acd9
    vel.angular = Vector3::zero();
    ctx.get<Velocity>(vehicle) = vel;
    ctx.get<Scale>(vehicle) =
        Diag3x3{.d0 = width, .d1 = length, .d2 = consts::zDimensionScale};
    ctx.get<ObjectID>(vehicle) = ObjectID{(int32_t)SimObject::Agent};

    ctx.get<ResponseType>(vehicle) = ResponseType::Dynamic;
    ctx.get<ExternalForce>(vehicle) = Vector3::zero();
    ctx.get<ExternalTorque>(vehicle) = Vector3::zero();
    ctx.get<EntityType>(vehicle) = EntityType::Agent;
    ctx.get<Action>(vehicle) =
        Action{.acceleration = 0, .steering = 0, .headAngle = 0};

    // registerRigidBodyEntity(ctx, vehicle, SimObject::Agent);
    ctx.get<viz::VizCamera>(vehicle) = viz::VizRenderingSystem::setupView(
        ctx, 90.f, 0.001f, 1.5f * math::up, idx);
    LevelState &level = ctx.singleton<LevelState>();
    level.entities[idx] = vehicle;
    return vehicle;
}

void createPersistentEntities(Engine &ctx) {}

static void resetPersistentEntities(Engine &ctx) {}

static void generateLevel(Engine &ctx) {
<<<<<<< HEAD
    std::ifstream data(
        "/home/emerge/aarav/gpudrive/nocturne_data/"
        "example.json");
=======
    std::ifstream data("../example.json");
>>>>>>> e792acd9
    assert(data.is_open());

    using nlohmann::json;

    json rawJson;
    data >> rawJson;

    // TODO(samk): handle keys not existing
    size_t agentCount{0};
    for (const auto &obj : rawJson["objects"]) {
      if (agentCount == consts::numAgents) {
        break;
      }
      if (obj["type"] != "vehicle") {
        continue;
      }
      auto vehicle = createVehicle(
          ctx,
          // TODO(samk): Nocturne allows for configuring the initial position
          // but in practice it looks to always be set to 0.
          obj["position"][0]["x"], obj["position"][0]["y"], obj["length"],
<<<<<<< HEAD
          obj["width"], obj["heading"][0], obj["velocity"][0]["x"], obj["velocity"][0]["y"], agentCount);
=======
          obj["width"], obj["heading"][0], obj["velocity"][0]["x"],
          obj["velocity"][0]["y"], agentCount);
>>>>>>> e792acd9

      ctx.data().agents[agentCount++] = vehicle;
    }
}

void generateWorld(Engine &ctx)
{
    resetPersistentEntities(ctx);
    generateLevel(ctx);

    for (CountT i = 0; i < consts::numAgents; i++) {
        Entity cur_agent = ctx.data().agents[i];
        registerRigidBodyEntity(ctx, cur_agent, SimObject::Agent);
        OtherAgents &other_agents = ctx.get<OtherAgents>(cur_agent);
        CountT out_idx = 0;
        for (CountT j = 0; j < consts::numAgents; j++) {
            if (i == j) {
                continue;
            }

            Entity other_agent = ctx.data().agents[j];
            other_agents.e[out_idx++] = other_agent;
        }
    }

}

}<|MERGE_RESOLUTION|>--- conflicted
+++ resolved
@@ -26,16 +26,6 @@
 }
 
 
-<<<<<<< HEAD
-float degreesToRadians(float degrees) {
-    return degrees * M_PI / 180.0;
-}
-
-static inline Entity createVehicle(Engine &ctx, float xCoord, float yCoord,
-                                   float length, float width, float heading,
-                                   float speedx, float speedy, int32_t idx) {
-    heading = degreesToRadians(heading); // C++ math libraries expect angle in radians.
-=======
 float degreesToRadians(float degrees) { return degrees * M_PI / 180.0; }
 
 static inline Entity createVehicle(Engine &ctx, float xCoord, float yCoord,
@@ -44,7 +34,6 @@
     auto speed = Vector2{.x = speedX, .y = speedY}.length();
 
     heading = degreesToRadians(heading);
->>>>>>> e792acd9
     auto vehicle = ctx.makeEntity<Agent>();
 
     // xCoord = xCoord - 798.275;
@@ -56,11 +45,8 @@
     ctx.get<Position>(vehicle) = Vector3{.x = xCoord, .y = yCoord, .z = 0};
     ctx.get<Rotation>(vehicle) = Quat::angleAxis(heading, madrona::math::up);
     Velocity vel;
-<<<<<<< HEAD
-    vel.linear = Vector3{.x = speedx, .y = speedy, .z = 0}; //not sure if this is correct but it makes viz simpler.
-=======
+
     vel.linear = Vector3{.x = speedX, .y = speedY, .z = 0};
->>>>>>> e792acd9
     vel.angular = Vector3::zero();
     ctx.get<Velocity>(vehicle) = vel;
     ctx.get<Scale>(vehicle) =
@@ -87,13 +73,8 @@
 static void resetPersistentEntities(Engine &ctx) {}
 
 static void generateLevel(Engine &ctx) {
-<<<<<<< HEAD
-    std::ifstream data(
-        "/home/emerge/aarav/gpudrive/nocturne_data/"
-        "example.json");
-=======
+
     std::ifstream data("../example.json");
->>>>>>> e792acd9
     assert(data.is_open());
 
     using nlohmann::json;
@@ -115,12 +96,8 @@
           // TODO(samk): Nocturne allows for configuring the initial position
           // but in practice it looks to always be set to 0.
           obj["position"][0]["x"], obj["position"][0]["y"], obj["length"],
-<<<<<<< HEAD
-          obj["width"], obj["heading"][0], obj["velocity"][0]["x"], obj["velocity"][0]["y"], agentCount);
-=======
           obj["width"], obj["heading"][0], obj["velocity"][0]["x"],
           obj["velocity"][0]["y"], agentCount);
->>>>>>> e792acd9
 
       ctx.data().agents[agentCount++] = vehicle;
     }

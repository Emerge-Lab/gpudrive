--- conflicted
+++ resolved
@@ -272,34 +272,6 @@
     registerRigidBodyEntity(ctx, ctx.data().floorPlane, SimObject::Plane);
 }
 
-<<<<<<< HEAD
-=======
-static inline Entity createAgentPadding(Engine &ctx) {
-    auto agent = ctx.makeRenderableEntity<Agent>();
-
-    ctx.get<Position>(agent) = consts::kPaddingPosition;
-    ctx.get<Rotation>(agent) = Quat::angleAxis(0, madrona::math::up);
-    ctx.get<Scale>(agent) = Diag3x3{.d0 = 0, .d1 = 0, .d2 = 0};
-    ctx.get<Velocity>(agent) = {Vector3::zero(), Vector3::zero()};
-    ctx.get<ObjectID>(agent) = ObjectID{(int32_t)SimObject::Agent};
-    ctx.get<ResponseType>(agent) = ResponseType::Static;
-    ctx.get<EntityType>(agent) = EntityType::Padding;
-    ctx.get<CollisionDetectionEvent>(agent).hasCollided.store_release(0);
-    ctx.get<Done>(agent).v = 0;
-    ctx.get<StepsRemaining>(agent).t = consts::episodeLen;
-    ctx.get<ControlledState>(agent) = ControlledState{.controlledState = ControlMode::EXPERT};
-
-    if (ctx.data().enableRender) {
-        render::RenderingSystem::attachEntityToView(ctx,
-                agent,
-                90.f, 0.001f,
-                1.5f * math::up);
-    }
-
-    return agent;
-}
-
->>>>>>> dd226e04
 static inline Entity createPhysicsEntityPadding(Engine &ctx) {
     auto physicsEntity = ctx.makeRenderableEntity<PhysicsEntity>();
 

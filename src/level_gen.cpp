#include "level_gen.hpp"


namespace gpudrive {

using namespace madrona;
using namespace madrona::math;
using namespace madrona::phys;

// Register the entity with the broadphase system
// This is needed for every entity with all the physics components.
// Not registering an entity will cause a crash because the broadphase
// systems will still execute over entities with the physics components.
static void registerRigidBodyEntity(
    Engine &ctx,
    Entity e,
    SimObject sim_obj)
{
    ObjectID obj_id { (int32_t)sim_obj };
    ctx.get<broadphase::LeafID>(e) =
        RigidBodyPhysicsSystem::registerEntity(ctx, e, obj_id);
}

static inline void resetVehicle(Engine &ctx, Entity vehicle) {
    auto xCoord = ctx.get<Trajectory>(vehicle).positions[0].x;
    auto yCoord = ctx.get<Trajectory>(vehicle).positions[0].y;
    auto xVelocity = ctx.get<Trajectory>(vehicle).velocities[0].x;
    auto yVelocity = ctx.get<Trajectory>(vehicle).velocities[0].y;
    auto speed = ctx.get<Trajectory>(vehicle).velocities[0].length();
    auto heading = ctx.get<Trajectory>(vehicle).initialHeading;

    ctx.get<BicycleModel>(vehicle) = {
        .position = {.x = xCoord, .y = yCoord}, .heading = heading, .speed = speed};
    ctx.get<Position>(vehicle) = Vector3{.x = xCoord, .y = yCoord, .z = 1};
    ctx.get<Rotation>(vehicle) = Quat::angleAxis(heading, madrona::math::up);
    ctx.get<Velocity>(vehicle) = {
        Vector3{.x = xVelocity, .y = yVelocity, .z = 0}, Vector3::zero()};
    ctx.get<ExternalForce>(vehicle) = Vector3::zero();
    ctx.get<ExternalTorque>(vehicle) = Vector3::zero();
    ctx.get<Action>(vehicle) =
        Action{.acceleration = 0, .steering = 0, .headAngle = 0};
    ctx.get<StepsRemaining>(vehicle).t = consts::episodeLen;
}

static inline Entity createVehicle(Engine &ctx, MapObject agentInit) {
    auto vehicle = ctx.makeEntity<Agent>();
    
    // The following components do not vary within an episode and so need only
    // be set once
    ctx.get<VehicleSize>(vehicle) = {.length = agentInit.length, .width = agentInit.width};
    ctx.get<Scale>(vehicle) = Diag3x3{.d0 = agentInit.length/2, .d1 = agentInit.width/2, .d2 = 1};
    ctx.get<ObjectID>(vehicle) = ObjectID{(int32_t)SimObject::Agent};
    ctx.get<ResponseType>(vehicle) = ResponseType::Dynamic;
    ctx.get<EntityType>(vehicle) = EntityType::Agent;
    ctx.get<Goal>(vehicle)= Goal{.position = Vector2{.x = agentInit.goalPosition.x, .y = agentInit.goalPosition.y}};
    // Since position, heading, and speed may vary within an episode, their
    // values are retained so that on an episode reset they can be restored to
    // their initial values.
    ctx.get<Trajectory>(vehicle).positions[0] =
        Vector2{.x = agentInit.position[0].x - ctx.data().mean.x, .y = agentInit.position[0].y - ctx.data().mean.y};
    ctx.get<Trajectory>(vehicle).initialHeading = toRadians(agentInit.heading[0]);
    ctx.get<Trajectory>(vehicle).velocities[0] =
        Vector2{.x = agentInit.velocity[0].x, .y = agentInit.velocity[0].y};

    // This is not stricly necessary since , but is kept here for consistency
    resetVehicle(ctx, vehicle);

    return vehicle;
}

static Entity makeRoadEdge(Engine &ctx, MapVector2 p1,
                           MapVector2 p2) {
    float x1 = p1.x;
    float y1 = p1.y;
    float x2 = p2.x;
    float y2 = p2.y;

    Vector3 start{.x = x1 - ctx.data().mean.x, .y = y1 - ctx.data().mean.y, .z = 0};
    Vector3 end{.x = x2 - ctx.data().mean.x, .y = y2 - ctx.data().mean.y, .z = 0};
    float distance = end.distance(start);
    auto road_edge = ctx.makeEntity<PhysicsEntity>();
    ctx.get<Position>(road_edge) = Vector3{.x = (start.x + end.x)/2, .y = (start.y + end.y)/2, .z = 0};
    ctx.get<Rotation>(road_edge) = Quat::angleAxis(atan2(end.y - start.y, end.x - start.x), madrona::math::up);
    ctx.get<Scale>(road_edge) = Diag3x3{.d0 = distance/2, .d1 = 0.1, .d2 = 0.1};
    ctx.get<EntityType>(road_edge) = EntityType::Cube;
    ctx.get<ObjectID>(road_edge) = ObjectID{(int32_t)SimObject::Cube};
    registerRigidBodyEntity(ctx, road_edge, SimObject::Cube);
    ctx.get<ResponseType>(road_edge) = ResponseType::Static;
    ctx.get<MapObservation>(road_edge) = MapObservation{.position = Vector2{.x = (start.x + end.x)/2, .y = (start.y + end.y)/2}, .heading = atan2(end.y - start.y, end.x - start.x), .type = 0};
    return road_edge;
}

float calculateDistance(float x1, float y1, float x2, float y2) {
    return sqrt(pow(x2 - x1, 2) + pow(y2 - y1, 2));
}

static Entity makeSpeedBump(Engine &ctx, MapVector2  p1, MapVector2  p2,MapVector2 p3,
                            MapVector2  p4) {
    float x1 = p1.x;
    float y1 = p1.y;
    float x2 = p2.x;
    float y2 = p2.y;
    float x3 = p3.x;
    float y3 = p3.y;
    float x4 = p4.x;
    float y4 = p4.y;

    // Calculate distances (sides and diagonals)
    float d12 = calculateDistance(x1, y1, x2, y2); // Side 1-2
    float d23 = calculateDistance(x2, y2, x3, y3); // Side 2-3
    float d34 = calculateDistance(x3, y3, x4, y4); // Side 3-4
    float d41 = calculateDistance(x4, y4, x1, y1); // Side 4-1

    float lengths[] = {d12, d23, d34, d41};
    int maxLength_i = 0;
    int minLength_i = 0;

    #pragma unroll
    for (int i = 1; i < 4; ++i) {
        if (lengths[i] > lengths[maxLength_i])
            maxLength_i = i;
        if (lengths[i] < lengths[minLength_i]) 
            minLength_i = i;
    }

    float coords[] = {0, 0, 0, 0};
    switch(maxLength_i)
    {
        case 0:
            coords[0] = x1; coords[1] = y1;
            coords[2] = x2; coords[3] = y2;
            break;
        case 1:
            coords[0] = x2; coords[1] = y2;
            coords[2] = x3; coords[3] = y3;
            break;
        case 2:
            coords[0] = x3; coords[1] = y3;
            coords[2] = x4; coords[3] = y4;
            break;
        case 3:
            coords[0] = x4; coords[1] = y4;
            coords[2] = x1; coords[3] = y1;
            break;
        default:
            break;
    }
    // Calculate rotation angle (assuming longer side is used to calculate angle)
    float angle = atan2(coords[3] - coords[1], coords[2] - coords[0]);

    auto speed_bump = ctx.makeEntity<PhysicsEntity>();
    ctx.get<Position>(speed_bump) = Vector3{.x = (x1 + x2 + x3 + x4)/4 - ctx.data().mean.x, .y = (y1 + y2 + y3 + y4)/4 - ctx.data().mean.y, .z = 1};
    ctx.get<Rotation>(speed_bump) = Quat::angleAxis(angle, madrona::math::up);
    ctx.get<Scale>(speed_bump) = Diag3x3{.d0 = lengths[maxLength_i]/2, .d1 = lengths[minLength_i]/2, .d2 = 0.1};
    ctx.get<EntityType>(speed_bump) = EntityType::Cube;
    ctx.get<ObjectID>(speed_bump) = ObjectID{(int32_t)SimObject::SpeedBump};
    registerRigidBodyEntity(ctx, speed_bump, SimObject::SpeedBump);
    ctx.get<ResponseType>(speed_bump) = ResponseType::Static;
    ctx.get<MapObservation>(speed_bump) = MapObservation{.position = Vector2{.x = (x1 + x2 + x3 + x4)/4 - ctx.data().mean.x, .y =  (y1 + y2 + y3 + y4)/4 - ctx.data().mean.y}, .heading = angle, .type = 1};
    return speed_bump;
}

static Entity makeStopSign(Engine &ctx, MapVector2 p1) {
    float x1 = p1.x;
    float y1 = p1.y;

    auto stop_sign = ctx.makeEntity<PhysicsEntity>();
    ctx.get<Position>(stop_sign) = Vector3{.x = x1 - ctx.data().mean.x, .y = y1 - ctx.data().mean.y, .z = 0.5};
    ctx.get<Rotation>(stop_sign) = Quat::angleAxis(0, madrona::math::up);
    ctx.get<Scale>(stop_sign) = Diag3x3{.d0 = 0.2, .d1 = 0.2, .d2 = 0.5};
    ctx.get<EntityType>(stop_sign) = EntityType::Cube;
    ctx.get<ObjectID>(stop_sign) = ObjectID{(int32_t)SimObject::StopSign};
    registerRigidBodyEntity(ctx, stop_sign, SimObject::StopSign);
    ctx.get<ResponseType>(stop_sign) = ResponseType::Static;
    ctx.get<MapObservation>(stop_sign) = MapObservation{.position = Vector2{.x = x1 - ctx.data().mean.x, .y = y1 - ctx.data().mean.y}, .heading = 0, .type = 2};
    return stop_sign;
}

<<<<<<< HEAD
static inline void createRoadEntities(Engine &ctx, const RoadInit &roadInit,
                                      madrona::CountT& idx) {
    if (roadInit.type == RoadInitType::RoadEdge || roadInit.type == RoadInitType::Lane || roadInit.type == RoadInitType::RoadLine)
=======
static inline void createRoadEntities(Engine &ctx, MapRoad roadInit, CountT &idx, CountT &roadCtr) {
    if (roadInit.type == MapRoadType::RoadEdge || roadInit.type == MapRoadType::RoadLine || roadInit.type == MapRoadType::Lane)
>>>>>>> cb0f29d1
    {
        size_t numPoints = roadInit.numPoints;
        for(size_t j = 1; j <= numPoints - 1; j++)
        {
<<<<<<< HEAD
            float x1 = points[j].x; float y1 = points[j].y;
            float x2 = points[j + 1].x; float y2 = points[j + 1].y;
            float x3 = points[j + 2].x; float y3 = points[j + 2].y;
            float shoelace_area = std::abs((x1 - x3) * (y2 - y1) - (x1 - x2) * (y3 - y1)); // https://en.wikipedia.org/wiki/Shoelace_formula#Triangle_form,_determinant_form
            if (shoelace_area < ctx.data().polylineReductionThreshold)
                j++; // Skip over points that are too close together
            else
            {
                if (j != start)
                {
                    if(idx >= consts::numRoadSegments) return;
                    ctx.data().roads[idx++] = makeRoadEdge(ctx, points[start], points[j]);
                    start = j;
                }
                else
                {
                    if(idx >= consts::numRoadSegments) return;
                    ctx.data().roads[idx++] = makeRoadEdge(ctx, points[j], points[j + 1]);
                    start = ++j;
                }
            }
        }

        //Handle last point
        if(idx >= consts::numRoadSegments) return;
        ctx.data().roads[idx++] = j!=start ? makeRoadEdge(ctx, points[start], points[j]) : makeRoadEdge(ctx, points[j], points[j + 1]);
    } else if (roadInit.type == RoadInitType::SpeedBump) {
      assert(roadInit.numPoints == 4);
      if(idx >= consts::numRoadSegments) return;
      ctx.data().roads[idx++] = makeSpeedBump(ctx, roadInit.points[0], roadInit.points[1], roadInit.points[2], roadInit.points[3]);
    } else if (roadInit.type == RoadInitType::StopSign) {
      assert(roadInit.numPoints == 1);
      if(idx >= consts::numRoadSegments) return;
      ctx.data().roads[idx++] = makeStopSign(ctx, roadInit.points[0]);
=======
            if(idx >= consts::numRoadSegments)
                 return;
            ctx.data().roads[idx++] = makeRoadEdge(ctx, roadInit.geometry[j-1], roadInit.geometry[j]);
        }
    } else if (roadInit.type == MapRoadType::SpeedBump) {
      assert(roadInit.numPoints == 4);
      // TODO: Speed Bump are not guranteed to have 4 points. Need to handle this case.
      if(idx >= consts::numRoadSegments)
        return;
      ctx.data().roads[idx++] = makeSpeedBump(ctx, roadInit.geometry[0], roadInit.geometry[1], roadInit.geometry[2], roadInit.geometry[3]);
    } else if (roadInit.type == MapRoadType::StopSign) {
      assert(roadInit.numPoints == 1);
      // TODO: Stop Sign are not guranteed to have 1 point. Need to handle this case.
      if(idx >= consts::numRoadSegments)
        return;
      ctx.data().roads[idx++] = makeStopSign(ctx, roadInit.geometry[0]);
>>>>>>> cb0f29d1
    } else {
      // TODO: Need to handle Cross Walk.
    //   assert(false);
        return;
    }
}

static void createFloorPlane(Engine &ctx)
{
    ctx.data().floorPlane = ctx.makeEntity<PhysicsEntity>();
    ctx.get<Position>(ctx.data().floorPlane) = Vector3{.x = 0, .y = 0, .z = 0};
    ctx.get<Rotation>(ctx.data().floorPlane) = Quat { 1, 0, 0, 0 };
    ctx.get<Scale>(ctx.data().floorPlane) = Diag3x3{1, 1, 1};
    ctx.get<ObjectID>(ctx.data().floorPlane) = ObjectID{(int32_t)SimObject::Plane};
    ctx.get<Velocity>(ctx.data().floorPlane) = {Vector3::zero(), Vector3::zero()};
    ctx.get<ExternalForce>(ctx.data().floorPlane) = Vector3::zero();
    ctx.get<ExternalTorque>(ctx.data().floorPlane) = Vector3::zero();
    ctx.get<ResponseType>(ctx.data().floorPlane) = ResponseType::Static;
    ctx.get<EntityType>(ctx.data().floorPlane) = EntityType::None;
    registerRigidBodyEntity(ctx, ctx.data().floorPlane, SimObject::Plane);
}

void createPersistentEntities(Engine &ctx, Map *map) {

    ctx.data().mean = {0, 0};
    ctx.data().mean.x = map->mean.x;
    ctx.data().mean.y = map->mean.y;

    createFloorPlane(ctx);
    CountT agentIdx;
    for (agentIdx = 0; agentIdx < map->numObjects; ++agentIdx) {
        if(agentIdx >= consts::numAgents)
            break;
        auto agentInit = map->objects[agentIdx];
        if(agentInit.type != MapObjectType::Vehicle)
            continue;
        auto vehicle = createVehicle(
            ctx, agentInit);
        ctx.data().agents[agentIdx] = vehicle;
    } 
    
    ctx.data().numAgents = agentIdx; 

    CountT roadIdx = 0;
<<<<<<< HEAD
    for (CountT roadCtr = 0; roadCtr < roadInitsCount; roadCtr++ ) {
        if(roadIdx >= consts::numRoadSegments) break;
        const auto &roadInit = roadInits[roadCtr];
        createRoadEntities(ctx, roadInit, roadIdx);
=======
    for(CountT roadCtr = 0; roadCtr < map->numRoads; roadCtr++)
    {
        if(roadIdx >= consts::numRoadSegments)
            break;
        const auto &roadInit = map->roads[roadCtr];
        createRoadEntities(ctx, roadInit, roadIdx, roadCtr);
>>>>>>> cb0f29d1
    }
    ctx.data().numRoads = roadIdx;

    auto &shape = ctx.singleton<Shape>();
    shape.agentEntityCount = ctx.data().numAgents;
    shape.roadEntityCount = ctx.data().numRoads;
}

static void generateLevel(Engine &) {}

static void resetPersistentEntities(Engine &ctx)
{
    for (CountT idx = 0; idx < ctx.data().numAgents; ++idx)
    {
        Entity vehicle = ctx.data().agents[idx];

        resetVehicle(ctx, vehicle);

        registerRigidBodyEntity(ctx, vehicle, SimObject::Agent);


        ctx.get<viz::VizCamera>(vehicle) = viz::VizRenderingSystem::setupView(
            ctx, 90.f, 0.001f, 1.5f * math::up, (int32_t)idx);
    }

    for (CountT idx = 0; idx < ctx.data().numRoads; idx++) {
      Entity road = ctx.data().roads[idx];
      if(road == Entity::none()) break;
      if(ctx.get<ObjectID>(road).idx == (int32_t)SimObject::Cube){
        registerRigidBodyEntity(ctx, road, SimObject::Cube);
      }
      else if (ctx.get<ObjectID>(road).idx == (int32_t)SimObject::StopSign){
        registerRigidBodyEntity(ctx, road, SimObject::StopSign);
      }
      else if (ctx.get<ObjectID>(road).idx == (int32_t)SimObject::SpeedBump){
        registerRigidBodyEntity(ctx, road, SimObject::SpeedBump);
      }
    }
  
    for (CountT i = 0; i < ctx.data().numAgents; i++)
    {
        Entity cur_agent = ctx.data().agents[i];
        OtherAgents &other_agents = ctx.get<OtherAgents>(cur_agent);
        CountT out_idx = 0;
        for (CountT j = 0; j < ctx.data().numAgents; j++)
        {
            if (i == j)
            {
                continue;
            }

            Entity other_agent = ctx.data().agents[j];
            other_agents.e[out_idx++] = other_agent;
        }
    }
}

void generateWorld(Engine &ctx)
{
    resetPersistentEntities(ctx);
    generateLevel(ctx);
}

}<|MERGE_RESOLUTION|>--- conflicted
+++ resolved
@@ -176,54 +176,12 @@
     return stop_sign;
 }
 
-<<<<<<< HEAD
-static inline void createRoadEntities(Engine &ctx, const RoadInit &roadInit,
-                                      madrona::CountT& idx) {
-    if (roadInit.type == RoadInitType::RoadEdge || roadInit.type == RoadInitType::Lane || roadInit.type == RoadInitType::RoadLine)
-=======
 static inline void createRoadEntities(Engine &ctx, MapRoad roadInit, CountT &idx, CountT &roadCtr) {
     if (roadInit.type == MapRoadType::RoadEdge || roadInit.type == MapRoadType::RoadLine || roadInit.type == MapRoadType::Lane)
->>>>>>> cb0f29d1
     {
         size_t numPoints = roadInit.numPoints;
         for(size_t j = 1; j <= numPoints - 1; j++)
         {
-<<<<<<< HEAD
-            float x1 = points[j].x; float y1 = points[j].y;
-            float x2 = points[j + 1].x; float y2 = points[j + 1].y;
-            float x3 = points[j + 2].x; float y3 = points[j + 2].y;
-            float shoelace_area = std::abs((x1 - x3) * (y2 - y1) - (x1 - x2) * (y3 - y1)); // https://en.wikipedia.org/wiki/Shoelace_formula#Triangle_form,_determinant_form
-            if (shoelace_area < ctx.data().polylineReductionThreshold)
-                j++; // Skip over points that are too close together
-            else
-            {
-                if (j != start)
-                {
-                    if(idx >= consts::numRoadSegments) return;
-                    ctx.data().roads[idx++] = makeRoadEdge(ctx, points[start], points[j]);
-                    start = j;
-                }
-                else
-                {
-                    if(idx >= consts::numRoadSegments) return;
-                    ctx.data().roads[idx++] = makeRoadEdge(ctx, points[j], points[j + 1]);
-                    start = ++j;
-                }
-            }
-        }
-
-        //Handle last point
-        if(idx >= consts::numRoadSegments) return;
-        ctx.data().roads[idx++] = j!=start ? makeRoadEdge(ctx, points[start], points[j]) : makeRoadEdge(ctx, points[j], points[j + 1]);
-    } else if (roadInit.type == RoadInitType::SpeedBump) {
-      assert(roadInit.numPoints == 4);
-      if(idx >= consts::numRoadSegments) return;
-      ctx.data().roads[idx++] = makeSpeedBump(ctx, roadInit.points[0], roadInit.points[1], roadInit.points[2], roadInit.points[3]);
-    } else if (roadInit.type == RoadInitType::StopSign) {
-      assert(roadInit.numPoints == 1);
-      if(idx >= consts::numRoadSegments) return;
-      ctx.data().roads[idx++] = makeStopSign(ctx, roadInit.points[0]);
-=======
             if(idx >= consts::numRoadSegments)
                  return;
             ctx.data().roads[idx++] = makeRoadEdge(ctx, roadInit.geometry[j-1], roadInit.geometry[j]);
@@ -240,7 +198,6 @@
       if(idx >= consts::numRoadSegments)
         return;
       ctx.data().roads[idx++] = makeStopSign(ctx, roadInit.geometry[0]);
->>>>>>> cb0f29d1
     } else {
       // TODO: Need to handle Cross Walk.
     //   assert(false);
@@ -285,19 +242,12 @@
     ctx.data().numAgents = agentIdx; 
 
     CountT roadIdx = 0;
-<<<<<<< HEAD
-    for (CountT roadCtr = 0; roadCtr < roadInitsCount; roadCtr++ ) {
-        if(roadIdx >= consts::numRoadSegments) break;
-        const auto &roadInit = roadInits[roadCtr];
-        createRoadEntities(ctx, roadInit, roadIdx);
-=======
     for(CountT roadCtr = 0; roadCtr < map->numRoads; roadCtr++)
     {
         if(roadIdx >= consts::numRoadSegments)
             break;
         const auto &roadInit = map->roads[roadCtr];
         createRoadEntities(ctx, roadInit, roadIdx, roadCtr);
->>>>>>> cb0f29d1
     }
     ctx.data().numRoads = roadIdx;
 

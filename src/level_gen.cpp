--- conflicted
+++ resolved
@@ -311,21 +311,6 @@
             auto road = ctx.data().roads[idx] = makeRoadEdge(ctx, roadInit.geometry[j - 1], roadInit.geometry[j], roadInit.type);
             ctx.data().road_ifaces[idx++] = ctx.get<RoadInterfaceEntity>(road).e;
         }
-<<<<<<< HEAD
-    } else if (roadInit.type == EntityType::SpeedBump || roadInit.type == EntityType::CrossWalk) {
-      assert(roadInit.numPoints >= 4);
-      // TODO: Speed Bump are not guranteed to have 4 points. Need to handle this case.
-      if(idx >= consts::kMaxRoadEntityCount)
-        return;
-      ctx.data().roads[idx++] = makeCube(ctx, roadInit.geometry[0], roadInit.geometry[1], roadInit.geometry[2], roadInit.geometry[3], roadInit.type);
-    } else if (roadInit.type == EntityType::StopSign ) {
-      assert(roadInit.numPoints >= 1);
-      // TODO: Stop Sign are not guranteed to have 1 point. Need to handle this case.
-      if(idx >= consts::kMaxRoadEntityCount)
-        return;
-      ctx.data().roads[idx++] = makeStopSign(ctx, roadInit.geometry[0]);
-    } else {
-=======
     }
     else if (roadInit.type == EntityType::SpeedBump || roadInit.type == EntityType::CrossWalk)
     {
@@ -349,7 +334,6 @@
     {
         // TODO: Need to handle Cross Walk.
         //   assert(false);
->>>>>>> dc160be5
         return;
     }
 }

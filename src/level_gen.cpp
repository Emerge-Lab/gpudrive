--- conflicted
+++ resolved
@@ -53,32 +53,8 @@
     ctx.get<VehicleSize>(agent) = {.length = agentInit.length, .width = agentInit.width};
     ctx.get<Scale>(agent) = Diag3x3{.d0 = agentInit.length/2, .d1 = agentInit.width/2, .d2 = 1};
     ctx.get<ResponseType>(agent) = ResponseType::Dynamic;
-<<<<<<< HEAD
-    ctx.get<ControlledState>(agent) = ControlledState{.controlledState = ControlMode::EXPERT}; // By default Expert.
-    // TODO: Investigate if we can use ObjectID to store the type of agent instead of EntityType.
-    if(agentInit.type == MapObjectType::Vehicle)
-    {
-        ctx.get<EntityType>(agent) = EntityType::Vehicle;
-        ctx.get<ObjectID>(agent) = ObjectID{(int32_t)SimObject::ExpertAgent}; 
-    }
-    else if(agentInit.type == MapObjectType::Pedestrian)
-    {
-        ctx.get<EntityType>(agent) = EntityType::Pedestrian;
-        ctx.get<ObjectID>(agent) = ObjectID{(int32_t)SimObject::Pedestrian};
-    }
-    else if(agentInit.type == MapObjectType::Cyclist)
-    {
-        ctx.get<EntityType>(agent) = EntityType::Cyclist;
-        ctx.get<ObjectID>(agent) = ObjectID{(int32_t)SimObject::Cyclist};
-    }
-    else
-    {
-        MADRONA_UNREACHABLE();
-    }
-=======
     assert(agentInit.type >= EntityType::Vehicle || agentInit.type == EntityType::None);
     ctx.get<EntityType>(agent) = agentInit.type;
->>>>>>> 1466ad6a
     ctx.get<Goal>(agent)= Goal{.position = Vector2{.x = agentInit.goalPosition.x - ctx.data().mean.x, .y = agentInit.goalPosition.y - ctx.data().mean.y}};
     if(ctx.data().numControlledVehicles < ctx.data().params.maxNumControlledVehicles && agentInit.type == EntityType::Vehicle && agentInit.valid[0])
     {
@@ -121,13 +97,8 @@
     auto road_edge = ctx.makeEntity<PhysicsEntity>();
     ctx.get<Position>(road_edge) = Vector3{.x = (start.x + end.x)/2, .y = (start.y + end.y)/2, .z = 0.1};
     ctx.get<Rotation>(road_edge) = Quat::angleAxis(atan2(end.y - start.y, end.x - start.x), madrona::math::up);
-<<<<<<< HEAD
-    ctx.get<Scale>(road_edge) = Diag3x3{.d0 = distance/2, .d1 = 0.1, .d2 = 0.2};
-    ctx.get<EntityType>(road_edge) = EntityType::Cube;
-=======
     ctx.get<Scale>(road_edge) = Diag3x3{.d0 = distance/2, .d1 = 0.1, .d2 = 0.1};
     ctx.get<EntityType>(road_edge) = type;
->>>>>>> 1466ad6a
     ctx.get<ObjectID>(road_edge) = ObjectID{(int32_t)SimObject::Cube};
     registerRigidBodyEntity(ctx, road_edge, SimObject::Cube);
     ctx.get<ResponseType>(road_edge) = ResponseType::Static;
@@ -196,13 +167,8 @@
     auto speed_bump = ctx.makeEntity<PhysicsEntity>();
     ctx.get<Position>(speed_bump) = Vector3{.x = (x1 + x2 + x3 + x4)/4 - ctx.data().mean.x, .y = (y1 + y2 + y3 + y4)/4 - ctx.data().mean.y, .z = 0.1};
     ctx.get<Rotation>(speed_bump) = Quat::angleAxis(angle, madrona::math::up);
-<<<<<<< HEAD
-    ctx.get<Scale>(speed_bump) = Diag3x3{.d0 = lengths[maxLength_i]/2, .d1 = lengths[minLength_i]/2, .d2 = 0.2};
-    ctx.get<EntityType>(speed_bump) = EntityType::Cube;
-=======
     ctx.get<Scale>(speed_bump) = Diag3x3{.d0 = lengths[maxLength_i]/2, .d1 = lengths[minLength_i]/2, .d2 = 0.1};
     ctx.get<EntityType>(speed_bump) = type;
->>>>>>> 1466ad6a
     ctx.get<ObjectID>(speed_bump) = ObjectID{(int32_t)SimObject::SpeedBump};
     registerRigidBodyEntity(ctx, speed_bump, SimObject::SpeedBump);
     ctx.get<ResponseType>(speed_bump) = ResponseType::Static;
@@ -217,13 +183,8 @@
     auto stop_sign = ctx.makeEntity<PhysicsEntity>();
     ctx.get<Position>(stop_sign) = Vector3{.x = x1 - ctx.data().mean.x, .y = y1 - ctx.data().mean.y, .z = 0.5};
     ctx.get<Rotation>(stop_sign) = Quat::angleAxis(0, madrona::math::up);
-<<<<<<< HEAD
-    ctx.get<Scale>(stop_sign) = Diag3x3{.d0 = 0.2, .d1 = 0.2, .d2 = 1};
-    ctx.get<EntityType>(stop_sign) = EntityType::Cube;
-=======
     ctx.get<Scale>(stop_sign) = Diag3x3{.d0 = 0.2, .d1 = 0.2, .d2 = 0.5};
     ctx.get<EntityType>(stop_sign) = EntityType::StopSign;
->>>>>>> 1466ad6a
     ctx.get<ObjectID>(stop_sign) = ObjectID{(int32_t)SimObject::StopSign};
     registerRigidBodyEntity(ctx, stop_sign, SimObject::StopSign);
     ctx.get<ResponseType>(stop_sign) = ResponseType::Static;

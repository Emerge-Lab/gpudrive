#include "level_gen.hpp"
#include "utils.hpp"
#include "dynamics.hpp"
#include "init.hpp"

namespace gpudrive {
using namespace madrona;
using namespace madrona::math;
using namespace madrona::phys;

// Register the entity with the broadphase system
// This is needed for every entity with all the physics components.
// Not registering an entity will cause a crash because the broadphase
// systems will still execute over entities with the physics components.
static void registerRigidBodyEntity(
    Engine &ctx,
    Entity e,
    SimObject sim_obj)
{
    ObjectID obj_id { (int32_t)sim_obj };
    ctx.get<broadphase::LeafID>(e) = PhysicsSystem::registerEntity(ctx, e, obj_id);
}

static inline void resetAgent(Engine &ctx, Entity agent) {
    auto agent_iface = ctx.get<AgentInterfaceEntity>(agent).e;
    auto xCoord = ctx.get<Trajectory>(agent).positions[0].x;
    auto yCoord = ctx.get<Trajectory>(agent).positions[0].y;
    auto xVelocity = ctx.get<Trajectory>(agent).velocities[0].x;
    auto yVelocity = ctx.get<Trajectory>(agent).velocities[0].y;
    auto speed = ctx.get<Trajectory>(agent).velocities[0].length();
    auto heading = ctx.get<Trajectory>(agent).headings[0];

    ctx.get<Position>(agent) = Vector3{.x = xCoord, .y = yCoord, .z = 1};
    ctx.get<Rotation>(agent) = Quat::angleAxis(heading, madrona::math::up);
    ctx.get<Velocity>(agent) = {
        Vector3{.x = xVelocity, .y = yVelocity, .z = 0}, Vector3::zero()};
<<<<<<< HEAD
    switch (ctx.data().params.dynamicsModel) {
        case DynamicsModel::Classic:
            ctx.get<Action>(agent_iface) = Action{.classic = {0, 0, 0}};
            break;
        case DynamicsModel::InvertibleBicycle:
            ctx.get<Action>(agent_iface) = Action{.classic = {0, 0, 0}};
            break;
        case DynamicsModel::DeltaLocal:
            ctx.get<Action>(agent_iface) = Action{.delta{.dx = 0, .dy = 0, .dyaw = 0}};
            break;
=======
    switch (ctx.data().params.dynamicsModel)
    {
    case DynamicsModel::Classic:
    {
        ctx.get<Action>(agent) = Action{.classic = {0, 0, 0}};
        break;
    }
    case DynamicsModel::InvertibleBicycle:
    {
        ctx.get<Action>(agent) = Action{.classic = {0, 0, 0}};
        break;
    }
    case DynamicsModel::DeltaLocal:
    {
        ctx.get<Action>(agent) = Action{.delta{.dx = 0, .dy = 0, .dyaw = 0}};
        break;
    }
    case DynamicsModel::State:
    {
        ctx.get<Action>(agent) = Action{.state = {.position = Vector3{0, 0, 1}, .yaw = 0, .velocity = {.linear = Vector3::zero(), .angular = Vector3::zero()}}};
        break;
    }
>>>>>>> 8a59d44c
    }
    ctx.get<StepsRemaining>(agent_iface).t = consts::episodeLen;
    ctx.get<Done>(agent_iface).v = 0;
    ctx.get<Reward>(agent_iface).v = 0;
    ctx.get<Info>(agent_iface) = Info{};
    ctx.get<Info>(agent_iface).type = (int32_t)ctx.get<EntityType>(agent);

    if(ctx.get<ResponseType>(agent) == ResponseType::Static)
    {
        // Make sure the agent does not move.
        ctx.get<Velocity>(agent) = {Vector3::zero(), Vector3::zero()};
    }

#ifndef GPUDRIVE_DISABLE_NARROW_PHASE
    ctx.get<CollisionDetectionEvent>(agent).hasCollided.store_release(0);
#endif
}

static inline void populateExpertTrajectory(Engine &ctx, const Entity &agent, const MapObject &agentInit) {
    auto &trajectory = ctx.get<Trajectory>(agent);
    for(CountT i = 0; i < agentInit.numPositions; i++)
    {
        trajectory.positions[i] = Vector2{.x = agentInit.position[i].x - ctx.data().mean.x, .y = agentInit.position[i].y - ctx.data().mean.y};
        trajectory.velocities[i] = Vector2{.x = agentInit.velocity[i].x, .y = agentInit.velocity[i].y};
        trajectory.headings[i] = toRadians(agentInit.heading[i]);
        trajectory.valids[i] = (float)agentInit.valid[i];
        trajectory.inverseActions[i] = Action{.classic = {.acceleration = 0, .steering = 0, .headAngle = 0}};
    }
    if (ctx.data().params.dynamicsModel == DynamicsModel::Classic || ctx.data().params.dynamicsModel == DynamicsModel::State){
        return;
    }
    for(CountT i = agentInit.numPositions - 2; i >=0; i--)
    {
        if(!trajectory.valids[i] || !trajectory.valids[i+1])
        {
            switch (ctx.data().params.dynamicsModel) {
                case DynamicsModel::Classic:
                    break;
                case DynamicsModel::InvertibleBicycle:
                    trajectory.inverseActions[i] = Action{.classic = {.acceleration = 0, .steering = 0, .headAngle = 0}};
                    continue;
                case DynamicsModel::DeltaLocal:
                    trajectory.inverseActions[i] = Action{.delta = {.dx = 0, .dy = 0, .dyaw = 0}};
                    continue;
            }
        }

        Rotation rot = Quat::angleAxis(trajectory.headings[i], madrona::math::up);
        Position pos = Vector3{.x = trajectory.positions[i].x, .y = trajectory.positions[i].y, .z = 1};
        Velocity vel = {Vector3{.x = trajectory.velocities[i].x, .y = trajectory.velocities[i].y, .z = 0}, Vector3::zero()};
        Rotation targetRot = Quat::angleAxis(trajectory.headings[i+1], madrona::math::up);
        switch (ctx.data().params.dynamicsModel) {
            case DynamicsModel::Classic:
                // No inverse action model for classic model
                break;

            case DynamicsModel::InvertibleBicycle: {
                // Introduce a block scope here to ensure proper variable scoping
                Velocity targetVel = {Vector3{.x = trajectory.velocities[i+1].x, .y = trajectory.velocities[i+1].y, .z = 0}, Vector3::zero()};
                trajectory.inverseActions[i] = inverseBicycleModel(rot, vel, targetRot, targetVel);
                break;
            }

            case DynamicsModel::DeltaLocal: {
                // Introduce another block scope here
                Position targetPos = Vector3{.x = trajectory.positions[i+1].x, .y = trajectory.positions[i+1].y, .z = 1};
                trajectory.inverseActions[i] = inverseDeltaModel(rot, pos, targetRot, targetPos);
                break;
            }
        }
    }
}

static inline Entity createAgent(Engine &ctx, const MapObject &agentInit) {
    auto agent = ctx.makeRenderableEntity<Agent>();

    // The following components do not vary within an episode and so need only
    // be set once
    ctx.get<VehicleSize>(agent) = {.length = agentInit.length, .width = agentInit.width};
    ctx.get<Scale>(agent) = Diag3x3{.d0 = agentInit.length/2, .d1 = agentInit.width/2, .d2 = 1};
    ctx.get<Scale>(agent) *= consts::vehicleLengthScale;
    ctx.get<ObjectID>(agent) = ObjectID{(int32_t)SimObject::Agent};
    ctx.get<ResponseType>(agent) = ResponseType::Dynamic;
    assert(agentInit.type >= EntityType::Vehicle || agentInit.type == EntityType::None);
    ctx.get<EntityType>(agent) = agentInit.type;

    auto agent_iface = ctx.get<AgentInterfaceEntity>(agent).e = ctx.makeEntity<AgentInterface>();

    ctx.get<Goal>(agent)= Goal{.position = Vector2{.x = agentInit.goalPosition.x - ctx.data().mean.x, .y = agentInit.goalPosition.y - ctx.data().mean.y}};
    populateExpertTrajectory(ctx, agent, agentInit);
    if(!ctx.data().params.isStaticAgentControlled && (ctx.get<Goal>(agent).position - ctx.get<Trajectory>(agent).positions[0]).length() < consts::staticThreshold)
    {
        ctx.get<ResponseType>(agent) = ResponseType::Static;
    }

    if(ctx.data().numControlledVehicles < ctx.data().params.maxNumControlledVehicles && agentInit.type == EntityType::Vehicle && agentInit.valid[0] && ctx.get<ResponseType>(agent) == ResponseType::Dynamic)
    {
        ctx.get<ControlledState>(agent_iface) = ControlledState{.controlled = 1};
        ctx.data().numControlledVehicles++;
    }
    else
    {
        ctx.get<ControlledState>(agent_iface) = ControlledState{.controlled = 0};
    }

    // This is not stricly necessary since , but is kept here for consistency
    resetAgent(ctx, agent);

    if (ctx.data().enableRender) {
        render::RenderingSystem::attachEntityToView(ctx,
                agent,
                90.f, 0.001f,
                1.5f * math::up);
    }

    return agent;
}

static Entity makeRoadEdge(Engine &ctx, const MapVector2 &p1,
                           const MapVector2 &p2, const EntityType &type) {
    float x1 = p1.x;
    float y1 = p1.y;
    float x2 = p2.x;
    float y2 = p2.y;

    Vector3 start{.x = x1 - ctx.data().mean.x, .y = y1 - ctx.data().mean.y, .z = 1};
    Vector3 end{.x = x2 - ctx.data().mean.x, .y = y2 - ctx.data().mean.y, .z = 1};
    float distance = end.distance(start);
    auto road_edge = ctx.makeRenderableEntity<PhysicsEntity>();
    ctx.get<Position>(road_edge) = Vector3{.x = (start.x + end.x)/2, .y = (start.y + end.y)/2, .z = 1};
    ctx.get<Rotation>(road_edge) = Quat::angleAxis(atan2(end.y - start.y, end.x - start.x), madrona::math::up);
    ctx.get<Scale>(road_edge) = Diag3x3{.d0 = distance/2, .d1 = 0.1, .d2 = 0.1};
    ctx.get<EntityType>(road_edge) = type;
    ctx.get<ObjectID>(road_edge) = ObjectID{(int32_t)SimObject::Cube};
    registerRigidBodyEntity(ctx, road_edge, SimObject::Cube);
    ctx.get<ResponseType>(road_edge) = ResponseType::Static;
    auto road_iface = ctx.get<RoadInterfaceEntity>(road_edge).e = ctx.makeEntity<RoadInterface>();
    ctx.get<MapObservation>(road_iface) = MapObservation{.position = ctx.get<Position>(road_edge).xy(),
                                                        .scale = ctx.get<Scale>(road_edge),
                                                        .heading = utils::quatToYaw(ctx.get<Rotation>(road_edge)),
                                                        .type = (float)type};
    return road_edge;
}

float calculateDistance(float x1, float y1, float x2, float y2) {
    return sqrt(pow(x2 - x1, 2) + pow(y2 - y1, 2));
}

static Entity makeCube(Engine &ctx, const MapVector2 &p1, const MapVector2 &p2, const MapVector2 &p3,
                            const MapVector2 &p4, const EntityType &type) {
    float x1 = p1.x;
    float y1 = p1.y;
    float x2 = p2.x;
    float y2 = p2.y;
    float x3 = p3.x;
    float y3 = p3.y;
    float x4 = p4.x;
    float y4 = p4.y;

    // Calculate distances (sides and diagonals)
    float d12 = calculateDistance(x1, y1, x2, y2); // Side 1-2
    float d23 = calculateDistance(x2, y2, x3, y3); // Side 2-3
    float d34 = calculateDistance(x3, y3, x4, y4); // Side 3-4
    float d41 = calculateDistance(x4, y4, x1, y1); // Side 4-1

    float lengths[] = {d12, d23, d34, d41};
    int maxLength_i = 0;
    int minLength_i = 0;

    #pragma unroll
    for (int i = 1; i < 4; ++i) {
        if (lengths[i] > lengths[maxLength_i])
            maxLength_i = i;
        if (lengths[i] < lengths[minLength_i])
            minLength_i = i;
    }

    float coords[] = {0, 0, 0, 0};
    switch(maxLength_i)
    {
        case 0:
            coords[0] = x1; coords[1] = y1;
            coords[2] = x2; coords[3] = y2;
            break;
        case 1:
            coords[0] = x2; coords[1] = y2;
            coords[2] = x3; coords[3] = y3;
            break;
        case 2:
            coords[0] = x3; coords[1] = y3;
            coords[2] = x4; coords[3] = y4;
            break;
        case 3:
            coords[0] = x4; coords[1] = y4;
            coords[2] = x1; coords[3] = y1;
            break;
        default:
            break;
    }
    // Calculate rotation angle (assuming longer side is used to calculate angle)
    float angle = atan2(coords[3] - coords[1], coords[2] - coords[0]);

    auto speed_bump = ctx.makeRenderableEntity<PhysicsEntity>();
    ctx.get<Position>(speed_bump) = Vector3{.x = (x1 + x2 + x3 + x4)/4 - ctx.data().mean.x, .y = (y1 + y2 + y3 + y4)/4 - ctx.data().mean.y, .z = 1};
    ctx.get<Rotation>(speed_bump) = Quat::angleAxis(angle, madrona::math::up);
    ctx.get<Scale>(speed_bump) = Diag3x3{.d0 = lengths[maxLength_i]/2, .d1 = lengths[minLength_i]/2, .d2 = 0.1};
    ctx.get<EntityType>(speed_bump) = type;
    ctx.get<ObjectID>(speed_bump) = ObjectID{(int32_t)SimObject::SpeedBump};
    registerRigidBodyEntity(ctx, speed_bump, SimObject::SpeedBump);
    ctx.get<ResponseType>(speed_bump) = ResponseType::Static;
    auto road_iface = ctx.get<RoadInterfaceEntity>(speed_bump).e = ctx.makeEntity<RoadInterface>();
    ctx.get<MapObservation>(road_iface) = MapObservation{.position = ctx.get<Position>(speed_bump).xy(),
                                                         .scale = ctx.get<Scale>(speed_bump),
                                                         .heading = utils::quatToYaw(ctx.get<Rotation>(speed_bump)),
                                                         .type = (float)type};
    return speed_bump;
}

static Entity makeStopSign(Engine &ctx, const MapVector2 &p1) {
    float x1 = p1.x;
    float y1 = p1.y;

    auto stop_sign = ctx.makeRenderableEntity<PhysicsEntity>();
    ctx.get<Position>(stop_sign) = Vector3{.x = x1 - ctx.data().mean.x, .y = y1 - ctx.data().mean.y, .z = 0.5};
    ctx.get<Rotation>(stop_sign) = Quat::angleAxis(0, madrona::math::up);
    ctx.get<Scale>(stop_sign) = Diag3x3{.d0 = 0.2, .d1 = 0.2, .d2 = 0.5};
    ctx.get<EntityType>(stop_sign) = EntityType::StopSign;
    ctx.get<ObjectID>(stop_sign) = ObjectID{(int32_t)SimObject::StopSign};
    registerRigidBodyEntity(ctx, stop_sign, SimObject::StopSign);
    ctx.get<ResponseType>(stop_sign) = ResponseType::Static;
    auto road_iface = ctx.get<RoadInterfaceEntity>(stop_sign).e = ctx.makeEntity<RoadInterface>();
    ctx.get<MapObservation>(road_iface) = MapObservation{.position = ctx.get<Position>(stop_sign).xy(),
                                                        .scale = ctx.get<Scale>(stop_sign),
                                                        .heading = utils::quatToYaw(ctx.get<Rotation>(stop_sign)),
                                                        .type = (float)EntityType::StopSign};
    return stop_sign;
}

static inline void createRoadEntities(Engine &ctx, const MapRoad &roadInit, CountT &idx) {
    if (roadInit.type == EntityType::RoadEdge || roadInit.type == EntityType::RoadLine || roadInit.type == EntityType::RoadLane)
    {
        size_t numPoints = roadInit.numPoints;
        for (size_t j = 1; j <= numPoints - 1; j++)
        {
            if (idx >= consts::kMaxRoadEntityCount)
                return;
            auto road = ctx.data().roads[idx] = makeRoadEdge(ctx, roadInit.geometry[j - 1], roadInit.geometry[j], roadInit.type);
            ctx.data().road_ifaces[idx++] = ctx.get<RoadInterfaceEntity>(road).e;
        }
    }
    else if (roadInit.type == EntityType::SpeedBump || roadInit.type == EntityType::CrossWalk)
    {
        assert(roadInit.numPoints >= 4);
        // TODO: Speed Bump are not guranteed to have 4 points. Need to handle this case.
        if (idx >= consts::kMaxRoadEntityCount)
            return;
        auto road = ctx.data().roads[idx] = makeCube(ctx, roadInit.geometry[0], roadInit.geometry[1], roadInit.geometry[2], roadInit.geometry[3], roadInit.type);
        ctx.data().road_ifaces[idx++] = ctx.get<RoadInterfaceEntity>(road).e;
    }
    else if (roadInit.type == EntityType::StopSign)
    {
        assert(roadInit.numPoints >= 1);
        // TODO: Stop Sign are not guranteed to have 1 point. Need to handle this case.
        if (idx >= consts::kMaxRoadEntityCount)
            return;
        auto road = ctx.data().roads[idx] = makeStopSign(ctx, roadInit.geometry[0]);
        ctx.data().road_ifaces[idx++] = ctx.get<RoadInterfaceEntity>(road).e;
    }
    else
    {
        // TODO: Need to handle Cross Walk.
        //   assert(false);
        return;
    }
}

static void createFloorPlane(Engine &ctx)
{
    ctx.data().floorPlane = ctx.makeRenderableEntity<PhysicsEntity>();
    ctx.get<Position>(ctx.data().floorPlane) = Vector3{.x = 0, .y = 0, .z = 0};
    ctx.get<Rotation>(ctx.data().floorPlane) = Quat { 1, 0, 0, 0 };
    ctx.get<Scale>(ctx.data().floorPlane) = Diag3x3{1, 1, 1};
    ctx.get<ObjectID>(ctx.data().floorPlane) = ObjectID{(int32_t)SimObject::Plane};
    ctx.get<Velocity>(ctx.data().floorPlane) = {Vector3::zero(), Vector3::zero()};
    ctx.get<ResponseType>(ctx.data().floorPlane) = ResponseType::Static;
    ctx.get<EntityType>(ctx.data().floorPlane) = EntityType::None;
    registerRigidBodyEntity(ctx, ctx.data().floorPlane, SimObject::Plane);
}

void createPaddingEntities(Engine &ctx) {
    for (CountT agentIdx = ctx.data().numAgents;
         agentIdx < consts::kMaxAgentCount; ++agentIdx) {
        Entity &agent_iface = ctx.data().agent_ifaces[agentIdx] = ctx.makeEntity<AgentInterface>();
        ctx.get<ControlledState>(agent_iface) = ControlledState{.controlled = false};
        ctx.get<Done>(agent_iface).v = 1;
        ctx.get<Reward>(agent_iface).v = 0;
        ctx.get<Info>(agent_iface) = Info{
            0, 0, 0, 0, 0
        };
        auto &agent_map_obs = ctx.get<AgentMapObservations>(agent_iface);
        for (CountT i = 0; i < consts::kMaxAgentMapObservationsCount; i++) {
            agent_map_obs.obs[i] = MapObservation::zero();
        }
        auto &self_obs = ctx.get<SelfObservation>(agent_iface);
        self_obs = SelfObservation::zero();

        auto &partner_obs = ctx.get<PartnerObservations>(agent_iface);
        for (CountT i = 0; i < consts::kMaxAgentCount-1; i++) {
            partner_obs.obs[i] = PartnerObservation::zero();
        }

    }

    for (CountT roadIdx = ctx.data().numRoads;
         roadIdx < consts::kMaxRoadEntityCount; ++roadIdx) {
        Entity &e = ctx.data().road_ifaces[roadIdx] = ctx.makeEntity<RoadInterface>();
        ctx.get<MapObservation>(e) = MapObservation::zero();
    }
}

void createCameraEntity(Engine &ctx)
{
    auto camera = ctx.makeRenderableEntity<CameraAgent>();
    ctx.get<Position>(camera) = Vector3{.x = 0, .y = 0, .z = 20};
    ctx.get<Rotation>(camera) = (math::Quat::angleAxis(0, math::up) *
            math::Quat::angleAxis(-math::pi / 2.f, math::right)).normalize();

    render::RenderingSystem::attachEntityToView(ctx,
        camera,
        150.f, 0.001f,
        1.5f * math::up);
}

void createPersistentEntities(Engine &ctx, Map *map) {
    // createFloorPlane(ctx);

    if (ctx.data().enableRender)
    {
        createCameraEntity(ctx);
    }

    ctx.data().mean = {0, 0};
    ctx.data().mean.x = map->mean.x;
    ctx.data().mean.y = map->mean.y;
    ctx.data().numControlledVehicles = 0;

    CountT agentIdx = 0;
    for (CountT agentCtr = 0; agentCtr < map->numObjects; ++agentCtr) {
        if(agentIdx >= consts::kMaxAgentCount)
            break;
        if (ctx.data().params.IgnoreNonVehicles)
        {
            if (map->objects[agentCtr].type == EntityType::Pedestrian || map->objects[agentCtr].type == EntityType::Cyclist)
            {
                continue;
            }
        }
        const auto &agentInit = map->objects[agentCtr];
        if (ctx.data().params.initOnlyValidAgentsAtFirstStep && agentInit.valid[0] == false)
        {
            continue;
        }
        auto agent = createAgent(
            ctx, agentInit);
        ctx.data().agent_ifaces[agentIdx] = ctx.get<AgentInterfaceEntity>(agent).e;
        ctx.data().agents[agentIdx++] = agent;
    }

    ctx.data().numAgents = agentIdx;

    CountT roadIdx = 0;
    for(CountT roadCtr = 0; roadCtr < map->numRoads; roadCtr++)
    {
        if(roadIdx >= consts::kMaxRoadEntityCount)
            break;
        const auto &roadInit = map->roads[roadCtr];
        createRoadEntities(ctx, roadInit, roadIdx);
    }
    ctx.data().numRoads = roadIdx;

    auto &shape = ctx.singleton<Shape>();
    shape.agentEntityCount = ctx.data().numAgents;
    shape.roadEntityCount = ctx.data().numRoads;

    createPaddingEntities(ctx);
}

static void resetPersistentEntities(Engine &ctx)
{

    for (CountT idx = 0; idx < ctx.data().numAgents; ++idx)
    {
        Entity agent = ctx.data().agents[idx];

        resetAgent(ctx, agent);

        registerRigidBodyEntity(ctx, agent, SimObject::Agent);
    }

    for (CountT idx = 0; idx < ctx.data().numRoads; idx++)
    {
      Entity road = ctx.data().roads[idx];
      if(road == Entity::none()) break;
      if(ctx.get<ObjectID>(road).idx == (int32_t)SimObject::Cube){
        registerRigidBodyEntity(ctx, road, SimObject::Cube);
      }
      else if (ctx.get<ObjectID>(road).idx == (int32_t)SimObject::StopSign){
        registerRigidBodyEntity(ctx, road, SimObject::StopSign);
      }
      else if (ctx.get<ObjectID>(road).idx == (int32_t)SimObject::SpeedBump){
        registerRigidBodyEntity(ctx, road, SimObject::SpeedBump);
      }
    }

    for (CountT i = 0; i < ctx.data().numAgents; i++) {
        Entity cur_agent = ctx.data().agents[i];
        OtherAgents &other_agents = ctx.get<OtherAgents>(cur_agent);
        CountT out_idx = 0;
        for (CountT j = 0; j < ctx.data().numAgents; j++)
        {
            if (i == j)
            {
                continue;
            }

            Entity other_agent = ctx.data().agents[j];
            other_agents.e[out_idx++] = other_agent;
        }
    }
}

void generateWorld(Engine &ctx)
{
    resetPersistentEntities(ctx);
}

}<|MERGE_RESOLUTION|>--- conflicted
+++ resolved
@@ -34,41 +34,28 @@
     ctx.get<Rotation>(agent) = Quat::angleAxis(heading, madrona::math::up);
     ctx.get<Velocity>(agent) = {
         Vector3{.x = xVelocity, .y = yVelocity, .z = 0}, Vector3::zero()};
-<<<<<<< HEAD
-    switch (ctx.data().params.dynamicsModel) {
-        case DynamicsModel::Classic:
-            ctx.get<Action>(agent_iface) = Action{.classic = {0, 0, 0}};
-            break;
-        case DynamicsModel::InvertibleBicycle:
-            ctx.get<Action>(agent_iface) = Action{.classic = {0, 0, 0}};
-            break;
-        case DynamicsModel::DeltaLocal:
-            ctx.get<Action>(agent_iface) = Action{.delta{.dx = 0, .dy = 0, .dyaw = 0}};
-            break;
-=======
     switch (ctx.data().params.dynamicsModel)
     {
     case DynamicsModel::Classic:
     {
-        ctx.get<Action>(agent) = Action{.classic = {0, 0, 0}};
+        ctx.get<Action>(agent_iface) = Action{.classic = {0, 0, 0}};
         break;
     }
     case DynamicsModel::InvertibleBicycle:
     {
-        ctx.get<Action>(agent) = Action{.classic = {0, 0, 0}};
+        ctx.get<Action>(agent_iface) = Action{.classic = {0, 0, 0}};
         break;
     }
     case DynamicsModel::DeltaLocal:
     {
-        ctx.get<Action>(agent) = Action{.delta{.dx = 0, .dy = 0, .dyaw = 0}};
+        ctx.get<Action>(agent_iface) = Action{.delta{.dx = 0, .dy = 0, .dyaw = 0}};
         break;
     }
     case DynamicsModel::State:
     {
-        ctx.get<Action>(agent) = Action{.state = {.position = Vector3{0, 0, 1}, .yaw = 0, .velocity = {.linear = Vector3::zero(), .angular = Vector3::zero()}}};
+        ctx.get<Action>(agent_iface) = Action{.state = {.position = Vector3{0, 0, 1}, .yaw = 0, .velocity = {.linear = Vector3::zero(), .angular = Vector3::zero()}}};
         break;
     }
->>>>>>> 8a59d44c
     }
     ctx.get<StepsRemaining>(agent_iface).t = consts::episodeLen;
     ctx.get<Done>(agent_iface).v = 0;

--- conflicted
+++ resolved
@@ -324,17 +324,13 @@
 
         resetVehicle(ctx, vehicle);
 
-<<<<<<< HEAD
       registerRigidBodyEntity(ctx, vehicle, SimObject::Agent);
-=======
-        registerRigidBodyEntity(ctx, vehicle, SimObject::Cube);
->>>>>>> 25189632
+
 
         ctx.get<viz::VizCamera>(vehicle) = viz::VizRenderingSystem::setupView(
             ctx, 90.f, 0.001f, 1.5f * math::up, (int32_t)idx);
     }
 
-<<<<<<< HEAD
     std::cout<<"Resetting roads"<<std::endl;
     for (CountT idx = 0; idx < ctx.data().num_roads; idx++) {
       Entity road = ctx.data().roads[idx];
@@ -350,7 +346,7 @@
       }
     }
     std::cout<<"Resetting roads done"<<std::endl;
-=======
+  
     for (CountT i = 0; i < consts::numAgents; i++)
     {
         Entity cur_agent = ctx.data().agents[i];
@@ -367,7 +363,6 @@
             other_agents.e[out_idx++] = other_agent;
         }
     }
->>>>>>> 25189632
 }
 
 void generateWorld(Engine &ctx)

#include "level_gen.hpp"
<<<<<<< HEAD
=======
#include "utils.hpp"
>>>>>>> ed64b140

namespace gpudrive {

using namespace madrona;
using namespace madrona::math;
using namespace madrona::phys;

// Register the entity with the broadphase system
// This is needed for every entity with all the physics components.
// Not registering an entity will cause a crash because the broadphase
// systems will still execute over entities with the physics components.
static void registerRigidBodyEntity(
    Engine &ctx,
    Entity e,
    SimObject sim_obj)
{
    ObjectID obj_id { (int32_t)sim_obj };
    ctx.get<broadphase::LeafID>(e) = PhysicsSystem::registerEntity(ctx, e, obj_id);
}

static inline void resetAgent(Engine &ctx, Entity agent) {
    auto xCoord = ctx.get<Trajectory>(agent).positions[0].x;
    auto yCoord = ctx.get<Trajectory>(agent).positions[0].y;
    auto xVelocity = ctx.get<Trajectory>(agent).velocities[0].x;
    auto yVelocity = ctx.get<Trajectory>(agent).velocities[0].y;
    auto speed = ctx.get<Trajectory>(agent).velocities[0].length();
    auto heading = ctx.get<Trajectory>(agent).headings[0];

    ctx.get<BicycleModel>(agent) = {
        .position = {.x = xCoord, .y = yCoord}, .heading = heading, .speed = speed};
    ctx.get<Position>(agent) = Vector3{.x = xCoord, .y = yCoord, .z = 1};
    ctx.get<Rotation>(agent) = Quat::angleAxis(heading, madrona::math::up);
    ctx.get<Velocity>(agent) = {
        Vector3{.x = xVelocity, .y = yVelocity, .z = 0}, Vector3::zero()};
    ctx.get<Action>(agent) =
        Action{.acceleration = 0, .steering = 0, .headAngle = 0};
    ctx.get<StepsRemaining>(agent).t = consts::episodeLen;
    ctx.get<Done>(agent).v = 0;
    ctx.get<Reward>(agent).v = 0;

#ifndef GPUDRIVE_DISABLE_NARROW_PHASE
    ctx.get<CollisionDetectionEvent>(agent).hasCollided.store_release(0);
#endif
}


static inline Entity createAgent(Engine &ctx, const MapObject &agentInit) {
    auto agent = ctx.makeRenderableEntity<Agent>();
    
    // The following components do not vary within an episode and so need only
    // be set once
    ctx.get<VehicleSize>(agent) = {.length = agentInit.length, .width = agentInit.width};
    ctx.get<Scale>(agent) = Diag3x3{.d0 = agentInit.length/2, .d1 = agentInit.width/2, .d2 = 1};
    ctx.get<ObjectID>(agent) = ObjectID{(int32_t)SimObject::Agent};
    ctx.get<ResponseType>(agent) = ResponseType::Dynamic;
    assert(agentInit.type >= EntityType::Vehicle || agentInit.type == EntityType::None);
    ctx.get<EntityType>(agent) = agentInit.type;

    ctx.get<Goal>(agent)= Goal{.position = Vector2{.x = agentInit.goalPosition.x - ctx.data().mean.x, .y = agentInit.goalPosition.y - ctx.data().mean.y}};
    if(ctx.data().numControlledVehicles < ctx.data().params.maxNumControlledVehicles && agentInit.type == EntityType::Vehicle && agentInit.valid[0])
    {
        ctx.get<ControlledState>(agent) = ControlledState{.controlledState = ControlMode::BICYCLE};
        ctx.data().numControlledVehicles++;
    }
    else
    {
        ctx.get<ControlledState>(agent) = ControlledState{.controlledState = ControlMode::EXPERT};
    }

    // Since position, heading, and speed may vary within an episode, their
    // values are retained so that on an episode reset they can be restored to
    // their initial values.
    auto &trajectory = ctx.get<Trajectory>(agent);
    auto length = agentInit.length/2;
    auto width = agentInit.width/2;
    for(CountT i = 0; i < agentInit.numPositions; i++)
    {
        trajectory.positions[i] = Vector2{.x = agentInit.position[i].x - ctx.data().mean.x + length, .y = agentInit.position[i].y - ctx.data().mean.y + width};
        trajectory.velocities[i] = Vector2{.x = agentInit.velocity[i].x, .y = agentInit.velocity[i].y};
        trajectory.headings[i] = toRadians(agentInit.heading[i]);
        trajectory.valids[i] = agentInit.valid[i];
    }

    if(ctx.get<ControlledState>(agent).controlledState == ControlMode::BICYCLE)
    {
        ctx.data().maxDist = fmaxf(ctx.data().maxDist, (ctx.get<Goal>(agent).position - trajectory.positions[0]).length());
    }
    // This is not stricly necessary since , but is kept here for consistency
    resetAgent(ctx, agent);

    if (ctx.data().enableRender) {
        render::RenderingSystem::attachEntityToView(ctx,
                agent,
                90.f, 0.001f,
                -50.0f * math::fwd + 20.0f * math::up);
    }

    return agent;
}

static Entity makeRoadEdge(Engine &ctx, const MapVector2 &p1,
                           const MapVector2 &p2, const EntityType &type) {
    float x1 = p1.x;
    float y1 = p1.y;
    float x2 = p2.x;
    float y2 = p2.y;

    Vector3 start{.x = x1 - ctx.data().mean.x, .y = y1 - ctx.data().mean.y, .z = 1};
    Vector3 end{.x = x2 - ctx.data().mean.x, .y = y2 - ctx.data().mean.y, .z = 1};
    float distance = end.distance(start);
    auto road_edge = ctx.makeRenderableEntity<PhysicsEntity>();
    ctx.get<Position>(road_edge) = Vector3{.x = (start.x + end.x)/2, .y = (start.y + end.y)/2, .z = 1};
    ctx.get<Rotation>(road_edge) = Quat::angleAxis(atan2(end.y - start.y, end.x - start.x), madrona::math::up);
    ctx.get<Scale>(road_edge) = Diag3x3{.d0 = distance/2, .d1 = 0.1, .d2 = 0.1};
    ctx.get<EntityType>(road_edge) = type;
    ctx.get<ObjectID>(road_edge) = ObjectID{(int32_t)SimObject::Cube};
    registerRigidBodyEntity(ctx, road_edge, SimObject::Cube);
    ctx.get<ResponseType>(road_edge) = ResponseType::Static;
    ctx.get<MapObservation>(road_edge) = MapObservation{.position = ctx.get<Position>(road_edge).xy(),
                                                        .scale = ctx.get<Scale>(road_edge), 
                                                        .heading = utils::quatToYaw(ctx.get<Rotation>(road_edge)), 
                                                        .type = (float)type};
    return road_edge;
}

float calculateDistance(float x1, float y1, float x2, float y2) {
    return sqrt(pow(x2 - x1, 2) + pow(y2 - y1, 2));
}

static Entity makeCube(Engine &ctx, const MapVector2 &p1, const MapVector2 &p2, const MapVector2 &p3,
                            const MapVector2 &p4, const EntityType &type) {
    float x1 = p1.x;
    float y1 = p1.y;
    float x2 = p2.x;
    float y2 = p2.y;
    float x3 = p3.x;
    float y3 = p3.y;
    float x4 = p4.x;
    float y4 = p4.y;

    // Calculate distances (sides and diagonals)
    float d12 = calculateDistance(x1, y1, x2, y2); // Side 1-2
    float d23 = calculateDistance(x2, y2, x3, y3); // Side 2-3
    float d34 = calculateDistance(x3, y3, x4, y4); // Side 3-4
    float d41 = calculateDistance(x4, y4, x1, y1); // Side 4-1

    float lengths[] = {d12, d23, d34, d41};
    int maxLength_i = 0;
    int minLength_i = 0;

    #pragma unroll
    for (int i = 1; i < 4; ++i) {
        if (lengths[i] > lengths[maxLength_i])
            maxLength_i = i;
        if (lengths[i] < lengths[minLength_i]) 
            minLength_i = i;
    }

    float coords[] = {0, 0, 0, 0};
    switch(maxLength_i)
    {
        case 0:
            coords[0] = x1; coords[1] = y1;
            coords[2] = x2; coords[3] = y2;
            break;
        case 1:
            coords[0] = x2; coords[1] = y2;
            coords[2] = x3; coords[3] = y3;
            break;
        case 2:
            coords[0] = x3; coords[1] = y3;
            coords[2] = x4; coords[3] = y4;
            break;
        case 3:
            coords[0] = x4; coords[1] = y4;
            coords[2] = x1; coords[3] = y1;
            break;
        default:
            break;
    }
    // Calculate rotation angle (assuming longer side is used to calculate angle)
    float angle = atan2(coords[3] - coords[1], coords[2] - coords[0]);

    auto speed_bump = ctx.makeRenderableEntity<PhysicsEntity>();
    ctx.get<Position>(speed_bump) = Vector3{.x = (x1 + x2 + x3 + x4)/4 - ctx.data().mean.x, .y = (y1 + y2 + y3 + y4)/4 - ctx.data().mean.y, .z = 1};
    ctx.get<Rotation>(speed_bump) = Quat::angleAxis(angle, madrona::math::up);
    ctx.get<Scale>(speed_bump) = Diag3x3{.d0 = lengths[maxLength_i]/2, .d1 = lengths[minLength_i]/2, .d2 = 0.1};
    ctx.get<EntityType>(speed_bump) = type;
    ctx.get<ObjectID>(speed_bump) = ObjectID{(int32_t)SimObject::SpeedBump};
    registerRigidBodyEntity(ctx, speed_bump, SimObject::SpeedBump);
    ctx.get<ResponseType>(speed_bump) = ResponseType::Static;
    ctx.get<MapObservation>(speed_bump) = MapObservation{.position = ctx.get<Position>(speed_bump).xy(),
                                                         .scale = ctx.get<Scale>(speed_bump), 
                                                         .heading = utils::quatToYaw(ctx.get<Rotation>(speed_bump)), 
                                                         .type = (float)type};
    return speed_bump;
}

static Entity makeStopSign(Engine &ctx, const MapVector2 &p1) {
    float x1 = p1.x;
    float y1 = p1.y;

    auto stop_sign = ctx.makeRenderableEntity<PhysicsEntity>();
    ctx.get<Position>(stop_sign) = Vector3{.x = x1 - ctx.data().mean.x, .y = y1 - ctx.data().mean.y, .z = 0.5};
    ctx.get<Rotation>(stop_sign) = Quat::angleAxis(0, madrona::math::up);
    ctx.get<Scale>(stop_sign) = Diag3x3{.d0 = 0.2, .d1 = 0.2, .d2 = 0.5};
    ctx.get<EntityType>(stop_sign) = EntityType::StopSign;
    ctx.get<ObjectID>(stop_sign) = ObjectID{(int32_t)SimObject::StopSign};
    registerRigidBodyEntity(ctx, stop_sign, SimObject::StopSign);
    ctx.get<ResponseType>(stop_sign) = ResponseType::Static;
    ctx.get<MapObservation>(stop_sign) = MapObservation{.position = ctx.get<Position>(stop_sign).xy(),
                                                        .scale = ctx.get<Scale>(stop_sign), 
                                                        .heading = utils::quatToYaw(ctx.get<Rotation>(stop_sign)), 
                                                        .type = (float)EntityType::StopSign};
    return stop_sign;
}

static inline void createRoadEntities(Engine &ctx, const MapRoad &roadInit, CountT &idx) {
    if (roadInit.type == EntityType::RoadEdge || roadInit.type == EntityType::RoadLine || roadInit.type == EntityType::RoadLane)
    {
        size_t numPoints = roadInit.numPoints;
        for(size_t j = 1; j <= numPoints - 1; j++)
        {
            if(idx >= consts::kMaxRoadEntityCount)
                 return;
            ctx.data().roads[idx++] = makeRoadEdge(ctx, roadInit.geometry[j-1], roadInit.geometry[j], roadInit.type);
        }
    } else if (roadInit.type == EntityType::SpeedBump || roadInit.type == EntityType::CrossWalk) {
      assert(roadInit.numPoints >= 4);
      // TODO: Speed Bump are not guranteed to have 4 points. Need to handle this case.
      if(idx >= consts::kMaxRoadEntityCount)
        return;
      ctx.data().roads[idx++] = makeCube(ctx, roadInit.geometry[0], roadInit.geometry[1], roadInit.geometry[2], roadInit.geometry[3], roadInit.type);
    } else if (roadInit.type == EntityType::StopSign ) {
      assert(roadInit.numPoints >= 1);
      // TODO: Stop Sign are not guranteed to have 1 point. Need to handle this case.
      if(idx >= consts::kMaxRoadEntityCount)
        return;
      ctx.data().roads[idx++] = makeStopSign(ctx, roadInit.geometry[0]);
    } else {
      // TODO: Need to handle Cross Walk.
    //   assert(false);
        return;
    }
}

static void createFloorPlane(Engine &ctx)
{
    ctx.data().floorPlane = ctx.makeRenderableEntity<PhysicsEntity>();
    ctx.get<Position>(ctx.data().floorPlane) = Vector3{.x = 0, .y = 0, .z = 0};
    ctx.get<Rotation>(ctx.data().floorPlane) = Quat { 1, 0, 0, 0 };
    ctx.get<Scale>(ctx.data().floorPlane) = Diag3x3{1, 1, 1};
    ctx.get<ObjectID>(ctx.data().floorPlane) = ObjectID{(int32_t)SimObject::Plane};
    ctx.get<Velocity>(ctx.data().floorPlane) = {Vector3::zero(), Vector3::zero()};
    ctx.get<ResponseType>(ctx.data().floorPlane) = ResponseType::Static;
    ctx.get<EntityType>(ctx.data().floorPlane) = EntityType::None;
    registerRigidBodyEntity(ctx, ctx.data().floorPlane, SimObject::Plane);
    // if (ctx.data().enableRender) {
    //     render::RenderingSystem::attachEntityToView(ctx,
    //             ctx.data().floorPlane,
    //             90.f, 0.001f,
    //             100.0f * math::up);
    // }
}

static inline Entity createAgentPadding(Engine &ctx) {
    auto agent = ctx.makeRenderableEntity<Agent>();

    ctx.get<Position>(agent) = consts::kPaddingPosition;
    ctx.get<Rotation>(agent) = Quat::angleAxis(0, madrona::math::up);
    ctx.get<Scale>(agent) = Diag3x3{.d0 = 0, .d1 = 0, .d2 = 0};
    ctx.get<Velocity>(agent) = {Vector3::zero(), Vector3::zero()};
    ctx.get<ObjectID>(agent) = ObjectID{(int32_t)SimObject::Agent};
    ctx.get<ResponseType>(agent) = ResponseType::Static;
    ctx.get<EntityType>(agent) = EntityType::Padding;
    ctx.get<CollisionDetectionEvent>(agent).hasCollided.store_release(0);
    ctx.get<Done>(agent).v = 0;
    ctx.get<StepsRemaining>(agent).t = consts::episodeLen;
    ctx.get<ControlledState>(agent) = ControlledState{.controlledState = ControlMode::EXPERT};

    if (ctx.data().enableRender) {
        render::RenderingSystem::attachEntityToView(ctx,
                agent,
                90.f, 0.001f,
                1.5f * math::up);
    }

    return agent;
}

static inline Entity createPhysicsEntityPadding(Engine &ctx) {
    auto physicsEntity = ctx.makeRenderableEntity<PhysicsEntity>();

    ctx.get<Position>(physicsEntity) = consts::kPaddingPosition;
    ctx.get<Rotation>(physicsEntity) = Quat::angleAxis(0, madrona::math::up);
    ctx.get<Scale>(physicsEntity) = Diag3x3{.d0 = 0, .d1 = 0, .d2 = 0};
    ctx.get<Velocity>(physicsEntity) = {Vector3::zero(), Vector3::zero()};
    ctx.get<ObjectID>(physicsEntity) = ObjectID{(int32_t)SimObject::Cube};
    ctx.get<ResponseType>(physicsEntity) = ResponseType::Static;
    ctx.get<MapObservation>(physicsEntity) = MapObservation{.position = ctx.get<Position>(physicsEntity).xy(), 
                                                            .heading = utils::quatToYaw(ctx.get<Rotation>(physicsEntity)), 
                                                            .type = 0, 
                                                            .scale = ctx.get<Scale>(physicsEntity)};
    ctx.get<EntityType>(physicsEntity) = EntityType::Padding;

    return physicsEntity;
}

void createPaddingEntities(Engine &ctx) {
    for (CountT agentIdx = ctx.data().numAgents;
         agentIdx < consts::kMaxAgentCount; ++agentIdx) {
        ctx.data().agents[agentIdx] = createAgentPadding(ctx);
    }

    for (CountT roadIdx = ctx.data().numRoads;
         roadIdx < consts::kMaxRoadEntityCount; ++roadIdx) {
        ctx.data().roads[roadIdx] = createPhysicsEntityPadding(ctx);
    }
}

void createPersistentEntities(Engine &ctx, Map *map) {
    createFloorPlane(ctx);
    ctx.data().mean = {0, 0};
    ctx.data().mean.x = map->mean.x;
    ctx.data().mean.y = map->mean.y;
    ctx.data().numControlledVehicles = 0;
    ctx.data().maxDist = 1;

    CountT agentIdx;
    for (agentIdx = 0; agentIdx < map->numObjects; ++agentIdx) {
        if(agentIdx >= consts::kMaxAgentCount)
            break;
        const auto &agentInit = map->objects[agentIdx];
        auto agent = createAgent(
            ctx, agentInit);
        ctx.data().agents[agentIdx] = agent;
    } 
    
    ctx.data().numAgents = agentIdx; 

    CountT roadIdx = 0;
    for(CountT roadCtr = 0; roadCtr < map->numRoads; roadCtr++)
    {
        if(roadIdx >= consts::kMaxRoadEntityCount)
            break;
        const auto &roadInit = map->roads[roadCtr];
        createRoadEntities(ctx, roadInit, roadIdx);
    }
    ctx.data().numRoads = roadIdx;

    auto &shape = ctx.singleton<Shape>();
    shape.agentEntityCount = ctx.data().numAgents;
    shape.roadEntityCount = ctx.data().numRoads;

    createPaddingEntities(ctx);

    printf("maxDist: %f\n", ctx.data().maxDist);
}

static void resetPaddingEntities(Engine &ctx) {
    for (CountT agentIdx = ctx.data().numAgents;
         agentIdx < consts::kMaxAgentCount; ++agentIdx) {
        Entity agent = ctx.data().agents[agentIdx];
        ctx.get<Done>(agent).v = 0;
        ctx.get<StepsRemaining>(agent).t = consts::episodeLen;
        registerRigidBodyEntity(ctx, agent, SimObject::Agent);
    }

    for (CountT roadIdx = ctx.data().numRoads;
         roadIdx < consts::kMaxRoadEntityCount; ++roadIdx) {
        Entity road = ctx.data().roads[roadIdx];
        registerRigidBodyEntity(ctx, road, SimObject::Cube);
    }
}

static void resetPersistentEntities(Engine &ctx)
{

    for (CountT idx = 0; idx < ctx.data().numAgents; ++idx)
    {
        Entity agent = ctx.data().agents[idx];

        resetAgent(ctx, agent);

        registerRigidBodyEntity(ctx, agent, SimObject::Agent);
    }

    for (CountT idx = 0; idx < ctx.data().numRoads; idx++)
    {
      Entity road = ctx.data().roads[idx];
      if(road == Entity::none()) break;
      if(ctx.get<ObjectID>(road).idx == (int32_t)SimObject::Cube){
        registerRigidBodyEntity(ctx, road, SimObject::Cube);
      }
      else if (ctx.get<ObjectID>(road).idx == (int32_t)SimObject::StopSign){
        registerRigidBodyEntity(ctx, road, SimObject::StopSign);
      }
      else if (ctx.get<ObjectID>(road).idx == (int32_t)SimObject::SpeedBump){
        registerRigidBodyEntity(ctx, road, SimObject::SpeedBump);
      }
    }
  
    for (CountT i = 0; i < ctx.data().numAgents; i++) {
        Entity cur_agent = ctx.data().agents[i];
        OtherAgents &other_agents = ctx.get<OtherAgents>(cur_agent);
        CountT out_idx = 0;
        for (CountT j = 0; j < ctx.data().numAgents; j++)
        {
            if (i == j)
            {
                continue;
            }

            Entity other_agent = ctx.data().agents[j];
            other_agents.e[out_idx++] = other_agent;
        }
    }
}

void generateWorld(Engine &ctx)
{
    resetPersistentEntities(ctx);
    resetPaddingEntities(ctx);
}

}<|MERGE_RESOLUTION|>--- conflicted
+++ resolved
@@ -1,8 +1,5 @@
 #include "level_gen.hpp"
-<<<<<<< HEAD
-=======
 #include "utils.hpp"
->>>>>>> ed64b140
 
 namespace gpudrive {
 

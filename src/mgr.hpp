--- conflicted
+++ resolved
@@ -15,10 +15,7 @@
 #include <madrona/viz/system.hpp>
 
 #include "init.hpp"
-<<<<<<< HEAD
-=======
 #include "types.hpp"
->>>>>>> f7b1e5d1
 
 namespace gpudrive {
 

#pragma once
#ifdef madrona_3d_example_mgr_EXPORTS
#define MGR_EXPORT MADRONA_EXPORT
#else
#define MGR_EXPORT MADRONA_IMPORT
#endif

#include <memory>
#include <vector>

#include <madrona/py/utils.hpp>
#include <madrona/exec_mode.hpp>

#include <madrona/render/mw.hpp>
#include <madrona/viz/system.hpp>

#include "init.hpp"
#include "types.hpp"

namespace gpudrive {

// The Manager class encapsulates the linkage between the outside training
// code and the internal simulation state (src/sim.hpp / src/sim.cpp)
//
// Manager is responsible for initializing the simulator, loading physics
// and rendering assets off disk, and mapping ECS components to tensors
// for learning
class Manager {
public:
    struct Config {
        madrona::ExecMode execMode; // CPU or CUDA
        int gpuID; // Which GPU for CUDA backend?
        uint32_t numWorlds; // Simulation batch size
        bool autoReset; // Immediately generate new world on episode end
        std::string jsonPath; // Directory path to jsons. Should contain exactly numWorlds files.
        Parameters params;
    };

    MGR_EXPORT Manager(
        const Config &cfg,
        const madrona::viz::VizECSBridge *viz_bridge = nullptr);
    MGR_EXPORT ~Manager();

    MGR_EXPORT void step();

    // These functions export Tensor objects that link the ECS
    // simulation state to the python bindings / PyTorch tensors (src/bindings.cpp)
    MGR_EXPORT madrona::py::Tensor resetTensor() const;
    MGR_EXPORT madrona::py::Tensor actionTensor() const;
    MGR_EXPORT madrona::py::Tensor rewardTensor() const;
    MGR_EXPORT madrona::py::Tensor doneTensor() const;
    MGR_EXPORT madrona::py::Tensor selfObservationTensor() const;
    MGR_EXPORT madrona::py::Tensor mapObservationTensor() const;
    MGR_EXPORT madrona::py::Tensor partnerObservationsTensor() const;
    MGR_EXPORT madrona::py::Tensor lidarTensor() const;
    MGR_EXPORT madrona::py::Tensor stepsRemainingTensor() const;
    MGR_EXPORT madrona::py::Tensor bicycleModelTensor() const;
    MGR_EXPORT madrona::py::Tensor shapeTensor() const;
<<<<<<< HEAD
    MGR_EXPORT madrona::py::Tensor validStateTensor() const;
=======
    MGR_EXPORT madrona::py::Tensor collisionTensor() const;
>>>>>>> ea87c5ae
    // These functions are used by the viewer to control the simulation
    // with keyboard inputs in place of DNN policy actions
    MGR_EXPORT void triggerReset(int32_t world_idx);
    MGR_EXPORT void setAction(int32_t world_idx, int32_t agent_idx,
                              float acceleration, float steering,
                              float headAngle);

    // TODO: remove parameters
    MGR_EXPORT std::vector<Shape>
    getShapeTensorFromDeviceMemory(madrona::ExecMode mode, uint32_t numWorlds);

  private:
    struct Impl;
    struct CPUImpl;
    struct CUDAImpl;

    std::unique_ptr<Impl> impl_;
};

}<|MERGE_RESOLUTION|>--- conflicted
+++ resolved
@@ -56,11 +56,9 @@
     MGR_EXPORT madrona::py::Tensor stepsRemainingTensor() const;
     MGR_EXPORT madrona::py::Tensor bicycleModelTensor() const;
     MGR_EXPORT madrona::py::Tensor shapeTensor() const;
-<<<<<<< HEAD
     MGR_EXPORT madrona::py::Tensor validStateTensor() const;
-=======
     MGR_EXPORT madrona::py::Tensor collisionTensor() const;
->>>>>>> ea87c5ae
+  
     // These functions are used by the viewer to control the simulation
     // with keyboard inputs in place of DNN policy actions
     MGR_EXPORT void triggerReset(int32_t world_idx);

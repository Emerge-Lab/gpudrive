#pragma once
#ifdef madrona_3d_example_mgr_EXPORTS
#define MGR_EXPORT MADRONA_EXPORT
#else
#define MGR_EXPORT MADRONA_IMPORT
#endif

#include <memory>
#include <vector>

#include <madrona/py/utils.hpp>
#include <madrona/exec_mode.hpp>

#include <madrona/render/render_mgr.hpp>

#include "init.hpp"
#include "types.hpp"

namespace gpudrive {

// The Manager class encapsulates the linkage between the outside training
// code and the internal simulation state (src/sim.hpp / src/sim.cpp)
//
// Manager is responsible for initializing the simulator, loading physics
// and rendering assets off disk, and mapping ECS components to tensors
// for learning
class Manager {
public:
    struct Config {
        madrona::ExecMode execMode; // CPU or CUDA
        int gpuID; // Which GPU for CUDA backend?
        uint32_t numWorlds; // Simulation batch size
        std::string jsonPath; // Directory path to jsons. Should contain exactly numWorlds files.
        Parameters params;

        // Rendering settings
        bool enableBatchRenderer = false;
        uint32_t batchRenderViewWidth = 64;
        uint32_t batchRenderViewHeight = 64;
        madrona::render::APIBackend *extRenderAPI = nullptr;
        madrona::render::GPUDevice *extRenderDev = nullptr;
    };

    MGR_EXPORT Manager(const Config &cfg);
    MGR_EXPORT ~Manager();

    MGR_EXPORT void step();

    // These functions export Tensor objects that link the ECS
    // simulation state to the python bindings / PyTorch tensors (src/bindings.cpp)
    MGR_EXPORT madrona::py::Tensor resetTensor() const;
    MGR_EXPORT madrona::py::Tensor actionTensor() const;
    MGR_EXPORT madrona::py::Tensor rewardTensor() const;
    MGR_EXPORT madrona::py::Tensor doneTensor() const;
    MGR_EXPORT madrona::py::Tensor selfObservationTensor() const;
    MGR_EXPORT madrona::py::Tensor mapObservationTensor() const;
    MGR_EXPORT madrona::py::Tensor partnerObservationsTensor() const;
    MGR_EXPORT madrona::py::Tensor agentMapObservationsTensor() const;
    MGR_EXPORT madrona::py::Tensor lidarTensor() const;
    MGR_EXPORT madrona::py::Tensor stepsRemainingTensor() const;
    MGR_EXPORT madrona::py::Tensor bicycleModelTensor() const;
    MGR_EXPORT madrona::py::Tensor shapeTensor() const;
    MGR_EXPORT madrona::py::Tensor controlledStateTensor() const;
    MGR_EXPORT madrona::py::Tensor absoluteSelfObservationTensor() const;
    MGR_EXPORT madrona::py::Tensor validStateTensor() const;
    MGR_EXPORT madrona::py::Tensor infoTensor() const;
<<<<<<< HEAD
    MGR_EXPORT madrona::py::Tensor expertTrajectoryTensor() const;
=======
    MGR_EXPORT madrona::py::Tensor responseTypeTensor() const;
>>>>>>> 8232ea0e
    madrona::py::Tensor rgbTensor() const;
    madrona::py::Tensor depthTensor() const;
    // These functions are used by the viewer to control the simulation
    // with keyboard inputs in place of DNN policy actions
    MGR_EXPORT void triggerReset(int32_t world_idx);
    MGR_EXPORT void setAction(int32_t world_idx, int32_t agent_idx,
                              float acceleration, float steering,
                              float headAngle);

    // TODO: remove parameters
    MGR_EXPORT std::vector<Shape>
    getShapeTensorFromDeviceMemory(madrona::ExecMode mode, uint32_t numWorlds);

    madrona::render::RenderManager & getRenderManager();

  private:
    struct Impl;
    struct CPUImpl;
    struct CUDAImpl;

    std::unique_ptr<Impl> impl_;
};

}<|MERGE_RESOLUTION|>--- conflicted
+++ resolved
@@ -64,11 +64,8 @@
     MGR_EXPORT madrona::py::Tensor absoluteSelfObservationTensor() const;
     MGR_EXPORT madrona::py::Tensor validStateTensor() const;
     MGR_EXPORT madrona::py::Tensor infoTensor() const;
-<<<<<<< HEAD
+    MGR_EXPORT madrona::py::Tensor responseTypeTensor() const;
     MGR_EXPORT madrona::py::Tensor expertTrajectoryTensor() const;
-=======
-    MGR_EXPORT madrona::py::Tensor responseTypeTensor() const;
->>>>>>> 8232ea0e
     madrona::py::Tensor rgbTensor() const;
     madrona::py::Tensor depthTensor() const;
     // These functions are used by the viewer to control the simulation

#pragma once
#ifdef madrona_3d_example_mgr_EXPORTS
#define MGR_EXPORT MADRONA_EXPORT
#else
#define MGR_EXPORT MADRONA_IMPORT
#endif

#include <memory>

#include <madrona/py/utils.hpp>
#include <madrona/exec_mode.hpp>

#include <madrona/render/mw.hpp>
#include <madrona/viz/system.hpp>

namespace gpudrive {

// The Manager class encapsulates the linkage between the outside training
// code and the internal simulation state (src/sim.hpp / src/sim.cpp)
//
// Manager is responsible for initializing the simulator, loading physics
// and rendering assets off disk, and mapping ECS components to tensors
// for learning
class Manager {
public:
    struct Config {
        madrona::ExecMode execMode; // CPU or CUDA
        int gpuID; // Which GPU for CUDA backend?
        uint32_t numWorlds; // Simulation batch size
        bool autoReset; // Immediately generate new world on episode end
    };

    MGR_EXPORT Manager(
        const Config &cfg,
        const madrona::viz::VizECSBridge *viz_bridge = nullptr);
    MGR_EXPORT ~Manager();

    MGR_EXPORT void step();

    // These functions export Tensor objects that link the ECS
    // simulation state to the python bindings / PyTorch tensors (src/bindings.cpp)
    MGR_EXPORT madrona::py::Tensor resetTensor() const;
    MGR_EXPORT madrona::py::Tensor actionTensor() const;
    MGR_EXPORT madrona::py::Tensor rewardTensor() const;
    MGR_EXPORT madrona::py::Tensor doneTensor() const;
    MGR_EXPORT madrona::py::Tensor selfObservationTensor() const;
    MGR_EXPORT madrona::py::Tensor partnerObservationsTensor() const;
    MGR_EXPORT madrona::py::Tensor roomEntityObservationsTensor() const;
    MGR_EXPORT madrona::py::Tensor doorObservationTensor() const;
    MGR_EXPORT madrona::py::Tensor lidarTensor() const;
    MGR_EXPORT madrona::py::Tensor stepsRemainingTensor() const;
    MGR_EXPORT madrona::py::Tensor bicycleModelTensor() const;
    // These functions are used by the viewer to control the simulation
    // with keyboard inputs in place of DNN policy actions
    MGR_EXPORT void triggerReset(int32_t world_idx);
<<<<<<< HEAD
    MGR_EXPORT void setAction(int32_t world_idx,
                        int32_t agent_idx,
                        float acceleration,
                        float steering,
                        float headAngle);
=======
    MGR_EXPORT void setAction(int32_t world_idx, int32_t agent_idx,
                              float acceleration, float steering,
                              float headAngle);
>>>>>>> 0cc39bce

  private:
    struct Impl;
    struct CPUImpl;
    struct CUDAImpl;

    std::unique_ptr<Impl> impl_;
};

}<|MERGE_RESOLUTION|>--- conflicted
+++ resolved
@@ -53,17 +53,9 @@
     // These functions are used by the viewer to control the simulation
     // with keyboard inputs in place of DNN policy actions
     MGR_EXPORT void triggerReset(int32_t world_idx);
-<<<<<<< HEAD
-    MGR_EXPORT void setAction(int32_t world_idx,
-                        int32_t agent_idx,
-                        float acceleration,
-                        float steering,
-                        float headAngle);
-=======
     MGR_EXPORT void setAction(int32_t world_idx, int32_t agent_idx,
                               float acceleration, float steering,
                               float headAngle);
->>>>>>> 0cc39bce
 
   private:
     struct Impl;

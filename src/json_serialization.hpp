#pragma once

#include "init.hpp"
#include "types.hpp"
#include "consts.hpp"
#include <iostream>
#include <nlohmann/json.hpp>

namespace gpudrive
{
    void from_json(const nlohmann::json &j, MapVector2 &p)
    {
        p.x = j.at("x").get<float>();
        p.y = j.at("y").get<float>();
    }

    void from_json(const nlohmann::json &j, MapObject &obj)
    {
        obj.mean = {0,0};
        uint32_t i = 0;
        for (const auto &pos : j.at("position"))
        { 
            if (i < MAX_POSITIONS)
            {
                from_json(pos, obj.position[i]);
                obj.mean.x += (obj.position[i].x - obj.mean.x)/(i+1);
                obj.mean.y += (obj.position[i].y - obj.mean.y)/(i+1);
                ++i;
            }
            else
            {
                break; // Avoid overflow
            }
        }
        obj.numPositions = i;
<<<<<<< HEAD
        j.at("width").get_to(obj.width);
        j.at("length").get_to(obj.length);
        j.at("id").get_to(obj.id);
=======
        j.at("width").get_to(obj.vehicle_size.width);
        j.at("length").get_to(obj.vehicle_size.length);
        j.at("height").get_to(obj.vehicle_size.height);
>>>>>>> f829adc7

        i = 0;
        for (const auto &h : j.at("heading"))
        {
            if (i < MAX_POSITIONS)
            {
                h.get_to(obj.heading[i]);
                ++i;
            }
            else
            {
                break; // Avoid overflow
            }
        }
        obj.numHeadings = i;

        i = 0;
        for (const auto &v : j.at("velocity"))
        {
            if (i < MAX_POSITIONS)
            {
                from_json(v, obj.velocity[i]);
                ++i;
            }
            else
            {
                break; // Avoid overflow
            }
        }
        obj.numVelocities = i;

        i = 0;
        for (const auto &v : j.at("valid"))
        {
            if (i < MAX_POSITIONS)
            {
                v.get_to(obj.valid[i]);
                ++i;
            }
            else
            {
                break; // Avoid overflow
            }
        }
        obj.numValid = i;


        from_json(j.at("goalPosition"), obj.goalPosition);
        std::string type = j.at("type");
        if(type == "vehicle")
            obj.type = EntityType::Vehicle;
        else if(type == "pedestrian")
            obj.type = EntityType::Pedestrian;
        else if(type == "cyclist")
            obj.type = EntityType::Cyclist;
        else
            obj.type = EntityType::None;

	std::string markAsExpertKey = "mark_as_expert";
	if (j.contains(markAsExpertKey)) {
	    from_json(j.at("mark_as_expert"), obj.markAsExpert);
	}
    }

    void from_json(const nlohmann::json &j, MapRoad &road, float polylineReductionThreshold = 0.0)
    {
        road.mean = {0,0};
        std::string type = j.at("type");
         if(type == "road_edge")
            road.type = EntityType::RoadEdge;
        else if(type == "road_line")
            road.type = EntityType::RoadLine;
        else if(type == "lane")
            road.type = EntityType::RoadLane;
        else if(type == "crosswalk")
            road.type = EntityType::CrossWalk;
        else if(type == "speed_bump")
            road.type = EntityType::SpeedBump;
        else if(type == "stop_sign")
            road.type = EntityType::StopSign;
        else
            road.type = EntityType::None;

        
        std::vector<MapVector2> geometry_points_;
        for(const auto &point: j.at("geometry"))
        {
            MapVector2 p;
            from_json(point, p);
            geometry_points_.push_back(p);
        }

        const int64_t num_segments = j["geometry"].size() - 1;
        const int64_t sample_every_n_ = 1;
        const int64_t num_sampled_points = (num_segments + sample_every_n_ - 1) / sample_every_n_ + 1;
        if (num_segments >= 10 && (road.type == EntityType::RoadLane || road.type == EntityType::RoadEdge || road.type == EntityType::RoadLine))
        {
            std::vector<bool> skip(num_sampled_points, false); // This list tracks the points that are skipped
            int64_t k = 0;
            bool skipChanged = true; // This is used to check if the skip list has changed in the last iteration
            while (skipChanged)      // This loop runs O(N^2) in worst case, but it is very fast in practice probably O(NlogN)
            {
                skipChanged = false; // Reset the skipChanged flag
                k = 0;
                while (k < num_sampled_points - 1)
                {
                    int64_t k_1 = k + 1; // k_1 is the next point that is not skipped
                    while (k_1 < num_sampled_points - 1 && skip[k_1])
                    {
                        k_1++; // Keep incrementing k_1 until we find a point that is not skipped
                    }
                    if (k_1 >= num_sampled_points - 1)
                        break;
                    int64_t k_2 = k_1 + 1;
                    while (k_2 < num_sampled_points && skip[k_2])
                    {
                        k_2++; // Keep incrementing k_2 until we find a point that is not skipped
                    }
                    if (k_2 >= num_sampled_points)
                        break;
                    auto point1 = geometry_points_[k * sample_every_n_];
                    auto point2 = geometry_points_[k_1 * sample_every_n_];
                    auto point3 = geometry_points_[k_2 * sample_every_n_];
                    float_t area = 0.5 * std::abs((point1.x - point3.x) * (point2.y - point1.y) - (point1.x - point2.x) * (point3.y - point1.y));
                    if (area < polylineReductionThreshold)
                    {                       // If the area is less than the threshold, then we skip the middle point
                        skip[k_1] = true;   // Mark the middle point as skipped
                        k = k_2;            // Skip the middle point and start from the next point
                        skipChanged = true; // Set the skipChanged flag to true
                    }
                    else
                    {
                        k = k_1; // If the area is greater than the threshold, then we don't skip the middle point and start from the next point
                    }
                }
            }

            // Create the road lines
            k = 0;
            skip[0] = false;
            skip[num_sampled_points - 1] = false;
            std::vector<MapVector2> new_geometry_points; // This list stores the points that are not skipped
            while (k < num_sampled_points)
            {
                if (!skip[k])
                {
                    new_geometry_points.push_back(geometry_points_[k * sample_every_n_]); // Add the point to the list if it is not skipped
                }
                k++;
            }
            for (size_t i = 0; i < new_geometry_points.size(); i++)
            {
                if(i==MAX_GEOMETRY)
                    break;
                road.geometry[i] = new_geometry_points[i]; // Create the road lines
            }
            road.numPoints = new_geometry_points.size();
        }
        else
        {
            for (int64_t i = 0; i < num_sampled_points ; ++i)
            {
                if(i==MAX_GEOMETRY)
                    break;
                road.geometry[i] = geometry_points_[i * sample_every_n_]; 
            }
            road.numPoints = num_sampled_points;
        }

        if (j.contains("id")) {
            road.id = j.at("id").get<uint32_t>();
        }

        if (j.contains("map_element_id"))
        {
            auto mapElementId = j.at("map_element_id").get<int32_t>();

            if(mapElementId == 4 or mapElementId >= static_cast<int32_t>(MapType::NUM_TYPES) or mapElementId < -1)
            {
                road.mapType = MapType::UNKNOWN;
            }
            else
            {
                road.mapType = static_cast<MapType>(mapElementId);
            }
        }
        else
        {
            road.mapType = MapType::UNKNOWN;
        }

        for (int i = 0; i < road.numPoints; i++)
        {
            road.mean.x += (road.geometry[i].x - road.mean.x)/(i+1);
            road.mean.y += (road.geometry[i].y - road.mean.y)/(i+1);
        }

    }

    std::pair<float, float> calc_mean(const nlohmann::json &j)
    {
        std::pair<float, float> mean = {0, 0};
        int64_t numEntities = 0;
        for (const auto &obj : j["objects"])
        {
            int i = 0;
            for (const auto &pos : obj["position"])
            {
                if(obj["valid"][i++] == false)
                    continue;
                numEntities++;
                float newX = pos["x"];
                float newY = pos["y"];
                // Update mean incrementally
                mean.first += (newX - mean.first) / numEntities;
                mean.second += (newY - mean.second) / numEntities;
            }
        }
        for (const auto &obj : j["roads"])
        {
            for (const auto &point : obj["geometry"])
            {
                numEntities++;
                float newX = point["x"];
                float newY = point["y"];

                // Update mean incrementally
                mean.first += (newX - mean.first) / numEntities;
                mean.second += (newY - mean.second) / numEntities;
            }
        }
        return mean;
    }


    void from_json(const nlohmann::json &j, MetaData &metadata)
    {
        int sdc_index = j.at("sdc_track_index").get<int>();
        metadata.sdc_mask[sdc_index] = 1;
        int idx = 0;
        for (const auto &obj_of_interest : j.at("objects_of_interest"))
        {
            int agent_id = obj_of_interest.get<int>();
            if (idx < consts::kMaxAgentCount) 
            {
                metadata.objects_of_interest[idx] = agent_id;
                idx++;
            }
        }
        while (idx != consts::kMaxAgentCount) 
        {
            metadata.objects_of_interest[idx] = -1;
            idx++;
        }
        
        for (const auto &track_to_predict : j.at("tracks_to_predict"))
        {
            int agent_index = track_to_predict.at("track_index").get<int>();
            uint32_t difficulty = track_to_predict.at("difficulty").get<int32_t>();
            if (agent_index < consts::kMaxAgentCount)
            {
                metadata.tracks_to_predict[agent_index] = 1;
                metadata.difficulty[agent_index] = difficulty;
            }
        }
    }


    void from_json(const nlohmann::json &j, Map &map, float polylineReductionThreshold)
    {
        // Check total number of objects against max agent count
        size_t totalObjects = j.at("objects").size();
        if (totalObjects > consts::kMaxAgentCount) {
            std::cerr << "Warning: Number of objects in scene (" << totalObjects 
                      << ") exceeds the max agent count (" << consts::kMaxAgentCount 
                      << "). Metadata tensor will be invalid." << std::endl;
        }
        auto mean = calc_mean(j);
        map.mean = {mean.first, mean.second};
        map.numObjects = std::min(j.at("objects").size(), static_cast<size_t>(MAX_OBJECTS));
        size_t idx = 0;
        for (const auto &obj : j.at("objects"))
        {
            if (idx >= map.numObjects)
                break;
            obj.get_to(map.objects[idx++]);
        }

        map.numRoads = std::min(j.at("roads").size(), static_cast<size_t>(MAX_ROADS));
        size_t countRoadPoints = 0;
        idx = 0;
        for (const auto &road : j.at("roads"))
        {
            if (idx >= map.numRoads)
                break;
            from_json(road, map.roads[idx], polylineReductionThreshold);
            size_t roadPoints = map.roads[idx].numPoints;
            countRoadPoints += (map.roads[idx].type <= EntityType::RoadLane) ? (roadPoints - 1) : 1;
            ++idx;
        }
        map.numRoadSegments = countRoadPoints;

        from_json(j.at("metadata"), map.metadata);
    }
}<|MERGE_RESOLUTION|>--- conflicted
+++ resolved
@@ -33,15 +33,10 @@
             }
         }
         obj.numPositions = i;
-<<<<<<< HEAD
-        j.at("width").get_to(obj.width);
-        j.at("length").get_to(obj.length);
-        j.at("id").get_to(obj.id);
-=======
         j.at("width").get_to(obj.vehicle_size.width);
         j.at("length").get_to(obj.vehicle_size.length);
         j.at("height").get_to(obj.vehicle_size.height);
->>>>>>> f829adc7
+        j.at("id").get_to(obj.id);
 
         i = 0;
         for (const auto &h : j.at("heading"))

--- conflicted
+++ resolved
@@ -52,11 +52,8 @@
             .def_rw("maxNumControlledVehicles", &Parameters::maxNumControlledVehicles)
             .def_rw("IgnoreNonVehicles", &Parameters::IgnoreNonVehicles)
             .def_rw("roadObservationAlgorithm", &Parameters::roadObservationAlgorithm)
-<<<<<<< HEAD
+            .def_rw("initOnlyValidAgentsAtFirstStep ", &Parameters::initOnlyValidAgentsAtFirstStep)
             .def_rw("enableLidar", &Parameters::enableLidar);
-=======
-            .def_rw("initOnlyValidAgentsAtFirstStep ", &Parameters::initOnlyValidAgentsAtFirstStep);
->>>>>>> d26a72c8
 
         // Define CollisionBehaviour enum
         nb::enum_<CollisionBehaviour>(m, "CollisionBehaviour")

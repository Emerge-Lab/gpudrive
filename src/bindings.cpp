--- conflicted
+++ resolved
@@ -53,16 +53,11 @@
             .def_rw("maxNumControlledVehicles", &Parameters::maxNumControlledVehicles)
             .def_rw("IgnoreNonVehicles", &Parameters::IgnoreNonVehicles)
             .def_rw("roadObservationAlgorithm", &Parameters::roadObservationAlgorithm)
-<<<<<<< HEAD
-            .def_rw("initOnlyValidAgentsAtFirstStep", &Parameters::initOnlyValidAgentsAtFirstStep)
-            .def_rw("enableLidar", &Parameters::enableLidar);
-=======
             .def_rw("initOnlyValidAgentsAtFirstStep ", &Parameters::initOnlyValidAgentsAtFirstStep)
             .def_rw("dynamicsModel", &Parameters::dynamicsModel)
             .def_rw("enableLidar", &Parameters::enableLidar)
             .def_rw("disableClassicalObs", &Parameters::disableClassicalObs)
             .def_rw("isStaticAgentControlled", &Parameters::isStaticAgentControlled);
->>>>>>> 9ffa6c62
 
         // Define CollisionBehaviour enum
         nb::enum_<CollisionBehaviour>(m, "CollisionBehaviour")

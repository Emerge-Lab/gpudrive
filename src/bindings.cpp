--- conflicted
+++ resolved
@@ -109,12 +109,9 @@
             .def("absolute_self_observation_tensor",
                  &Manager::absoluteSelfObservationTensor)
             .def("valid_state_tensor", &Manager::validStateTensor)
-<<<<<<< HEAD
+            .def("info_tensor", &Manager::infoTensor)
             .def("rgb_tensor", &Manager::rgbTensor)
             .def("depth_tensor", &Manager::depthTensor);
-=======
-            .def("info_tensor", &Manager::infoTensor);
->>>>>>> 630ffbbc
     }
 
 }
#include "mgr.hpp"

#include <madrona/macros.hpp>
#include <madrona/py/bindings.hpp>

#include <nanobind/stl/string.h>
#include <nanobind/stl/vector.h>

namespace nb = nanobind;

namespace gpudrive
{

    // This file creates the python bindings used by the learning code.
    // Refer to the nanobind documentation for more details on these functions.
    NB_MODULE(gpudrive, m)
    {
        // Each simulator has a madrona submodule that includes base types
        // like madrona::py::Tensor and madrona::py::PyExecMode.
        madrona::py::setupMadronaSubmodule(m);

        // Add bindings for constants defined in src/consts.hpp
        m.attr("kMaxAgentCount") = consts::kMaxAgentCount;
        m.attr("kMaxRoadEntityCount") = consts::kMaxRoadEntityCount;
        m.attr("kMaxAgentMapObservationsCount") = consts::kMaxAgentMapObservationsCount;
        m.attr("episodeLen") = consts::episodeLen;
        m.attr("numLidarSamples") = consts::numLidarSamples;

        // Define RewardType enum
        nb::enum_<RewardType>(m, "RewardType")
            .value("DistanceBased", RewardType::DistanceBased)
            .value("OnGoalAchieved", RewardType::OnGoalAchieved)
            .value("Dense", RewardType::Dense);

        // Define RewardParams class
        nb::class_<RewardParams>(m, "RewardParams")
            .def(nb::init<>()) // Default constructor
            .def_rw("rewardType", &RewardParams::rewardType)
            .def_rw("distanceToGoalThreshold", &RewardParams::distanceToGoalThreshold)
            .def_rw("distanceToExpertThreshold", &RewardParams::distanceToExpertThreshold);

        nb::enum_<FindRoadObservationsWith>(m, "FindRoadObservationsWith")
            .value("KNearestEntitiesWithRadiusFiltering", FindRoadObservationsWith::KNearestEntitiesWithRadiusFiltering)
            .value("AllEntitiesWithRadiusFiltering", FindRoadObservationsWith::AllEntitiesWithRadiusFiltering);

        // Define Parameters class
        nb::class_<Parameters>(m, "Parameters")
            .def(nb::init<>()) // Default constructor
            .def_rw("polylineReductionThreshold", &Parameters::polylineReductionThreshold)
            .def_rw("observationRadius", &Parameters::observationRadius)
            .def_rw("rewardParams", &Parameters::rewardParams)
            .def_rw("collisionBehaviour", &Parameters::collisionBehaviour)
            .def_rw("maxNumControlledAgents", &Parameters::maxNumControlledAgents)
            .def_rw("IgnoreNonVehicles", &Parameters::IgnoreNonVehicles)
            .def_rw("roadObservationAlgorithm", &Parameters::roadObservationAlgorithm)
            .def_rw("initOnlyValidAgentsAtFirstStep", &Parameters::initOnlyValidAgentsAtFirstStep)
            .def_rw("dynamicsModel", &Parameters::dynamicsModel)
            .def_rw("enableLidar", &Parameters::enableLidar)
            .def_rw("disableClassicalObs", &Parameters::disableClassicalObs)
            .def_rw("isStaticAgentControlled", &Parameters::isStaticAgentControlled);

        // Define CollisionBehaviour enum
        nb::enum_<CollisionBehaviour>(m, "CollisionBehaviour")
            .value("AgentStop", CollisionBehaviour::AgentStop)
            .value("AgentRemoved", CollisionBehaviour::AgentRemoved)
            .value("Ignore", CollisionBehaviour::Ignore);

        nb::enum_<DynamicsModel>(m, "DynamicsModel")
            .value("Classic", DynamicsModel::Classic)
            .value("InvertibleBicycle", DynamicsModel::InvertibleBicycle)
            .value("DeltaLocal", DynamicsModel::DeltaLocal)
            .value("State", DynamicsModel::State);

        nb::enum_<EntityType>(m, "EntityType")
            .value("_None", EntityType::None)
            .value("RoadEdge", EntityType::RoadEdge)
            .value("RoadLine", EntityType::RoadLine)
            .value("RoadLane", EntityType::RoadLane)
            .value("CrossWalk", EntityType::CrossWalk)
            .value("SpeedBump", EntityType::SpeedBump)
            .value("StopSign", EntityType::StopSign)
            .value("Vehicle", EntityType::Vehicle)
            .value("Pedestrian", EntityType::Pedestrian)
            .value("Cyclist", EntityType::Cyclist)
            .value("Padding", EntityType::Padding)
            .value("NumTypes", EntityType::NumTypes);

        // Bindings for Manager class
        nb::class_<Manager>(m, "SimManager")
            .def(
		 "__init__", [](Manager *self, madrona::py::PyExecMode exec_mode, int64_t gpu_id, std::vector<std::string> scenes, Parameters params, bool enable_batch_renderer, uint32_t batch_render_view_width, uint32_t batch_render_view_height)
                { new (self) Manager(Manager::Config{
                      .execMode = exec_mode,
                      .gpuID = (int)gpu_id,
                      .scenes = scenes,
                      .params = params,
                      .enableBatchRenderer = enable_batch_renderer,
                      .batchRenderViewWidth = batch_render_view_width,
                      .batchRenderViewHeight = batch_render_view_height});},
                nb::arg("exec_mode"),
                nb::arg("gpu_id"),
                nb::arg("scenes"),
                nb::arg("params"),
                nb::arg("enable_batch_renderer") = false,
                nb::arg("batch_render_view_width") = 64,
                nb::arg("batch_render_view_height") = 64)
            .def("step", &Manager::step)
            .def("reset", &Manager::reset)
            .def("action_tensor", &Manager::actionTensor)
            .def("reward_tensor", &Manager::rewardTensor)
            .def("done_tensor", &Manager::doneTensor)
            .def("self_observation_tensor", &Manager::selfObservationTensor)
            .def("map_observation_tensor", &Manager::mapObservationTensor)
            .def("partner_observations_tensor", &Manager::partnerObservationsTensor)
            .def("lidar_tensor", &Manager::lidarTensor)
            .def("steps_remaining_tensor", &Manager::stepsRemainingTensor)
            .def("shape_tensor", &Manager::shapeTensor)
            .def("controlled_state_tensor", &Manager::controlledStateTensor)
            .def("agent_roadmap_tensor", &Manager::agentMapObservationsTensor)
            .def("absolute_self_observation_tensor",
                 &Manager::absoluteSelfObservationTensor)
            .def("valid_state_tensor", &Manager::validStateTensor)
            .def("info_tensor", &Manager::infoTensor)
            .def("rgb_tensor", &Manager::rgbTensor)
            .def("depth_tensor", &Manager::depthTensor)
            .def("response_type_tensor", &Manager::responseTypeTensor)
            .def("expert_trajectory_tensor", &Manager::expertTrajectoryTensor)
            .def("set_maps", &Manager::setMaps)
            .def("world_means_tensor", &Manager::worldMeansTensor)
            .def("metadata_tensor", &Manager::metadataTensor)
<<<<<<< HEAD
=======
            .def("map_name_tensor", &Manager::mapNameTensor)
>>>>>>> 690ff400
            .def("deleteAgents", [](Manager &self, nb::dict py_agents_to_delete) {
                std::unordered_map<int32_t, std::vector<int32_t>> agents_to_delete;

                // Convert Python dict to C++ unordered_map
                for (auto item : py_agents_to_delete) {
                    int32_t key = nb::cast<int32_t>(item.first);
                    std::vector<int32_t> value = nb::cast<std::vector<int32_t>>(item.second);
                    agents_to_delete[key] = value;
                }

                self.deleteAgents(agents_to_delete);
            })
<<<<<<< HEAD
            .def("deleted_agents_tensor", &Manager::deletedAgentsTensor);
=======
            .def("deleted_agents_tensor", &Manager::deletedAgentsTensor)
            .def("map_name_tensor", &Manager::mapNameTensor);
>>>>>>> 690ff400
    }

}<|MERGE_RESOLUTION|>--- conflicted
+++ resolved
@@ -128,10 +128,7 @@
             .def("set_maps", &Manager::setMaps)
             .def("world_means_tensor", &Manager::worldMeansTensor)
             .def("metadata_tensor", &Manager::metadataTensor)
-<<<<<<< HEAD
-=======
             .def("map_name_tensor", &Manager::mapNameTensor)
->>>>>>> 690ff400
             .def("deleteAgents", [](Manager &self, nb::dict py_agents_to_delete) {
                 std::unordered_map<int32_t, std::vector<int32_t>> agents_to_delete;
 
@@ -144,12 +141,8 @@
 
                 self.deleteAgents(agents_to_delete);
             })
-<<<<<<< HEAD
-            .def("deleted_agents_tensor", &Manager::deletedAgentsTensor);
-=======
             .def("deleted_agents_tensor", &Manager::deletedAgentsTensor)
             .def("map_name_tensor", &Manager::mapNameTensor);
->>>>>>> 690ff400
     }
 
 }
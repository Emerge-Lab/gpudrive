#pragma once

#include <madrona/taskgraph_builder.hpp>
#include <madrona/custom_context.hpp>

#include "consts.hpp"
#include "types.hpp"
#include "init.hpp"
#include "rng.hpp"

namespace gpudrive {

class Engine;

// This enum is used by the Sim and Manager classes to track the export slots
// for each component exported to the training code.
enum class ExportID : uint32_t {
    Reset,
    Action,
    Reward,
    Done,
    SelfObservation,
    PartnerObservations,
    RoomEntityObservations,
    Lidar,
    StepsRemaining,
    BicycleModel,
    MapObservation,
    Shape,
    NumExports
};

// Stores values for the ObjectID component that links entities to
// render / physics assets.
enum class SimObject : uint32_t {
    Cube,
    Agent,
    StopSign,
    SpeedBump,
    Plane,
    NumObjects,
};

// The Sim class encapsulates the per-world state of the simulation.
// Sim is always available by calling ctx.data() given a reference
// to the Engine / Context object that is passed to each ECS system.
//
// Per-World state that is frequently accessed but only used by a few
// ECS systems should be put in a singleton component rather than
// in this class in order to ensure efficient access patterns.
struct Sim : public madrona::WorldBase {
    struct Config {
        bool enableViewer;
        bool autoReset;
    };

    // Sim::registerTypes is called during initialization
    // to register all components & archetypes with the ECS.
    static void registerTypes(madrona::ECSRegistry &registry,
                              const Config &cfg);

    // Sim::setupTasks is called during initialization to build
    // the system task graph that will be invoked by the 
    // Manager class (src/mgr.hpp) for each step.
    static void setupTasks(madrona::TaskGraphBuilder &builder,
                           const Config &cfg);

    // The constructor is called for each world during initialization.
    // Config is global across all worlds, while WorldInit (src/init.hpp)
    // can contain per-world initialization data, created in (src/mgr.cpp)
    Sim(Engine &ctx,
        const Config &cfg,
        const WorldInit &init);
<<<<<<< HEAD

    float polylineReductionThreshold;

=======
>>>>>>> cb0f29d1
    // EpisodeManager globally tracks episode IDs with an atomic across the
    // simulation.
    EpisodeManager *episodeMgr;

    // Simple random number generator seeded with episode ID.
    RNG rng;

    // Floor plane entity, constant across all episodes.
    Entity floorPlane;

    // Border wall entities: 3 walls to the left, up and down that define
    // play area. These are constant across all episodes.
    Entity borders[3];

    // Max number of agents and roads in the episode to be initialized.
    CountT max_num_agents; 
    CountT max_num_roads;

    // Agent entity references. This entities live across all episodes
    // and are just reset to the start of the level on reset.
    madrona::CountT numAgents;
    Entity agents[consts::numAgents];
    madrona::CountT numRoads;
    Entity roads[consts::numRoadSegments];

    madrona::math::Vector2 mean;

    // Episode ID number
    int32_t curEpisodeIdx;

    // Should the environment automatically reset (generate a new episode)
    // at the end of each episode?
    bool autoReset;

    // Are we visualizing the simulation in the viewer?
    bool enableVizRender;
};

class Engine : public ::madrona::CustomContext<Engine, Sim> {
    using CustomContext::CustomContext;
};

}<|MERGE_RESOLUTION|>--- conflicted
+++ resolved
@@ -71,12 +71,9 @@
     Sim(Engine &ctx,
         const Config &cfg,
         const WorldInit &init);
-<<<<<<< HEAD
 
     float polylineReductionThreshold;
 
-=======
->>>>>>> cb0f29d1
     // EpisodeManager globally tracks episode IDs with an atomic across the
     // simulation.
     EpisodeManager *episodeMgr;

#pragma once

#include <madrona/taskgraph_builder.hpp>
#include <madrona/custom_context.hpp>

#include "consts.hpp"
#include "types.hpp"
#include "init.hpp"
#include "rng.hpp"

namespace gpudrive {

class Engine;

// This enum is used by the Sim and Manager classes to track the export slots
// for each component exported to the training code.
enum class ExportID : uint32_t {
    Reset,
    Action,
    Reward,
    Done,
    SelfObservation,
    PartnerObservations,
    Lidar,
    StepsRemaining,
    BicycleModel,
    MapObservation,
    Shape,
<<<<<<< HEAD
    ValidState,
=======
>>>>>>> 2c3406d1
    ControlledState,
    Collision,
    NumExports
};

// Stores values for the ObjectID component that links entities to
// render / physics assets.
enum class SimObject : uint32_t {
    Cube,
    Agent,
    StopSign,
    SpeedBump,
    Plane,
    NumObjects,
};

// The Sim class encapsulates the per-world state of the simulation.
// Sim is always available by calling ctx.data() given a reference
// to the Engine / Context object that is passed to each ECS system.
//
// Per-World state that is frequently accessed but only used by a few
// ECS systems should be put in a singleton component rather than
// in this class in order to ensure efficient access patterns.
struct Sim : public madrona::WorldBase {
    struct Config {
        bool enableViewer;
        bool autoReset;
        uint32_t kMaxAgentCount;
        uint32_t kMaxRoadEntityCount;
    };

    // Sim::registerTypes is called during initialization
    // to register all components & archetypes with the ECS.
    static void registerTypes(madrona::ECSRegistry &registry,
                              const Config &cfg);

    // Sim::setupTasks is called during initialization to build
    // the system task graph that will be invoked by the 
    // Manager class (src/mgr.hpp) for each step.
    static void setupTasks(madrona::TaskGraphBuilder &builder,
                           const Config &cfg);

    // The constructor is called for each world during initialization.
    // Config is global across all worlds, while WorldInit (src/init.hpp)
    // can contain per-world initialization data, created in (src/mgr.cpp)
    Sim(Engine &ctx,
        const Config &cfg,
        const WorldInit &init);

    // EpisodeManager globally tracks episode IDs with an atomic across the
    // simulation.
    EpisodeManager *episodeMgr;

    // Simple random number generator seeded with episode ID.
    RNG rng;

    // Floor plane entity, constant across all episodes.
    Entity floorPlane;

    // Border wall entities: 3 walls to the left, up and down that define
    // play area. These are constant across all episodes.
    Entity borders[3];

    madrona::CountT MaxAgentCount;
    madrona::CountT MaxRoadEntityCount;

    // Agent entity references. This entities live across all episodes
    // and are just reset to the start of the level on reset.
    madrona::CountT numAgents;
    Entity agents[consts::kMaxAgentCount];
    madrona::CountT numRoads;
    Entity roads[consts::kMaxRoadEntityCount];

    madrona::CountT numControlledVehicles;

    madrona::math::Vector2 mean;

    Parameters params;

    // Episode ID number
    int32_t curEpisodeIdx;

    // Should the environment automatically reset (generate a new episode)
    // at the end of each episode?
    bool autoReset;

    // Are we visualizing the simulation in the viewer?
    bool enableVizRender;
};

class Engine : public ::madrona::CustomContext<Engine, Sim> {
    using CustomContext::CustomContext;
};

}<|MERGE_RESOLUTION|>--- conflicted
+++ resolved
@@ -26,10 +26,6 @@
     BicycleModel,
     MapObservation,
     Shape,
-<<<<<<< HEAD
-    ValidState,
-=======
->>>>>>> 2c3406d1
     ControlledState,
     Collision,
     NumExports

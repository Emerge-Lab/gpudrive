#pragma once

#include <madrona/taskgraph_builder.hpp>
#include <madrona/custom_context.hpp>

#include "consts.hpp"
#include "types.hpp"
#include "init.hpp"
#include "rng.hpp"

namespace gpudrive {

class Engine;

// This enum is used by the Sim and Manager classes to track the export slots
// for each component exported to the training code.
enum class ExportID : uint32_t {
    Reset,
    Action,
    Reward,
    Done,
    SelfObservation,
    PartnerObservations,
    RoomEntityObservations,
    Lidar,
    StepsRemaining,
    BicycleModel,
    MapObservation,
    NumExports
};

// Stores values for the ObjectID component that links entities to
// render / physics assets.
enum class SimObject : uint32_t {
    Cube,
    Agent,
    StopSign,
    SpeedBump,
    Plane,
    NumObjects,
};

// The Sim class encapsulates the per-world state of the simulation.
// Sim is always available by calling ctx.data() given a reference
// to the Engine / Context object that is passed to each ECS system.
//
// Per-World state that is frequently accessed but only used by a few
// ECS systems should be put in a singleton component rather than
// in this class in order to ensure efficient access patterns.
struct Sim : public madrona::WorldBase {
    struct Config {
        bool enableViewer;
        bool autoReset;
    };

    // Sim::registerTypes is called during initialization
    // to register all components & archetypes with the ECS.
    static void registerTypes(madrona::ECSRegistry &registry,
                              const Config &cfg);

    // Sim::setupTasks is called during initialization to build
    // the system task graph that will be invoked by the 
    // Manager class (src/mgr.hpp) for each step.
    static void setupTasks(madrona::TaskGraphBuilder &builder,
                           const Config &cfg);

    // The constructor is called for each world during initialization.
    // Config is global across all worlds, while WorldInit (src/init.hpp)
    // can contain per-world initialization data, created in (src/mgr.cpp)
    Sim(Engine &ctx,
        const Config &cfg,
        const WorldInit &init);

    float polylineReductionThreshold;

    // EpisodeManager globally tracks episode IDs with an atomic across the
    // simulation.
    EpisodeManager *episodeMgr;

    // Simple random number generator seeded with episode ID.
    RNG rng;

    // Floor plane entity, constant across all episodes.
    Entity floorPlane;

    // Border wall entities: 3 walls to the left, up and down that define
    // play area. These are constant across all episodes.
    Entity borders[3];

    // Max number of agents and roads in the episode to be initialized.
    CountT max_num_agents; 
    CountT max_num_roads;

    // Agent entity references. This entities live across all episodes
    // and are just reset to the start of the level on reset.
<<<<<<< HEAD
    CountT num_agents;
    Entity agents[consts::numAgents]; // Cannot replace the consts.

    CountT num_roads;
=======
    madrona::CountT numAgents;
    Entity agents[consts::numAgents];
    madrona::CountT numRoads;
>>>>>>> ea397c1d
    Entity roads[consts::numRoadSegments];

    std::pair<float, float> mean;

    // Episode ID number
    int32_t curEpisodeIdx;

    // Should the environment automatically reset (generate a new episode)
    // at the end of each episode?
    bool autoReset;

    // Are we visualizing the simulation in the viewer?
    bool enableVizRender;
};

class Engine : public ::madrona::CustomContext<Engine, Sim> {
    using CustomContext::CustomContext;
};

}<|MERGE_RESOLUTION|>--- conflicted
+++ resolved
@@ -93,16 +93,9 @@
 
     // Agent entity references. This entities live across all episodes
     // and are just reset to the start of the level on reset.
-<<<<<<< HEAD
-    CountT num_agents;
-    Entity agents[consts::numAgents]; // Cannot replace the consts.
-
-    CountT num_roads;
-=======
     madrona::CountT numAgents;
     Entity agents[consts::numAgents];
     madrona::CountT numRoads;
->>>>>>> ea397c1d
     Entity roads[consts::numRoadSegments];
 
     std::pair<float, float> mean;

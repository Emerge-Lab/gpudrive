#pragma once

#include <madrona/taskgraph_builder.hpp>
#include <madrona/custom_context.hpp>

#include "consts.hpp"
#include "types.hpp"
#include "init.hpp"
#include "rng.hpp"

namespace gpudrive {

class Engine;

// This enum is used by the Sim and Manager classes to track the export slots
// for each component exported to the training code.
enum class ExportID : uint32_t {
    Reset,
    Action,
    Reward,
    Done,
    SelfObservation,
    PartnerObservations,
    AgentMapObservations,
    Lidar,
    StepsRemaining,
    BicycleModel,
    MapObservation,
    Shape,
    ControlledState,
    AbsoluteSelfObservation,
    ValidState,
    Info,
<<<<<<< HEAD
    Trajectory,
=======
    ResponseType,
>>>>>>> 8232ea0e
    NumExports
};

// Stores values for the ObjectID component that links entities to
// render / physics assets.
enum class SimObject : uint32_t {
    Cube,
    Agent,
    StopSign,
    SpeedBump,
    Plane,
    NumObjects,
};

enum class TaskGraphID : uint32_t {
    Step,
    NumTaskGraphs,
};

// The Sim class encapsulates the per-world state of the simulation.
// Sim is always available by calling ctx.data() given a reference
// to the Engine / Context object that is passed to each ECS system.
//
// Per-World state that is frequently accessed but only used by a few
// ECS systems should be put in a singleton component rather than
// in this class in order to ensure efficient access patterns.
struct Sim : public madrona::WorldBase {
    struct Config {
        const madrona::render::RenderECSBridge *renderBridge;
        bool enableLidar = false;
    };

    // Sim::registerTypes is called during initialization
    // to register all components & archetypes with the ECS.
    static void registerTypes(madrona::ECSRegistry &registry,
                              const Config &cfg);

    // Sim::setupTasks is called during initialization to build
    // the system task graph that will be invoked by the 
    // Manager class (src/mgr.hpp) for each step.
    static void setupTasks(madrona::TaskGraphManager &taskgraph_mgr,
                           const Config &cfg);

   const std::pair<EntityType,EntityType> collisionPairs[20] = {{EntityType::Pedestrian, EntityType::Pedestrian},                                                                                                             
                                                              {EntityType::Pedestrian, EntityType::RoadEdge},                                                                                                                
                                                              {EntityType::Pedestrian, EntityType::Cyclist},                                                                                                                 
                                                              {EntityType::Pedestrian, EntityType::RoadLine},                                                                                                                
                                                              {EntityType::Pedestrian, EntityType::RoadLane},                                                                                                                
                                                              {EntityType::Pedestrian, EntityType::CrossWalk},                                                                                                               
                                                              {EntityType::Pedestrian, EntityType::SpeedBump},                                                                                                               
                                                              {EntityType::Pedestrian, EntityType::StopSign},                                                                                                                
                                                              {EntityType::Cyclist, EntityType::Pedestrian},                                                                                                                 
                                                              {EntityType::Cyclist, EntityType::RoadEdge},                                                                                                                   
                                                              {EntityType::Cyclist, EntityType::Cyclist},                                                                                                                    
                                                              {EntityType::Cyclist, EntityType::RoadLine},                                                                                                                   
                                                              {EntityType::Cyclist, EntityType::RoadLane},                                                                                                                   
                                                              {EntityType::Cyclist, EntityType::CrossWalk},                                                                                                                  
                                                              {EntityType::Cyclist, EntityType::SpeedBump},                                                                                                                  
                                                              {EntityType::Cyclist, EntityType::StopSign},                                                                                                                   
                                                              {EntityType::Vehicle, EntityType::CrossWalk},                                                                                                                  
                                                              {EntityType::Vehicle, EntityType::SpeedBump},                                                                                                                  
                                                              {EntityType::Vehicle, EntityType::RoadLine},                                                                                                                   
                                                              {EntityType::Vehicle, EntityType::RoadLane}};                   

    // The constructor is called for each world during initialization.
    // Config is global across all worlds, while WorldInit (src/init.hpp)
    // can contain per-world initialization data, created in (src/mgr.cpp)
    Sim(Engine &ctx,
        const Config &cfg,
        const WorldInit &init);

    // EpisodeManager globally tracks episode IDs with an atomic across the
    // simulation.
    EpisodeManager *episodeMgr;

    // Simple random number generator seeded with episode ID.
    RNG rng;

    // Floor plane entity, constant across all episodes.
    Entity floorPlane;

    // Border wall entities: 3 walls to the left, up and down that define
    // play area. These are constant across all episodes.
    Entity borders[3];

    // Agent entity references. This entities live across all episodes
    // and are just reset to the start of the level on reset.
    madrona::CountT numAgents;
    Entity agents[consts::kMaxAgentCount];
    madrona::CountT numRoads;
    Entity roads[consts::kMaxRoadEntityCount];

    madrona::CountT numControlledVehicles;

    madrona::math::Vector2 mean;

    Parameters params;

    // Episode ID number
    int32_t curEpisodeIdx;

    // Are we visualizing the simulation in the viewer?
    bool enableRender;
};

class Engine : public ::madrona::CustomContext<Engine, Sim> {
public:
    using CustomContext::CustomContext;

    // These are convenience helpers for creating renderable
    // entities when rendering isn't necessarily enabled
    template <typename ArchetypeT>
    inline madrona::Entity makeRenderableEntity();
    inline void destroyRenderableEntity(Entity e);
};

}

#include "sim.inl"<|MERGE_RESOLUTION|>--- conflicted
+++ resolved
@@ -31,11 +31,8 @@
     AbsoluteSelfObservation,
     ValidState,
     Info,
-<<<<<<< HEAD
+    ResponseType,
     Trajectory,
-=======
-    ResponseType,
->>>>>>> 8232ea0e
     NumExports
 };
 

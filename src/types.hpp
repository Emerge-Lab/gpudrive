--- conflicted
+++ resolved
@@ -64,12 +64,8 @@
         NUM_TYPES = 21,
     };
 
-<<<<<<< HEAD
-    struct AgentID {
-=======
     struct AgentID 
     {
->>>>>>> f829adc7
         int32_t id;
     };
 

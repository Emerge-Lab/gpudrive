--- conflicted
+++ resolved
@@ -215,16 +215,6 @@
 
 static_assert(sizeof(AbsoluteSelfObservation) == sizeof(float) * AbsoluteSelfObservationExportSize);
 
-<<<<<<< HEAD
-enum class Validity : int32_t {
-    Invalid = 0,
-    Valid = 1
-};
-
-struct ValidState {
-    Validity valid[consts::kMaxAgentCount];
-};
-
 struct AgentInterface : public madrona::Archetype<
     Action,
 
@@ -255,8 +245,6 @@
     madrona::Entity e;
 };
 
-=======
->>>>>>> 253f8150
 /* ECS Archetypes for the game */
 
 struct CameraAgent : public madrona::Archetype<

#pragma once

#include <madrona/components.hpp>
#include <madrona/math.hpp>
#include <madrona/physics.hpp>
#include <madrona/viz/system.hpp>

#include "consts.hpp"

namespace gpudrive {

// Include several madrona types into the simulator namespace for convenience
using madrona::Entity;
using madrona::CountT;
using madrona::base::Position;
using madrona::base::Rotation;
using madrona::base::Scale;
using madrona::base::ObjectID;
using madrona::phys::Velocity;
using madrona::phys::ResponseType;
using madrona::phys::ExternalForce;
using madrona::phys::ExternalTorque;

struct BicycleModel {
    madrona::math::Vector2 position;
    float heading;
    float speed;
};

struct VehicleSize {
  float length;
  float width;
};

// WorldReset is a per-world singleton component that causes the current
// episode to be terminated and the world regenerated
// (Singleton components like WorldReset can be accessed via Context::singleton
// (eg ctx.singleton<WorldReset>().reset = 1)
struct WorldReset {
    int32_t reset;
};

// TODO(samk): need to wrap elements in std::optional to match Nocturne?
struct Action {
    float acceleration;
    float steering;
    float headAngle;
};

// Per-agent reward
// Exported as an [N * A, 1] float tensor to training code
struct Reward {
    float v;
};

// Per-agent component that indicates that the agent's episode is finished
// This is exported per-agent for simplicity in the training code
struct Done {
    // Currently bool components are not supported due to
    // padding issues, so Done is an int32_t
    int32_t v;
};

// Observation state for the current agent.
// Positions are rescaled to the bounds of the play area to assist training.
struct SelfObservation {
    BicycleModel bicycle_model;
    float width;
    float length;
    float goalX;
    float goalY;

};

// The state of the world is passed to each agent in terms of egocentric
// polar coordinates. theta is degrees off agent forward.
struct PolarObservation {
    float r;
    float theta;
};

struct PartnerObservation {
    float speedX;
    float speedY;
    float posX;
    float posY;
    float heading;
};

// Egocentric observations of other agents
struct PartnerObservations {
    PartnerObservation obs[consts::numAgents - 1];
};

// PartnerObservations is exported as a
// [N, A, consts::numAgents - 1, 3] // tensor to pytorch
static_assert(sizeof(PartnerObservations) == sizeof(float) *
    (consts::numAgents - 1) * 5);

// Per-agent egocentric observations for the interactable entities
// in the current room.
struct EntityObservation {
    PolarObservation polar;
    float encodedType;
};


struct RoomEntityObservations {
    EntityObservation obs[consts::maxEntitiesPerRoom];
};


// Observation of the current room's door. It's relative position and
// whether or not it is ope
struct DoorObservation {
    PolarObservation polar;
    float isOpen; // 1.0 when open, 0.0 when closed.
};


struct LidarSample {
    float depth;
    float encodedType;
};

// Linear depth values and entity type in a circle around the agent
struct Lidar {
    LidarSample samples[consts::numLidarSamples];
};

// Number of steps remaining in the episode. Allows non-recurrent policies
// to track the progression of time.
struct StepsRemaining {
    uint32_t t;
};

// Tracks progress the agent has made through the challenge, used to add
// reward when more progress has been made
struct Progress {
    float maxY;
};

// Per-agent component storing Entity IDs of the other agents. Used to
// build the egocentric observations of their state.
struct OtherAgents {
    madrona::Entity e[consts::numAgents - 1];
};

// This enum is used to track the type of each entity for the purposes of
// classifying the objects hit by each lidar sample.
enum class EntityType : uint32_t {
    None,
    Cube,
    Agent,
    NumTypes,
};

// A per-door component that tracks whether or not the door should be open.
struct OpenState {
    bool isOpen;
};

// Linked buttons that control the door opening and whether or not the door
// should remain open after the buttons are pressed once.
struct DoorProperties {
    Entity buttons[consts::maxEntitiesPerRoom];
    int32_t numButtons;
    bool isPersistent;
};

// Similar to OpenState, true during frames where a button is pressed
struct ButtonState {
    bool isPressed;
};

<<<<<<< HEAD
// A singleton component storing the state of all the rooms in the current
// randomly generated level
=======
>>>>>>> a25e604f
struct LevelState {
    Entity entities[consts::numAgents + consts::numRoadSegments];
};

/* ECS Archetypes for the game */

// There are 2 Agents in the environment trying to get to the destination
struct Agent : public madrona::Archetype<
    // Basic components required for physics. Note that the current physics
    // implementation requires archetypes to have these components first
    // in this exact order.
    Position,
    Rotation,
    Scale,
    Velocity,
    ObjectID,
    ResponseType,
    madrona::phys::solver::SubstepPrevState,
    madrona::phys::solver::PreSolvePositional,
    madrona::phys::solver::PreSolveVelocity,
    ExternalForce,
    ExternalTorque,
    madrona::phys::broadphase::LeafID,

    // Internal logic state.
    Progress,
    OtherAgents,
    EntityType,

    // gpudrive
    BicycleModel,
    VehicleSize,

    // Input
    Action,

    // Observations
    SelfObservation,
    PartnerObservations,
    Lidar,
    StepsRemaining,

    // Reward, episode termination
    Reward,
    Done,

    // Visualization: In addition to the fly camera, src/viewer.cpp can
    // view the scene from the perspective of entities with this component
    madrona::viz::VizCamera
> {};


// Generic archetype for entities that need physics but don't have custom
// logic associated with them.
struct PhysicsEntity : public madrona::Archetype<
    Position, 
    Rotation,
    Scale,
    Velocity,
    ObjectID,
    ResponseType,
    madrona::phys::solver::SubstepPrevState,
    madrona::phys::solver::PreSolvePositional,
    madrona::phys::solver::PreSolveVelocity,
    ExternalForce,
    ExternalTorque,
    madrona::phys::broadphase::LeafID,
    EntityType
> {};

}<|MERGE_RESOLUTION|>--- conflicted
+++ resolved
@@ -173,11 +173,6 @@
     bool isPressed;
 };
 
-<<<<<<< HEAD
-// A singleton component storing the state of all the rooms in the current
-// randomly generated level
-=======
->>>>>>> a25e604f
 struct LevelState {
     Entity entities[consts::numAgents + consts::numRoadSegments];
 };

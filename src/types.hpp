#pragma once

#include <madrona/components.hpp>
#include <madrona/math.hpp>
#include <madrona/physics.hpp>
#include <madrona/render/ecs.hpp>

#include "consts.hpp"

<<<<<<< HEAD
namespace gpudrive
{
    // Include several madrona types into the simulator namespace for convenience
    using madrona::Entity;
    using madrona::base::ObjectID;
    using madrona::base::Position;
    using madrona::base::Rotation;
    using madrona::base::Scale;
    using madrona::phys::ResponseType;
    using madrona::phys::Velocity;

    // This enum is used to track the type of each entity
    // The order of the enum is important and should not be changed
    // The order is {Road types that can be reduced, Road types that cannot be reduced, agent types, other types}
    enum class EntityType : uint32_t
    {
        None,
        RoadEdge,
        RoadLine,
        RoadLane,
        CrossWalk,
        SpeedBump,
        StopSign,
        Vehicle,
        Pedestrian,
        Cyclist,
        Padding,
        NumTypes,
    };

    struct VehicleSize
    {
        float length;
        float width;
    };

    struct Goal
    {
        madrona::math::Vector2 position;
    };

    // WorldReset is a per-world singleton component that causes the current
    // episode to be terminated and the world regenerated
    // (Singleton components like WorldReset can be accessed via Context::singleton
    // (eg ctx.singleton<WorldReset>().reset = 1)
    struct WorldReset
    {
        int32_t reset;
    };

    struct ClassicAction
    {
        float acceleration;
        float steering;
        float headAngle;
    };

    struct DeltaAction
    {
        float dx;
        float dy;
        float dyaw;
    };

    struct StateAction
    {
        Position position; // 3 floats
        float yaw;         // 1 float
        Velocity velocity; // 6 floats
    };

    union Action
    {
        ClassicAction classic;
        DeltaAction delta;
        StateAction state;
    };

    const size_t ActionExportSize = 3 + 1 + 6;

    static_assert(sizeof(Action) == sizeof(float) * ActionExportSize);

    // Per-agent reward
    // Exported as an [N * A, 1] float tensor to training code
    struct Reward
    {
        float v;
    };

    // Per-agent component that indicates that the agent's episode is finished
    // This is exported per-agent for simplicity in the training code
    struct Done
    {
        // Currently bool components are not supported due to
        // padding issues, so Done is an int32_t
        int32_t v;
    };

    struct Info
    {
        int collidedWithRoad;
        int collidedWithVehicle;
        int collidedWithNonVehicle;
        int reachedGoal;
        int type;

        static inline Info zero()
        {
            return Info{
                .collidedWithRoad = 0,
                .collidedWithVehicle = 0,
                .collidedWithNonVehicle = 0,
                .reachedGoal = 0,
                .type = static_cast<int>(EntityType::Padding)};
        }
    };

    const size_t InfoExportSize = 5;

    static_assert(sizeof(Info) == sizeof(int) * InfoExportSize);

    // Observation state for the current agent.
    // Positions are rescaled to the bounds of the play area to assist training.
    struct SelfObservation
    {
        float speed;
        VehicleSize vehicle_size;
        Goal goal;
        float collisionState;

        static inline SelfObservation zero()
        {
            return SelfObservation{
                .speed = 0,
                .vehicle_size = {0, 0},
                .goal = {.position = {0, 0}},
                .collisionState = 0};
        }
    };

    const size_t SelfObservationExportSize = 6;

    static_assert(sizeof(SelfObservation) == sizeof(float) * SelfObservationExportSize);

    struct MapObservation
    {
        madrona::math::Vector2 position;
        Scale scale;
        float heading;
        float type;

        static inline MapObservation zero()
        {
            return MapObservation{
                .position = {0, 0},
                .scale = madrona::math::Diag3x3{0, 0, 0},
                .heading = 0,
                .type = static_cast<float>(EntityType::None)};
        }
    };

    const size_t MapObservationExportSize = 7;

    static_assert(sizeof(MapObservation) == sizeof(float) * MapObservationExportSize);

    struct PartnerObservation
    {
        float speed;
        madrona::math::Vector2 position;
        float heading;
        VehicleSize vehicle_size;
        float type;

        static inline PartnerObservation zero()
        {
            return PartnerObservation{
                .speed = 0,
                .position = {0, 0},
                .heading = 0,
                .vehicle_size = {0, 0},
                .type = static_cast<float>(EntityType::None)};
        }
    };

    // Egocentric observations of other agents
    struct PartnerObservations
    {
        PartnerObservation obs[consts::kMaxAgentCount - 1];
    };

    const size_t PartnerObservationExportSize = 7;

    static_assert(sizeof(PartnerObservations) == sizeof(float) *
                                                     (consts::kMaxAgentCount - 1) * PartnerObservationExportSize);

    struct AgentMapObservations
    {
        MapObservation obs[consts::kMaxAgentMapObservationsCount];
    };

    const size_t AgentMapObservationExportSize = 7;

    static_assert(sizeof(AgentMapObservations) ==
                  sizeof(float) * consts::kMaxAgentMapObservationsCount *
                      AgentMapObservationExportSize);

    struct LidarSample
    {
        float depth;
        float encodedType;
        madrona::math::Vector2 position;
    };

    // Linear depth values and entity type in a circle around the agent
    struct Lidar
    {
        LidarSample samplesCars[consts::numLidarSamples];
        LidarSample samplesRoadEdges[consts::numLidarSamples];
        LidarSample samplesRoadLines[consts::numLidarSamples];
    };

    const size_t LidarExportSize = 3 * consts::numLidarSamples * 4;

    static_assert(sizeof(Lidar) == sizeof(float) * LidarExportSize);
    // Number of steps remaining in the episode. Allows non-recurrent policies
    // to track the progression of time.
    struct StepsRemaining
    {
        uint32_t t;
    };

    // Can be refactored for rewards
    struct Progress
    {
        float maxY;
    };

    // Per-agent component storing Entity IDs of the other agents. Used to
    // build the egocentric observations of their state.
    struct OtherAgents
    {
        madrona::Entity e[consts::kMaxAgentCount - 1];
    };

    struct Trajectory
    {
        madrona::math::Vector2 positions[consts::kTrajectoryLength];
        madrona::math::Vector2 velocities[consts::kTrajectoryLength];
        float headings[consts::kTrajectoryLength];
        float valids[consts::kTrajectoryLength];
        Action inverseActions[consts::kTrajectoryLength];
    };

    const size_t TrajectoryExportSize = 2 * 2 * consts::kTrajectoryLength + 2 * consts::kTrajectoryLength + ActionExportSize * consts::kTrajectoryLength;

    static_assert(sizeof(Trajectory) == sizeof(float) * TrajectoryExportSize);

    struct Shape
    {
        int32_t agentEntityCount;
        int32_t roadEntityCount;
    };

    struct ControlledState
    {
        int32_t controlled; // default: 1
    };

    struct CollisionDetectionEvent
    {
        madrona::AtomicI32 hasCollided{false};
    };

    struct AbsoluteRotation
    {
        Rotation rotationAsQuat;
        float rotationFromAxis;
    };

    struct AbsoluteSelfObservation
    {
        Position position;
        AbsoluteRotation rotation;
        Goal goal;
        VehicleSize vehicle_size;
    };

    const size_t AbsoluteSelfObservationExportSize = 12; // 3 + 4 + 1 + 2 + 2

    static_assert(sizeof(AbsoluteSelfObservation) == sizeof(float) * AbsoluteSelfObservationExportSize);

    struct AgentInterface : public madrona::Archetype<
                                Action,
                                Reward,
                                Done,
                                Info,
                                // Observations
                                SelfObservation,
                                AbsoluteSelfObservation,
                                PartnerObservations,
                                AgentMapObservations,
                                Lidar,
                                StepsRemaining,
                                ResponseType,
                                Trajectory,

                                ControlledState // Drive Logic

                                >
    {
    };

    struct AgentInterfaceEntity
    {
        madrona::Entity e;
    };

    // Needed so that the taskgraph doesnt run on InterfaceEntity from roads
    struct RoadInterfaceEntity
    {
        madrona::Entity e;
    };

    /* ECS Archetypes for the game */

    struct CameraAgent : public madrona::Archetype<
                             Position,
                             Rotation,
                             madrona::render::RenderCamera,
                             madrona::render::Renderable>
    {
    };

    // There are 2 Agents in the environment trying to get to the destination
    struct Agent : public madrona::Archetype<
                       // Basic components required for physics. Note that the current physics
                       // implementation requires archetypes to have these components first
                       // in this exact order.
                       Position,
                       Rotation,
                       Scale,
                       ObjectID,
                       ResponseType,
                       madrona::phys::broadphase::LeafID,
                       Velocity,
                       CollisionDetectionEvent,

                       // Internal logic state.
                       Progress,
                       OtherAgents,
                       EntityType,

                       VehicleSize,
                       Goal,
                       // Interface
                       AgentInterfaceEntity,
                       // Visualization: In addition to the fly camera, src/viewer.cpp can
                       // view the scene from the perspective of entities with this component
                       madrona::render::RenderCamera,
                       // All entities with the Renderable component will be drawn by the
                       // viewer and batch renderer
                       madrona::render::Renderable

                       >
    {
    };

    struct RoadInterface : public madrona::Archetype<
                               MapObservation>
    {
    };

    // Generic archetype for entities that need physics but don't have custom
    // logic associated with them.
    struct PhysicsEntity : public madrona::Archetype<
                               Position,
                               Rotation,
                               Scale,
                               ObjectID,
                               ResponseType,
                               madrona::phys::broadphase::LeafID,
                               Velocity,
                               RoadInterfaceEntity,
                               EntityType,
                               madrona::render::Renderable>
    {
    };
=======
namespace gpudrive {

// Include several madrona types into the simulator namespace for convenience
using madrona::Entity;
using madrona::base::Position;
using madrona::base::Rotation;
using madrona::base::Scale;
using madrona::base::ObjectID;
using madrona::phys::Velocity;
using madrona::phys::ResponseType;

// This enum is used to track the type of each entity
// The order of the enum is important and should not be changed
// The order is {Road types that can be reduced, Road types that cannot be reduced, agent types, other types}
enum class EntityType : uint32_t {
    None,
    RoadEdge,
    RoadLine,
    RoadLane,
    CrossWalk,
    SpeedBump,
    StopSign,
    Vehicle,
    Pedestrian,
    Cyclist,
    Padding,
    NumTypes,
};

struct AgentID {
    int32_t id;
};

struct VehicleSize {
  float length;
  float width;
};

struct Goal{
    madrona::math::Vector2 position;
};

// WorldReset is a per-world singleton component that causes the current
// episode to be terminated and the world regenerated
// (Singleton components like WorldReset can be accessed via Context::singleton
// (eg ctx.singleton<WorldReset>().reset = 1)
struct WorldReset {
    int32_t reset;
};



struct ClassicAction {
    float acceleration;
    float steering;
    float headAngle;
};

struct DeltaAction {
    float dx;
    float dy;
    float dyaw;
};

struct StateAction {
    Position position; // 3 floats
    float yaw; // 1 float
    Velocity velocity;  // 6 floats
};

union Action
{
    ClassicAction classic;
    DeltaAction delta;
    StateAction state;
};

const size_t ActionExportSize = 3 + 1 + 6;

static_assert(sizeof(Action) == sizeof(float) * ActionExportSize);

// Per-agent reward
// Exported as an [N * A, 1] float tensor to training code
struct Reward {
    float v;
};

// Per-agent component that indicates that the agent's episode is finished
// This is exported per-agent for simplicity in the training code
struct Done {
    // Currently bool components are not supported due to
    // padding issues, so Done is an int32_t
    int32_t v;
};

struct Info{
    int collidedWithRoad;
    int collidedWithVehicle;
    int collidedWithNonVehicle;
    int reachedGoal;
    int type;

    static inline Info zero() {
      return Info {
          .collidedWithRoad = 0,
          .collidedWithVehicle = 0,
          .collidedWithNonVehicle = 0,
          .reachedGoal = 0,
          .type = static_cast<int>(EntityType::Padding)
      };
    }
};

const size_t InfoExportSize = 5;

static_assert(sizeof(Info) == sizeof(int) * InfoExportSize);

// Observation state for the current agent.
// Positions are rescaled to the bounds of the play area to assist training.
struct SelfObservation {
    float speed;
    VehicleSize vehicle_size;
    Goal goal;
    float collisionState;
    float id;
    static inline SelfObservation zero() {
      return SelfObservation {
            .speed = 0,
            .vehicle_size = {0, 0},
            .goal = {.position = {0, 0}},
            .collisionState = 0,
            .id = -1
        };
    }
};

const size_t SelfObservationExportSize = 7;

static_assert(sizeof(SelfObservation) == sizeof(float) * SelfObservationExportSize);

struct MapObservation {
    madrona::math::Vector2 position;
    Scale scale;
    float heading;
    float type;

    static inline MapObservation zero() {
      return MapObservation {
	.position = {0, 0},
	.scale = madrona::math::Diag3x3{0, 0, 0},
	.heading = 0,
	.type = static_cast<float>(EntityType::None)
      };
    }
};

const size_t MapObservationExportSize = 7;

static_assert(sizeof(MapObservation) == sizeof(float) * MapObservationExportSize);

struct PartnerObservation {
    float speed;
    madrona::math::Vector2 position;
    float heading;
    VehicleSize vehicle_size;
    float type;
    float id;

    static inline PartnerObservation zero() {
        return PartnerObservation{
            .speed = 0,
            .position = {0, 0},
            .heading = 0,
            .vehicle_size = {0, 0},
            .type = static_cast<float>(EntityType::None),
            .id = -1};
    }
};

// Egocentric observations of other agents
struct PartnerObservations {
    PartnerObservation obs[consts::kMaxAgentCount - 1];
};

const size_t PartnerObservationExportSize = 8;

static_assert(sizeof(PartnerObservations) == sizeof(float) *
    (consts::kMaxAgentCount - 1) * PartnerObservationExportSize);

struct AgentMapObservations {
    MapObservation obs[consts::kMaxAgentMapObservationsCount];
};

const size_t AgentMapObservationExportSize = 7;

static_assert(sizeof(AgentMapObservations) ==
              sizeof(float) * consts::kMaxAgentMapObservationsCount *
                  AgentMapObservationExportSize);

struct LidarSample {
    float depth;
    float encodedType;
    madrona::math::Vector2 position;
};

// Linear depth values and entity type in a circle around the agent
struct Lidar {
    LidarSample samplesCars[consts::numLidarSamples];
    LidarSample samplesRoadEdges[consts::numLidarSamples];
    LidarSample samplesRoadLines[consts::numLidarSamples];
};

const size_t LidarExportSize = 3 * consts::numLidarSamples * 4;

static_assert(sizeof(Lidar) == sizeof(float) * LidarExportSize);
// Number of steps remaining in the episode. Allows non-recurrent policies
// to track the progression of time.
struct StepsRemaining {
    uint32_t t;
};

// Can be refactored for rewards
struct Progress {
    float maxY;
};

// Per-agent component storing Entity IDs of the other agents. Used to
// build the egocentric observations of their state.
struct OtherAgents {
    madrona::Entity e[consts::kMaxAgentCount - 1];
};

struct Trajectory {
    madrona::math::Vector2 positions[consts::kTrajectoryLength];
    madrona::math::Vector2 velocities[consts::kTrajectoryLength];
    float headings[consts::kTrajectoryLength];
    float valids[consts::kTrajectoryLength];
    Action inverseActions[consts::kTrajectoryLength];
};

const size_t TrajectoryExportSize = 2 * 2 * consts::kTrajectoryLength + 2 * consts::kTrajectoryLength + ActionExportSize * consts::kTrajectoryLength;

static_assert(sizeof(Trajectory) == sizeof(float) * TrajectoryExportSize);

struct Shape {
    int32_t agentEntityCount;
    int32_t roadEntityCount;
};

struct ControlledState {
   int32_t controlled; // default: 1
};

struct CollisionDetectionEvent {
    madrona::AtomicI32 hasCollided{false};
};

struct AbsoluteRotation {
    Rotation rotationAsQuat;
    float rotationFromAxis;
};

struct AbsoluteSelfObservation {
    Position position;
    AbsoluteRotation rotation;
    Goal goal;
    VehicleSize vehicle_size;
};

const size_t AbsoluteSelfObservationExportSize =  12; // 3 + 4 + 1 + 2 + 2

static_assert(sizeof(AbsoluteSelfObservation) == sizeof(float) * AbsoluteSelfObservationExportSize);

struct AgentInterface : public madrona::Archetype<
    Action,
    Reward,
    Done,
    Info,
    // Observations
    SelfObservation,
    AbsoluteSelfObservation,
    PartnerObservations,
    AgentMapObservations,
    Lidar,
    StepsRemaining,
    ResponseType,
    Trajectory,
    AgentID,

    ControlledState //Drive Logic

> {};

struct AgentInterfaceEntity
{
    madrona::Entity e;
};

// Needed so that the taskgraph doesnt run on InterfaceEntity from roads
struct RoadInterfaceEntity
{
    madrona::Entity e;
};

/* ECS Archetypes for the game */

struct CameraAgent : public madrona::Archetype<
    Position,
    Rotation,
    madrona::render::RenderCamera,
    madrona::render::Renderable
> {};

// There are 2 Agents in the environment trying to get to the destination
struct Agent : public madrona::Archetype<
    // Basic components required for physics. Note that the current physics
    // implementation requires archetypes to have these components first
    // in this exact order.
    Position,
    Rotation,
    Scale,
    ObjectID,
    ResponseType,
    madrona::phys::broadphase::LeafID,
    Velocity,
    CollisionDetectionEvent,

    // Internal logic state.
    Progress,
    OtherAgents,
    EntityType,

    VehicleSize,
    Goal,
    // Interface
    AgentInterfaceEntity,
    // Visualization: In addition to the fly camera, src/viewer.cpp can
    // view the scene from the perspective of entities with this component
    madrona::render::RenderCamera,
    // All entities with the Renderable component will be drawn by the
    // viewer and batch renderer
    madrona::render::Renderable

> {};

struct RoadInterface : public madrona::Archetype<
    MapObservation>
{};

// Generic archetype for entities that need physics but don't have custom
// logic associated with them.
struct PhysicsEntity : public madrona::Archetype<
    Position,
    Rotation,
    Scale,
    ObjectID,
    ResponseType,
    madrona::phys::broadphase::LeafID,
    Velocity,
    RoadInterfaceEntity,
    EntityType,
    madrona::render::Renderable
> {};
>>>>>>> 0c280b3a

}<|MERGE_RESOLUTION|>--- conflicted
+++ resolved
@@ -7,7 +7,6 @@
 
 #include "consts.hpp"
 
-<<<<<<< HEAD
 namespace gpudrive
 {
     // Include several madrona types into the simulator namespace for convenience
@@ -38,6 +37,10 @@
         NumTypes,
     };
 
+struct AgentID {
+    int32_t id;
+};
+
     struct VehicleSize
     {
         float length;
@@ -137,18 +140,19 @@
         VehicleSize vehicle_size;
         Goal goal;
         float collisionState;
-
+    float id;
         static inline SelfObservation zero()
         {
             return SelfObservation{
                 .speed = 0,
                 .vehicle_size = {0, 0},
                 .goal = {.position = {0, 0}},
-                .collisionState = 0};
+                .collisionState = 0,
+            .id = -1};
         }
     };
 
-    const size_t SelfObservationExportSize = 6;
+    const size_t SelfObservationExportSize = 7;
 
     static_assert(sizeof(SelfObservation) == sizeof(float) * SelfObservationExportSize);
 
@@ -180,17 +184,18 @@
         float heading;
         VehicleSize vehicle_size;
         float type;
-
-        static inline PartnerObservation zero()
-        {
-            return PartnerObservation{
-                .speed = 0,
-                .position = {0, 0},
-                .heading = 0,
-                .vehicle_size = {0, 0},
-                .type = static_cast<float>(EntityType::None)};
-        }
-    };
+    float id;
+
+    static inline PartnerObservation zero() {
+        return PartnerObservation{
+            .speed = 0,
+            .position = {0, 0},
+            .heading = 0,
+            .vehicle_size = {0, 0},
+            .type = static_cast<float>(EntityType::None),
+            .id = -1};
+    }
+};
 
     // Egocentric observations of other agents
     struct PartnerObservations
@@ -198,7 +203,7 @@
         PartnerObservation obs[consts::kMaxAgentCount - 1];
     };
 
-    const size_t PartnerObservationExportSize = 7;
+    const size_t PartnerObservationExportSize = 8;
 
     static_assert(sizeof(PartnerObservations) == sizeof(float) *
                                                      (consts::kMaxAgentCount - 1) * PartnerObservationExportSize);
@@ -313,6 +318,7 @@
                                 StepsRemaining,
                                 ResponseType,
                                 Trajectory,
+    AgentID,
 
                                 ControlledState // Drive Logic
 
@@ -395,370 +401,5 @@
                                madrona::render::Renderable>
     {
     };
-=======
-namespace gpudrive {
-
-// Include several madrona types into the simulator namespace for convenience
-using madrona::Entity;
-using madrona::base::Position;
-using madrona::base::Rotation;
-using madrona::base::Scale;
-using madrona::base::ObjectID;
-using madrona::phys::Velocity;
-using madrona::phys::ResponseType;
-
-// This enum is used to track the type of each entity
-// The order of the enum is important and should not be changed
-// The order is {Road types that can be reduced, Road types that cannot be reduced, agent types, other types}
-enum class EntityType : uint32_t {
-    None,
-    RoadEdge,
-    RoadLine,
-    RoadLane,
-    CrossWalk,
-    SpeedBump,
-    StopSign,
-    Vehicle,
-    Pedestrian,
-    Cyclist,
-    Padding,
-    NumTypes,
-};
-
-struct AgentID {
-    int32_t id;
-};
-
-struct VehicleSize {
-  float length;
-  float width;
-};
-
-struct Goal{
-    madrona::math::Vector2 position;
-};
-
-// WorldReset is a per-world singleton component that causes the current
-// episode to be terminated and the world regenerated
-// (Singleton components like WorldReset can be accessed via Context::singleton
-// (eg ctx.singleton<WorldReset>().reset = 1)
-struct WorldReset {
-    int32_t reset;
-};
-
-
-
-struct ClassicAction {
-    float acceleration;
-    float steering;
-    float headAngle;
-};
-
-struct DeltaAction {
-    float dx;
-    float dy;
-    float dyaw;
-};
-
-struct StateAction {
-    Position position; // 3 floats
-    float yaw; // 1 float
-    Velocity velocity;  // 6 floats
-};
-
-union Action
-{
-    ClassicAction classic;
-    DeltaAction delta;
-    StateAction state;
-};
-
-const size_t ActionExportSize = 3 + 1 + 6;
-
-static_assert(sizeof(Action) == sizeof(float) * ActionExportSize);
-
-// Per-agent reward
-// Exported as an [N * A, 1] float tensor to training code
-struct Reward {
-    float v;
-};
-
-// Per-agent component that indicates that the agent's episode is finished
-// This is exported per-agent for simplicity in the training code
-struct Done {
-    // Currently bool components are not supported due to
-    // padding issues, so Done is an int32_t
-    int32_t v;
-};
-
-struct Info{
-    int collidedWithRoad;
-    int collidedWithVehicle;
-    int collidedWithNonVehicle;
-    int reachedGoal;
-    int type;
-
-    static inline Info zero() {
-      return Info {
-          .collidedWithRoad = 0,
-          .collidedWithVehicle = 0,
-          .collidedWithNonVehicle = 0,
-          .reachedGoal = 0,
-          .type = static_cast<int>(EntityType::Padding)
-      };
-    }
-};
-
-const size_t InfoExportSize = 5;
-
-static_assert(sizeof(Info) == sizeof(int) * InfoExportSize);
-
-// Observation state for the current agent.
-// Positions are rescaled to the bounds of the play area to assist training.
-struct SelfObservation {
-    float speed;
-    VehicleSize vehicle_size;
-    Goal goal;
-    float collisionState;
-    float id;
-    static inline SelfObservation zero() {
-      return SelfObservation {
-            .speed = 0,
-            .vehicle_size = {0, 0},
-            .goal = {.position = {0, 0}},
-            .collisionState = 0,
-            .id = -1
-        };
-    }
-};
-
-const size_t SelfObservationExportSize = 7;
-
-static_assert(sizeof(SelfObservation) == sizeof(float) * SelfObservationExportSize);
-
-struct MapObservation {
-    madrona::math::Vector2 position;
-    Scale scale;
-    float heading;
-    float type;
-
-    static inline MapObservation zero() {
-      return MapObservation {
-	.position = {0, 0},
-	.scale = madrona::math::Diag3x3{0, 0, 0},
-	.heading = 0,
-	.type = static_cast<float>(EntityType::None)
-      };
-    }
-};
-
-const size_t MapObservationExportSize = 7;
-
-static_assert(sizeof(MapObservation) == sizeof(float) * MapObservationExportSize);
-
-struct PartnerObservation {
-    float speed;
-    madrona::math::Vector2 position;
-    float heading;
-    VehicleSize vehicle_size;
-    float type;
-    float id;
-
-    static inline PartnerObservation zero() {
-        return PartnerObservation{
-            .speed = 0,
-            .position = {0, 0},
-            .heading = 0,
-            .vehicle_size = {0, 0},
-            .type = static_cast<float>(EntityType::None),
-            .id = -1};
-    }
-};
-
-// Egocentric observations of other agents
-struct PartnerObservations {
-    PartnerObservation obs[consts::kMaxAgentCount - 1];
-};
-
-const size_t PartnerObservationExportSize = 8;
-
-static_assert(sizeof(PartnerObservations) == sizeof(float) *
-    (consts::kMaxAgentCount - 1) * PartnerObservationExportSize);
-
-struct AgentMapObservations {
-    MapObservation obs[consts::kMaxAgentMapObservationsCount];
-};
-
-const size_t AgentMapObservationExportSize = 7;
-
-static_assert(sizeof(AgentMapObservations) ==
-              sizeof(float) * consts::kMaxAgentMapObservationsCount *
-                  AgentMapObservationExportSize);
-
-struct LidarSample {
-    float depth;
-    float encodedType;
-    madrona::math::Vector2 position;
-};
-
-// Linear depth values and entity type in a circle around the agent
-struct Lidar {
-    LidarSample samplesCars[consts::numLidarSamples];
-    LidarSample samplesRoadEdges[consts::numLidarSamples];
-    LidarSample samplesRoadLines[consts::numLidarSamples];
-};
-
-const size_t LidarExportSize = 3 * consts::numLidarSamples * 4;
-
-static_assert(sizeof(Lidar) == sizeof(float) * LidarExportSize);
-// Number of steps remaining in the episode. Allows non-recurrent policies
-// to track the progression of time.
-struct StepsRemaining {
-    uint32_t t;
-};
-
-// Can be refactored for rewards
-struct Progress {
-    float maxY;
-};
-
-// Per-agent component storing Entity IDs of the other agents. Used to
-// build the egocentric observations of their state.
-struct OtherAgents {
-    madrona::Entity e[consts::kMaxAgentCount - 1];
-};
-
-struct Trajectory {
-    madrona::math::Vector2 positions[consts::kTrajectoryLength];
-    madrona::math::Vector2 velocities[consts::kTrajectoryLength];
-    float headings[consts::kTrajectoryLength];
-    float valids[consts::kTrajectoryLength];
-    Action inverseActions[consts::kTrajectoryLength];
-};
-
-const size_t TrajectoryExportSize = 2 * 2 * consts::kTrajectoryLength + 2 * consts::kTrajectoryLength + ActionExportSize * consts::kTrajectoryLength;
-
-static_assert(sizeof(Trajectory) == sizeof(float) * TrajectoryExportSize);
-
-struct Shape {
-    int32_t agentEntityCount;
-    int32_t roadEntityCount;
-};
-
-struct ControlledState {
-   int32_t controlled; // default: 1
-};
-
-struct CollisionDetectionEvent {
-    madrona::AtomicI32 hasCollided{false};
-};
-
-struct AbsoluteRotation {
-    Rotation rotationAsQuat;
-    float rotationFromAxis;
-};
-
-struct AbsoluteSelfObservation {
-    Position position;
-    AbsoluteRotation rotation;
-    Goal goal;
-    VehicleSize vehicle_size;
-};
-
-const size_t AbsoluteSelfObservationExportSize =  12; // 3 + 4 + 1 + 2 + 2
-
-static_assert(sizeof(AbsoluteSelfObservation) == sizeof(float) * AbsoluteSelfObservationExportSize);
-
-struct AgentInterface : public madrona::Archetype<
-    Action,
-    Reward,
-    Done,
-    Info,
-    // Observations
-    SelfObservation,
-    AbsoluteSelfObservation,
-    PartnerObservations,
-    AgentMapObservations,
-    Lidar,
-    StepsRemaining,
-    ResponseType,
-    Trajectory,
-    AgentID,
-
-    ControlledState //Drive Logic
-
-> {};
-
-struct AgentInterfaceEntity
-{
-    madrona::Entity e;
-};
-
-// Needed so that the taskgraph doesnt run on InterfaceEntity from roads
-struct RoadInterfaceEntity
-{
-    madrona::Entity e;
-};
-
-/* ECS Archetypes for the game */
-
-struct CameraAgent : public madrona::Archetype<
-    Position,
-    Rotation,
-    madrona::render::RenderCamera,
-    madrona::render::Renderable
-> {};
-
-// There are 2 Agents in the environment trying to get to the destination
-struct Agent : public madrona::Archetype<
-    // Basic components required for physics. Note that the current physics
-    // implementation requires archetypes to have these components first
-    // in this exact order.
-    Position,
-    Rotation,
-    Scale,
-    ObjectID,
-    ResponseType,
-    madrona::phys::broadphase::LeafID,
-    Velocity,
-    CollisionDetectionEvent,
-
-    // Internal logic state.
-    Progress,
-    OtherAgents,
-    EntityType,
-
-    VehicleSize,
-    Goal,
-    // Interface
-    AgentInterfaceEntity,
-    // Visualization: In addition to the fly camera, src/viewer.cpp can
-    // view the scene from the perspective of entities with this component
-    madrona::render::RenderCamera,
-    // All entities with the Renderable component will be drawn by the
-    // viewer and batch renderer
-    madrona::render::Renderable
-
-> {};
-
-struct RoadInterface : public madrona::Archetype<
-    MapObservation>
-{};
-
-// Generic archetype for entities that need physics but don't have custom
-// logic associated with them.
-struct PhysicsEntity : public madrona::Archetype<
-    Position,
-    Rotation,
-    Scale,
-    ObjectID,
-    ResponseType,
-    madrona::phys::broadphase::LeafID,
-    Velocity,
-    RoadInterfaceEntity,
-    EntityType,
-    madrona::render::Renderable
-> {};
->>>>>>> 0c280b3a
 
 }
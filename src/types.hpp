--- conflicted
+++ resolved
@@ -68,16 +68,8 @@
 // Positions are rescaled to the bounds of the play area to assist training.
 struct SelfObservation {
     BicycleModel bicycle_model;
-<<<<<<< HEAD
-    float width;
-    float length;
-    float goalX;
-    float goalY;
-
-=======
     VehicleSize vehicle_size;
     Goal goal;
->>>>>>> 25189632
 };
 
 // The state of the world is passed to each agent in terms of egocentric
@@ -89,12 +81,7 @@
 
 struct PartnerObservation {
     float speed;
-<<<<<<< HEAD
-    float posX;
-    float posY;
-=======
     madrona::math::Vector2 position;
->>>>>>> 25189632
     float heading;
 };
 

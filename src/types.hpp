#pragma once

#include <madrona/components.hpp>
#include <madrona/math.hpp>
#include <madrona/physics.hpp>
#include <madrona/render/ecs.hpp>

#include "consts.hpp"

namespace gpudrive {

// Include several madrona types into the simulator namespace for convenience
using madrona::Entity;
using madrona::base::Position;
using madrona::base::Rotation;
using madrona::base::Scale;
using madrona::base::ObjectID;
using madrona::phys::Velocity;
using madrona::phys::ResponseType;

// This enum is used to track the type of each entity
// The order of the enum is important and should not be changed
// The order is {Road types that can be reduced, Road types that cannot be reduced, agent types, other types}
enum class EntityType : uint32_t {
    None,
    RoadEdge,
    RoadLine,
    RoadLane,
    CrossWalk,
    SpeedBump,
    StopSign,
    Vehicle,
    Pedestrian,
    Cyclist,
    Padding,
    NumTypes,
};

struct VehicleSize {
  float length;
  float width;
};

struct Goal{
    madrona::math::Vector2 position;
};

// WorldReset is a per-world singleton component that causes the current
// episode to be terminated and the world regenerated
// (Singleton components like WorldReset can be accessed via Context::singleton
// (eg ctx.singleton<WorldReset>().reset = 1)
struct WorldReset {
    int32_t reset;
};



struct ClassicAction {
    float acceleration;
    float steering;
    float headAngle;
};

struct DeltaAction {
    float dx;
    float dy;
    float dyaw;
};

struct StateAction {
    Position position; // 3 floats
    float yaw; // 1 float
    Velocity velocity;  // 3 floats
};

union Action
{
    ClassicAction classic;
    DeltaAction delta;
    StateAction state;
};

const size_t ActionExportSize = 3 + 1 + 6;

static_assert(sizeof(Action) == sizeof(float) * ActionExportSize);

// Per-agent reward
// Exported as an [N * A, 1] float tensor to training code
struct Reward {
    float v;
};

// Per-agent component that indicates that the agent's episode is finished
// This is exported per-agent for simplicity in the training code
struct Done {
    // Currently bool components are not supported due to
    // padding issues, so Done is an int32_t
    int32_t v;
};

struct Info{
    int collidedWithRoad;
    int collidedWithVehicle;
    int collidedWithNonVehicle;
    int reachedGoal;
    int type;
};

const size_t InfoExportSize = 5;

static_assert(sizeof(Info) == sizeof(int) * InfoExportSize);

// Observation state for the current agent.
// Positions are rescaled to the bounds of the play area to assist training.
struct SelfObservation {
    float speed;
    VehicleSize vehicle_size;
    Goal goal;
    float collisionState;

    static inline SelfObservation zero() {
      return SelfObservation {
            .speed = 0,
            .vehicle_size = {0, 0},
            .goal = {.position = {0, 0}},
            .collisionState = 0
        };
    }
};

const size_t SelfObservationExportSize = 6;

static_assert(sizeof(SelfObservation) == sizeof(float) * SelfObservationExportSize);

struct MapObservation {
    madrona::math::Vector2 position;
    Scale scale;
    float heading;
    float type;

    static inline MapObservation zero() {
      return MapObservation {
	.position = {0, 0},
	.scale = madrona::math::Diag3x3{0, 0, 0},
	.heading = 0,
	.type = static_cast<float>(EntityType::None)
      };
    }
};

const size_t MapObservationExportSize = 7;

static_assert(sizeof(MapObservation) == sizeof(float) * MapObservationExportSize);

struct PartnerObservation {
    float speed;
    madrona::math::Vector2 position;
    float heading;
    VehicleSize vehicle_size;
    float type;

    static inline PartnerObservation zero() {
      return PartnerObservation {
	  .speed = 0,
	  .position = {0, 0},
	  .heading = 0,
	  .vehicle_size = {0, 0},
          .type = static_cast<float>(EntityType::None)
      };
    }
};

// Egocentric observations of other agents
struct PartnerObservations {
    PartnerObservation obs[consts::kMaxAgentCount - 1];
};

const size_t PartnerObservationExportSize = 7;

static_assert(sizeof(PartnerObservations) == sizeof(float) *
    (consts::kMaxAgentCount - 1) * PartnerObservationExportSize);

struct AgentMapObservations {
    MapObservation obs[consts::kMaxAgentMapObservationsCount];
};

const size_t AgentMapObservationExportSize = 7;

static_assert(sizeof(AgentMapObservations) ==
              sizeof(float) * consts::kMaxAgentMapObservationsCount *
                  AgentMapObservationExportSize);

struct LidarSample {
    float depth;
    float encodedType;
};

// Linear depth values and entity type in a circle around the agent
struct Lidar {
    LidarSample samples[consts::numLidarSamples];
};

// Number of steps remaining in the episode. Allows non-recurrent policies
// to track the progression of time.
struct StepsRemaining {
    uint32_t t;
};

// Can be refactored for rewards
struct Progress {
    float maxY;
};

// Per-agent component storing Entity IDs of the other agents. Used to
// build the egocentric observations of their state.
struct OtherAgents {
    madrona::Entity e[consts::kMaxAgentCount - 1];
};

struct Trajectory {
    madrona::math::Vector2 positions[consts::kTrajectoryLength];
    madrona::math::Vector2 velocities[consts::kTrajectoryLength];
    float headings[consts::kTrajectoryLength];
    float valids[consts::kTrajectoryLength];
    Action inverseActions[consts::kTrajectoryLength];
};

const size_t TrajectoryExportSize = 2 * 2 * consts::kTrajectoryLength + 2 * consts::kTrajectoryLength + ActionExportSize * consts::kTrajectoryLength;

static_assert(sizeof(Trajectory) == sizeof(float) * TrajectoryExportSize);

struct Shape {
    int32_t agentEntityCount;
    int32_t roadEntityCount;
};

struct ControlledState {
   int32_t controlled; // default: 1
};

struct CollisionDetectionEvent {
    madrona::AtomicI32 hasCollided{false};
};

struct AbsoluteRotation {
    Rotation rotationAsQuat;
    float rotationFromAxis;
};

struct AbsoluteSelfObservation {
    Position position;
    AbsoluteRotation rotation;
    Goal goal;
    VehicleSize vehicle_size;
};

const size_t AbsoluteSelfObservationExportSize =  12; // 3 + 4 + 1 + 2 + 2

static_assert(sizeof(AbsoluteSelfObservation) == sizeof(float) * AbsoluteSelfObservationExportSize);

struct AgentInterface : public madrona::Archetype<
    Action,
    Reward,
    Done,
    Info,
    // Observations
    SelfObservation,
    AbsoluteSelfObservation,
    PartnerObservations,
    AgentMapObservations,
    Lidar,
    StepsRemaining,

    ControlledState //Drive Logic

> {};

struct AgentInterfaceEntity
{
    madrona::Entity e;
};

// Needed so that the taskgraph doesnt run on InterfaceEntity from roads
struct RoadInterfaceEntity
{
    madrona::Entity e;
};

/* ECS Archetypes for the game */

struct CameraAgent : public madrona::Archetype<
    Position,
    Rotation,
    madrona::render::RenderCamera,
    madrona::render::Renderable
> {};

// There are 2 Agents in the environment trying to get to the destination
struct Agent : public madrona::Archetype<
    // Basic components required for physics. Note that the current physics
    // implementation requires archetypes to have these components first
    // in this exact order.
    Position,
    Rotation,
    Scale,
    ObjectID,
    ResponseType,
    madrona::phys::broadphase::LeafID,
    Velocity,
    CollisionDetectionEvent,
  
    // Internal logic state.
    Progress,
    OtherAgents,
    EntityType,
    
    VehicleSize,
    Goal,
    Trajectory,
<<<<<<< HEAD
    // Interface 
    AgentInterfaceEntity,
=======
    ControlledState,

    // Input
    Action,
    // Observations
    SelfObservation,
    AbsoluteSelfObservation,
    PartnerObservations,
    AgentMapObservations,
    Lidar,
    StepsRemaining,
    
    // Reward, episode termination
    Reward,
    Done,
    Info,

>>>>>>> a0389738
    // Visualization: In addition to the fly camera, src/viewer.cpp can
    // view the scene from the perspective of entities with this component
    madrona::render::RenderCamera,
    // All entities with the Renderable component will be drawn by the
    // viewer and batch renderer
    madrona::render::Renderable

> {};

struct RoadInterface : public madrona::Archetype<
    MapObservation>
{};

// Generic archetype for entities that need physics but don't have custom
// logic associated with them.
struct PhysicsEntity : public madrona::Archetype<
    Position, 
    Rotation,
    Scale,
    ObjectID,
    ResponseType,
    madrona::phys::broadphase::LeafID,
    Velocity,
    RoadInterfaceEntity,
    EntityType,
    madrona::render::Renderable
> {};

}<|MERGE_RESOLUTION|>--- conflicted
+++ resolved
@@ -317,28 +317,8 @@
     VehicleSize,
     Goal,
     Trajectory,
-<<<<<<< HEAD
     // Interface 
     AgentInterfaceEntity,
-=======
-    ControlledState,
-
-    // Input
-    Action,
-    // Observations
-    SelfObservation,
-    AbsoluteSelfObservation,
-    PartnerObservations,
-    AgentMapObservations,
-    Lidar,
-    StepsRemaining,
-    
-    // Reward, episode termination
-    Reward,
-    Done,
-    Info,
-
->>>>>>> a0389738
     // Visualization: In addition to the fly camera, src/viewer.cpp can
     // view the scene from the perspective of entities with this component
     madrona::render::RenderCamera,

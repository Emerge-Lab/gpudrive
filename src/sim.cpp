#include <algorithm>
#include <limits>
#include <madrona/mw_gpu_entry.hpp>
#include <madrona/physics.hpp>

#include "level_gen.hpp"
#include "obb.hpp"
#include "sim.hpp"
#include "utils.hpp"
#include "knn.hpp"

using namespace madrona;
using namespace madrona::math;
using namespace madrona::phys;

namespace RenderingSystem = madrona::render::RenderingSystem;

namespace gpudrive {

CountT getCurrentStep(const StepsRemaining &stepsRemaining) {
  return consts::episodeLen - stepsRemaining.t;
}

// Register all the ECS components and archetypes that will be
// used in the simulation
void Sim::registerTypes(ECSRegistry &registry, const Config &cfg)
{
    base::registerTypes(registry);
    phys::PhysicsSystem::registerTypes(registry);

    RenderingSystem::registerTypes(registry, cfg.renderBridge);

    registry.registerComponent<Action>();
    registry.registerComponent<SelfObservation>();
    registry.registerComponent<MapObservation>();
    registry.registerComponent<AgentMapObservations>();
    registry.registerComponent<Reward>();
    registry.registerComponent<Done>();
    registry.registerComponent<Progress>();
    registry.registerComponent<OtherAgents>();
    registry.registerComponent<PartnerObservations>();
    registry.registerComponent<Lidar>();
    registry.registerComponent<StepsRemaining>();
    registry.registerComponent<EntityType>();
    registry.registerComponent<BicycleModel>();
    registry.registerComponent<VehicleSize>();
    registry.registerComponent<Goal>();
    registry.registerComponent<Trajectory>();
    registry.registerComponent<ControlledState>();
    registry.registerComponent<CollisionDetectionEvent>();
    registry.registerComponent<AbsoluteSelfObservation>();
    registry.registerComponent<Info>();
    registry.registerSingleton<WorldReset>();
    registry.registerSingleton<Shape>();
    registry.registerSingleton<ValidState>();

    registry.registerArchetype<Agent>();
    registry.registerArchetype<PhysicsEntity>();
    registry.registerArchetype<CameraAgent>();

    registry.exportSingleton<WorldReset>(
        (uint32_t)ExportID::Reset);
    registry.exportSingleton<Shape>((uint32_t)ExportID::Shape);
    registry.exportSingleton<ValidState>((uint32_t)ExportID::ValidState);
    registry.exportColumn<Agent, Action>(
        (uint32_t)ExportID::Action);
    registry.exportColumn<Agent, SelfObservation>(
        (uint32_t)ExportID::SelfObservation);
    registry.exportColumn<Agent, AgentMapObservations>(
        (uint32_t)ExportID::AgentMapObservations);
    registry.exportColumn<PhysicsEntity, MapObservation>(
        (uint32_t)ExportID::MapObservation);

    registry.exportColumn<Agent, PartnerObservations>(
        (uint32_t)ExportID::PartnerObservations);
    registry.exportColumn<Agent, Lidar>(
        (uint32_t)ExportID::Lidar);
    registry.exportColumn<Agent, StepsRemaining>(
        (uint32_t)ExportID::StepsRemaining);
    registry.exportColumn<Agent, Reward>(
        (uint32_t)ExportID::Reward);
    registry.exportColumn<Agent, Done>(
        (uint32_t)ExportID::Done);
    registry.exportColumn<Agent, BicycleModel>(
        (uint32_t) ExportID::BicycleModel);
    registry.exportColumn<Agent, ControlledState>(
        (uint32_t) ExportID::ControlledState);
    registry.exportColumn<Agent, AbsoluteSelfObservation>(
        (uint32_t)ExportID::AbsoluteSelfObservation);
    registry.exportColumn<Agent, Info>(
        (uint32_t)ExportID::Info);
}

static inline void cleanupWorld(Engine &ctx) {}

static inline void initWorld(Engine &ctx)
{
    phys::PhysicsSystem::reset(ctx);

    // Assign a new episode ID
    EpisodeManager &episode_mgr = *ctx.data().episodeMgr;
    int32_t episode_idx = episode_mgr.curEpisode.fetch_add<sync::relaxed>(1);
    ctx.data().rng = RNG::make(episode_idx);
    ctx.data().curEpisodeIdx = episode_idx;

    // Defined in src/level_gen.hpp / src/level_gen.cpp
    generateWorld(ctx);
}

// This system runs each frame and checks if the current episode is complete
// or if code external to the application has forced a reset by writing to the
// WorldReset singleton.
//
// If a reset is needed, cleanup the existing world and generate a new one.
inline void resetSystem(Engine &ctx, WorldReset &reset)
{
    int32_t should_reset = reset.reset;
    if (ctx.data().autoReset && ctx.data().numControlledVehicles > 0) {
        int32_t areAllControlledAgentsDone = 1;
        for (CountT i = 0; i < ctx.data().numAgents; i++) {
            Entity agent = ctx.data().agents[i];
            Done done = ctx.get<Done>(agent);
            ControlledState controlledState = ctx.get<ControlledState>(agent);
            if (controlledState.controlledState == ControlMode::BICYCLE && !done.v) {
                areAllControlledAgentsDone = 0;
            }
        }
        should_reset = areAllControlledAgentsDone;
    }
    else if (ctx.data().autoReset && ctx.data().numControlledVehicles == 0) {
        should_reset = 1;
        for(CountT i = 0; i < ctx.data().numAgents; i++) {
            Entity agent = ctx.data().agents[i];
            if(ctx.get<EntityType>(agent) == EntityType::Padding) {
                continue;
            }
            if(ctx.get<Done>(agent).v == 0) {
                should_reset = 0;
                break;
            }
        }
    }

    if (should_reset != 0) {
        reset.reset = 0;

        cleanupWorld(ctx);
        initWorld(ctx);
    }
}

// This system packages all the egocentric observations together
// for the policy inputs.
inline void collectObservationsSystem(Engine &ctx,
                                      const BicycleModel &model,
                                      const VehicleSize &size,
                                      const Position &pos,
                                      const Rotation &rot,
                                      const Velocity &vel,
                                      const Goal &goal,
                                      const Progress &progress,
                                      const OtherAgents &other_agents,
                                      SelfObservation &self_obs,
                                      PartnerObservations &partner_obs,
                                      AgentMapObservations &map_obs,
				                      const EntityType& entityType,
				                      const CollisionDetectionEvent& collisionEvent)
{
    if (entityType == EntityType::Padding) {
        return;
    }

    self_obs.speed = model.speed;
    self_obs.vehicle_size = size;
    auto goalPos = goal.position - model.position;
    self_obs.goal.position = rot.inv().rotateVec({goalPos.x, goalPos.y, 0}).xy();

    auto hasCollided = collisionEvent.hasCollided.load_relaxed();
    self_obs.collisionState = hasCollided ? 1.f : 0.f;


    CountT arrIndex = 0; CountT agentIdx = 0;
    while(agentIdx < ctx.data().numAgents - 1)
    {
        Entity other = other_agents.e[agentIdx++];

        BicycleModel other_bicycle_model = ctx.get<BicycleModel>(other);
        Rotation other_rot = ctx.get<Rotation>(other);
        VehicleSize other_size = ctx.get<VehicleSize>(other);

        Vector2 relative_pos = other_bicycle_model.position - model.position;
        relative_pos = rot.inv().rotateVec({relative_pos.x, relative_pos.y, 0}).xy();
        float relative_speed = other_bicycle_model.speed; // Design decision: return the speed of the other agent directly

        Rotation relative_orientation = rot.inv() * other_rot;

        float relative_heading = utils::quatToYaw(relative_orientation);

        if(relative_pos.length() > ctx.data().params.observationRadius || ctx.get<EntityType>(other) == EntityType::Padding)
        {
            continue;
        }
        partner_obs.obs[arrIndex++] = {
            .speed = relative_speed,
            .position = relative_pos,
            .heading = relative_heading,
            .vehicle_size = other_size,
            .type = (float)ctx.get<EntityType>(other)
        };
    }
    while(arrIndex < consts::kMaxAgentCount - 1)
    {
        partner_obs.obs[arrIndex].type = (float)EntityType::None;
        arrIndex++;
    }

    const auto alg = ctx.data().params.roadObservationAlgorithm;
    if (alg == FindRoadObservationsWith::KNearestEntitiesWithRadiusFiltering) {
        selectKNearestRoadEntities<consts::kMaxAgentMapObservationsCount>(
            ctx, rot, model.position, map_obs.obs);
        return;
    }

    assert(alg == FindRoadObservationsWith::AllEntitiesWithRadiusFiltering);
    arrIndex = 0; CountT roadIdx = 0;
    while(roadIdx < ctx.data().numRoads) {
        Entity road = ctx.data().roads[roadIdx++];
        Vector2 relative_pos = Vector2{ctx.get<Position>(road).x, ctx.get<Position>(road).y} - model.position;
        relative_pos = rot.inv().rotateVec({relative_pos.x, relative_pos.y, 0}).xy();
        if(relative_pos.length() > ctx.data().params.observationRadius)
        {
            continue;
        }
        map_obs.obs[arrIndex] = ctx.get<MapObservation>(road);
        map_obs.obs[arrIndex].position = relative_pos;
        map_obs.obs[arrIndex].heading = utils::quatToYaw(rot.inv() * ctx.get<Rotation>(road));
        arrIndex++;
    }
    while (arrIndex < consts::kMaxRoadEntityCount)
    {
        map_obs.obs[arrIndex].position = Vector2{0.f, 0.f};
        map_obs.obs[arrIndex].heading = 0.f;
        map_obs.obs[arrIndex].type = (float)EntityType::None;
        arrIndex++;
    }
}

inline void movementSystem(Engine &e,
                           Action &action,
                           BicycleModel &model,
                           VehicleSize &size,
                           Rotation &rotation,
                           Position &position,
                           Velocity &velocity,
                           const ControlledState &controlledState,
                           const EntityType &type,
                           const StepsRemaining &stepsRemaining,
                           const Trajectory &trajectory,
                           const CollisionDetectionEvent &collisionEvent,
                           Done& done) {
    if (type == EntityType::Padding) {
        return;
    }

    if (collisionEvent.hasCollided.load_relaxed())
    {
        if(e.data().params.collisionBehaviour == CollisionBehaviour::AgentStop) {
            velocity.linear.x = 0;
            velocity.linear.y = 0;
            velocity.linear.z = 0;
            velocity.angular = Vector3::zero();
            done.v = 1;
            return;
       }  else if(e.data().params.collisionBehaviour == CollisionBehaviour::AgentRemoved)
        {
            done.v = 1;
            position = consts::kPaddingPosition;
            velocity.linear.x = 0;
            velocity.linear.y = 0;
            velocity.linear.z = 0;
            velocity.angular = Vector3::zero();
            return;
        }
        else if(e.data().params.collisionBehaviour == CollisionBehaviour::Ignore)
        {
            // Do nothing. 
        }
    }

    if (type == EntityType::Vehicle && controlledState.controlledState == ControlMode::BICYCLE)
    {
        // TODO: Handle the case when the agent is not valid. Currently, we are not doing anything.

        // TODO: We are not storing previous action for the agent. Is it the ideal behaviour? Tehnically the actions
        // need to be iterative. If we dont do this, there could be jumps in the acceleration. For eg, acc can go from
        // 4m/s^2 to -4m/s^2 in one step. This is not ideal. We need to store the previous action and then use it to change
        // gradually.

        // TODO(samk): The following constants are configurable in Nocturne but look to
        // always use the same hard-coded value in practice. Use in-line constants
        // until the configuration is built out. - These values are correct. They are relative and hence are hardcoded.
        const float maxSpeed{std::numeric_limits<float>::max()};
        const float dt{0.1};

        auto clipSpeed = [maxSpeed](float speed)
        {
            return std::max(std::min(speed, maxSpeed), -maxSpeed);
        };
        // TODO(samk): hoist into Vector2::PolarToVector2D
        auto polarToVector2D = [](float r, float theta)
        {
            return math::Vector2{r * cosf(theta), r * sinf(theta)};
        };

        // Average speed
        const float v{clipSpeed(model.speed + 0.5f * action.acceleration * dt)};
        const float tanDelta{tanf(action.steering)};
        // Assume center of mass lies at the middle of length, then l / L == 0.5.
        const float beta{std::atan(0.5f * tanDelta)};
        const math::Vector2 d{polarToVector2D(v, model.heading + beta)};
        const float w{v * std::cos(beta) * tanDelta / size.length};

        model.position += d * dt;
        model.heading = utils::AngleAdd(model.heading, w * dt);
        model.speed = clipSpeed(model.speed + action.acceleration * dt);

        // The BVH machinery requires the components rotation, position, and velocity
        // to perform calculations. Thus, to reuse the BVH machinery, we need to also
        // updates these components.

        // TODO(samk): factor out z-dimension constant and reuse when scaling cubes
        position = madrona::base::Position({.x = model.position.x, .y = model.position.y, .z = 1});
        rotation = Quat::angleAxis(model.heading, madrona::math::up);
        velocity.linear.x = model.speed * cosf(model.heading);
        velocity.linear.y = model.speed * sinf(model.heading);
        velocity.linear.z = 0;
        velocity.angular = Vector3::zero();
        velocity.angular.z = w;
    }
    else
    {
        // Follow expert trajectory
        CountT curStepIdx = getCurrentStep(stepsRemaining);
        model.position= trajectory.positions[curStepIdx];
        model.heading = trajectory.headings[curStepIdx];
        model.speed = trajectory.velocities[curStepIdx].length();
        position.x = trajectory.positions[curStepIdx].x;
        position.y = trajectory.positions[curStepIdx].y;
        velocity.linear.x = trajectory.velocities[curStepIdx].x;
        velocity.linear.y = trajectory.velocities[curStepIdx].y;
        rotation = Quat::angleAxis(trajectory.headings[curStepIdx], madrona::math::up);
    }
}


// Make the agents easier to control by zeroing out their velocity
// after each step.
inline void agentZeroVelSystem(Engine &,
                               Velocity &vel,
                               Action &)
{
    vel.linear.x = 0;
    vel.linear.y = 0;
    vel.linear.z = 0;
    vel.angular = Vector3::zero();
}

static inline float distObs(float v)
{
    return v;
}

static inline float encodeType(EntityType type)
{
    return (float)type / (float)EntityType::NumTypes;
}

// Launches consts::numLidarSamples per agent.
// This system is specially optimized in the GPU version:
// a warp of threads is dispatched for each invocation of the system
// and each thread in the warp traces one lidar ray for the agent.
inline void lidarSystem(Engine &ctx, Entity e, Lidar &lidar,
                        EntityType &entityType) {
    assert(entityType != EntityType::None);
    if (entityType == EntityType::Padding) {
        return;
    }
    Vector3 pos = ctx.get<Position>(e);
    Quat rot = ctx.get<Rotation>(e);
    auto &bvh = ctx.singleton<broadphase::BVH>();

    Vector3 agent_fwd = rot.rotateVec(math::fwd);
    Vector3 right = rot.rotateVec(math::right);

    auto traceRay = [&](int32_t idx) {
        float theta = 2.f * math::pi * (
            float(idx) / float(consts::numLidarSamples)) + math::pi / 2.f;
        float x = cosf(theta);
        float y = sinf(theta);

        Vector3 ray_dir = (x * right + y * agent_fwd).normalize();

        float hit_t;
        Vector3 hit_normal;
        Entity hit_entity =
            bvh.traceRay(pos, ray_dir, &hit_t,
                         &hit_normal, 500.f);

        if (hit_entity == Entity::none()) {
            lidar.samples[idx] = {
                .depth = 0.f,
                .encodedType = encodeType(EntityType::None),
            };
        } else {
            EntityType entity_type = ctx.get<EntityType>(hit_entity);

            lidar.samples[idx] = {
                .depth = distObs(hit_t),
                .encodedType = encodeType(entity_type),
            };
        }
    };


    // MADRONA_GPU_MODE guards GPU specific logic
#ifdef MADRONA_GPU_MODE
    // Can use standard cuda variables like threadIdx for
    // warp level programming
    int32_t idx = threadIdx.x % 32;

    // if (idx < consts::numLidarSamples) {
    //     traceRay(idx);
    // }
    while (idx < consts::numLidarSamples) {
        traceRay(idx);
        idx += 32;
    }
#else
    for (CountT i = 0; i < consts::numLidarSamples; i++) {
        traceRay(i);
    }
#endif
}

// Computes reward for each agent and keeps track of the max distance achieved
// so far through the challenge. Continuous reward is provided for any new
// distance achieved.
inline void rewardSystem(Engine &ctx,
                         const BicycleModel &model,
                         const Trajectory &trajectory,
                         const Goal &goal,
                         Progress &progress,
                         Reward &out_reward)
{

    const auto &rewardType = ctx.data().params.rewardParams.rewardType;
    if(rewardType == RewardType::DistanceBased)
    {
        float dist = (model.position - goal.position).length();
        float reward = -dist;
        out_reward.v = reward;
    }
    else if(rewardType == RewardType::OnGoalAchieved)
    {
        float dist = (model.position - goal.position).length();
        float reward = (dist < ctx.data().params.rewardParams.distanceToGoalThreshold) ? 1.f : 0.f;
        out_reward.v = reward;
    }
    else if(rewardType == RewardType::Dense)
    {
        // TODO: Implement full trajectory reward
        assert(false);
    }

    // Just in case agents do something crazy, clamp total reward
    // out_reward.v = fmaxf(fminf(out_reward.v, 1.f), 0.f);
}

// Each agent gets a small bonus to it's reward if the other agent has
// progressed a similar distance, to encourage them to cooperate.
// This system reads the values of the Progress component written by
// rewardSystem for other agents, so it must run after.
inline void bonusRewardSystem(Engine &ctx,
                              OtherAgents &others,
                              Progress &progress,
                              Reward &reward)
{
    bool partners_close = true;
    for (CountT i = 0; i < ctx.data().numAgents - 1; i++) {
        Entity other = others.e[i];
        Progress other_progress = ctx.get<Progress>(other);

        if (fabsf(other_progress.maxY - progress.maxY) > 2.f) {
            partners_close = false;
        }
    }

    if (partners_close && reward.v > 0.f) {
        reward.v *= 1.25f;
    }
}

// Keep track of the number of steps remaining in the episode and
// notify training that an episode has completed by
// setting done = 1 on the final step of the episode
inline void stepTrackerSystem(Engine &ctx,
                              const BicycleModel &model,
                              const Goal &goal,
                              StepsRemaining &steps_remaining,
                              Done &done,
                              Info &info)
{
    // Absolute done is 90 steps.
    int32_t num_remaining = --steps_remaining.t;
    if (num_remaining == consts::episodeLen - 1 && done.v != 1) { // Make sure to not reset an agent's done flag
        done.v = 0;
    } else if (num_remaining == 0) {
        done.v = 1;
    }

    // An agent can be done early if it reaches the goal
    if(done.v != 1 || info.reachedGoal != 1)
    {
        float dist = (model.position - goal.position).length();
        if(dist < ctx.data().params.rewardParams.distanceToGoalThreshold)
        {
            done.v = 1;
            info.reachedGoal = 1;
        }
    }

}

void collisionDetectionSystem(Engine &ctx,
                              const CandidateCollision &candidateCollision) {

<<<<<<< HEAD
    auto controlledStateA = ctx.getCheck<ControlledState>(candidateCollision.a);                                
    auto controlledStateB = ctx.getCheck<ControlledState>(candidateCollision.b);

    // Technically there would never be a collision between (non valid expert) and (non expert). So one of the below checks would always be false.
    if(controlledStateA.valid())
    {
        if (controlledStateA.value().controlledState == ControlMode::EXPERT)
        {
            auto currStep = getCurrentStep(ctx.get<StepsRemaining>(candidateCollision.a));
            auto validState = ctx.get<Trajectory>(candidateCollision.a).valids[currStep];
            if(!validState)
            {
                return;
            }
        }
        
    }
    else if(controlledStateB.valid())
    {
        if (controlledStateB.value().controlledState == ControlMode::EXPERT)
        {
            auto currStep = getCurrentStep(ctx.get<StepsRemaining>(candidateCollision.b));
            auto validState = ctx.get<Trajectory>(candidateCollision.b).valids[currStep];
            if(!validState)
            {
                return;
=======
    auto isExpertAgentInInvalidState = [&](const Loc &candidate) -> bool
    {
        auto controlledState = ctx.getCheck<ControlledState>(candidate);
        if (controlledState.valid() && controlledState.value().controlledState == ControlMode::EXPERT)
        {
            auto currStep = getCurrentStep(ctx.get<StepsRemaining>(candidate));
            auto validState = ctx.get<Trajectory>(candidate).valids[currStep];
            if (!validState)
            {
                return true;
>>>>>>> 09a28e99
            }
        }
        return false;
    };

    if (isExpertAgentInInvalidState(candidateCollision.a) || 
        isExpertAgentInInvalidState(candidateCollision.b)) {
        return;
    }
<<<<<<< HEAD
    
=======

>>>>>>> 09a28e99
    const CountT PositionColumn{2};
    const CountT RotationColumn{3};
    const CountT ScaleColumn{4};

    const Loc locationA{candidateCollision.a};
    const Position positionA{
        ctx.getDirect<Position>(PositionColumn, locationA)};
    const Rotation rotationA{
        ctx.getDirect<Rotation>(RotationColumn, locationA)};
    const Scale scaleA{ctx.getDirect<Scale>(ScaleColumn, locationA)};

    const Loc locationB{candidateCollision.b};
    const Position positionB{
        ctx.getDirect<Position>(PositionColumn, locationB)};
    const Rotation rotationB{
        ctx.getDirect<Rotation>(RotationColumn, locationB)};
    const Scale scaleB{ctx.getDirect<Scale>(ScaleColumn, locationB)};

    auto obbA = OrientedBoundingBox2D::from(positionA, rotationA, scaleA);
    auto obbB = OrientedBoundingBox2D::from(positionB, rotationB, scaleB);

    bool hasCollided = OrientedBoundingBox2D::hasCollided(obbA, obbB);
    if (not hasCollided) {
        return;
    }

    EntityType aEntityType = ctx.get<EntityType>(candidateCollision.a);
    EntityType bEntityType = ctx.get<EntityType>(candidateCollision.b);

    // Ignore collisions between certain entity types
    if(aEntityType == EntityType::Padding || bEntityType == EntityType::Padding)
    {
       return;
    }

    for(auto &pair : ctx.data().collisionPairs)
    {
        if((pair.first == aEntityType && pair.second == bEntityType) ||
           (pair.first == bEntityType && pair.second == aEntityType))
        {
            return;
        }
    }

    auto maybeCollisionDetectionEventA =
        ctx.getCheck<CollisionDetectionEvent>(candidateCollision.a);
    if (maybeCollisionDetectionEventA.valid()) {
        maybeCollisionDetectionEventA.value().hasCollided.store_relaxed(1);
        if(bEntityType > EntityType::None && bEntityType <= EntityType::StopSign)
        {
            ctx.get<Info>(candidateCollision.a).collidedWithRoad = 1;
        }
        else if(bEntityType == EntityType::Vehicle)
        {
            ctx.get<Info>(candidateCollision.a).collidedWithVehicle = 1;
        }
        else if(bEntityType <= EntityType::Cyclist)
        {
            ctx.get<Info>(candidateCollision.a).collidedWithNonVehicle = 1;
        }
    }

    auto maybeCollisionDetectionEventB =
        ctx.getCheck<CollisionDetectionEvent>(candidateCollision.b);
    if (maybeCollisionDetectionEventB.valid()) {
        maybeCollisionDetectionEventB.value().hasCollided.store_relaxed(1);
        if(aEntityType > EntityType::None && aEntityType <= EntityType::StopSign)
        {
            ctx.get<Info>(candidateCollision.b).collidedWithRoad = 1;
        }
        else if(aEntityType == EntityType::Vehicle)
        {
            ctx.get<Info>(candidateCollision.b).collidedWithVehicle = 1;
        }
        else if(aEntityType <= EntityType::Cyclist)
        {
            ctx.get<Info>(candidateCollision.b).collidedWithNonVehicle = 1;
        }
    }


}

// Helper function for sorting nodes in the taskgraph.
// Sorting is only supported / required on the GPU backend,
// since the CPU backend currently keeps separate tables for each world.
// This will likely change in the future with sorting required for both
// environments
#ifdef MADRONA_GPU_MODE
template <typename ArchetypeT>
TaskGraph::NodeID queueSortByWorld(TaskGraph::Builder &builder,
                                   Span<const TaskGraph::NodeID> deps)
{
    auto sort_sys =
        builder.addToGraph<SortArchetypeNode<ArchetypeT, WorldID>>(
            deps);
    auto post_sort_reset_tmp =
        builder.addToGraph<ResetTmpAllocNode>({sort_sys});

    return post_sort_reset_tmp;
}
#endif

inline void collectAbsoluteObservationsSystem(Engine &ctx,
                                              const Position &position,
                                              const Rotation &rotation,
                                              const Goal &goal,
                                              const EntityType &entityType,
                                              const VehicleSize &vehicleSize,
                                              AbsoluteSelfObservation &out) {
    if (entityType == EntityType::Padding) {
        return;
    }

    out.position = position;
    out.rotation.rotationAsQuat = rotation;
    out.rotation.rotationFromAxis = utils::quatToYaw(rotation);
    out.goal = goal;
    out.vehicle_size = vehicleSize;
}

inline void validStateSystem(Engine &ctx, ValidState &validOut) {
    // This assumes StepsRemaining is constant across all agents
    Entity anyAgent = ctx.data().agents[0];
    const auto stepsRemaining = ctx.get<StepsRemaining>(anyAgent);
    const CountT currentStep = getCurrentStep(stepsRemaining);

    for (CountT agentIdx = 0; agentIdx < ctx.data().numAgents; ++agentIdx) {
        auto agentHandle = ctx.data().agents[agentIdx];
        const auto &trajectory = ctx.get<Trajectory>(agentHandle);

        assert(currentStep < consts::kTrajectoryLength);
        int32_t isValid = trajectory.valids[currentStep];

        validOut.valid[agentIdx] = static_cast<Validity>(isValid);
    }

    for (CountT agentIdx = ctx.data().numAgents;
         agentIdx < consts::kMaxAgentCount; ++agentIdx) {
        auto agentHandle = ctx.data().agents[agentIdx];
        validOut.valid[agentIdx] = Validity::Invalid;
    }
}

// Build the task graph
void Sim::setupTasks(TaskGraphManager &taskgraph_mgr, const Config &cfg)
{
    TaskGraphBuilder &builder = taskgraph_mgr.init(TaskGraphID::Step);

    // Turn policy actions into movement
    auto moveSystem = builder.addToGraph<ParallelForNode<Engine,
        movementSystem,
            Action,
            BicycleModel,
            VehicleSize,
            Rotation,
            Position,
            Velocity,
            ControlledState,
            EntityType,
            StepsRemaining,
            Trajectory,
            CollisionDetectionEvent,
            Done
        >>({});

    auto updateValidStateSystem =
        builder
            .addToGraph<ParallelForNode<Engine, validStateSystem, ValidState>>(
                {moveSystem});

    // setupBroadphaseTasks consists of the following sub-tasks:
    // 1. updateLeafPositionsEntry
    // 2. broadphase::updateBVHEntry
    // 3. broadphase::refitEntry
    auto broadphase_setup_sys = phys::PhysicsSystem::setupBroadphaseTasks(
        builder, {updateValidStateSystem});

    auto findOverlappingEntities =
        phys::PhysicsSystem::setupBroadphaseOverlapTasks(
            builder, {broadphase_setup_sys});

    auto detectCollisions = builder.addToGraph<
        ParallelForNode<Engine, collisionDetectionSystem, CandidateCollision>>(
        {findOverlappingEntities});

    // Improve controllability of agents by setting their velocity to 0
    // after physics is done.
    auto agent_zero_vel = builder.addToGraph<
        ParallelForNode<Engine, agentZeroVelSystem, Velocity, Action>>(
        {detectCollisions});

    // Finalize physics subsystem work
    auto phys_done = phys::PhysicsSystem::setupCleanupTasks(
        builder, {agent_zero_vel});

    auto reward_sys = builder.addToGraph<ParallelForNode<Engine,
         rewardSystem,
            BicycleModel,
            Trajectory,
            Goal,
            Progress,
            Reward
        >>({phys_done});


    // Check if the episode is over
    auto done_sys = builder.addToGraph<
        ParallelForNode<Engine, stepTrackerSystem, BicycleModel, Goal, StepsRemaining, Done, Info>>(
        {reward_sys});

    // Conditionally reset the world if the episode is over
    auto reset_sys = builder.addToGraph<ParallelForNode<Engine,
        resetSystem,
            WorldReset
        >>({done_sys});

    auto clear_tmp = builder.addToGraph<ResetTmpAllocNode>({reset_sys});
    (void)clear_tmp;


#ifdef MADRONA_GPU_MODE
    // RecycleEntitiesNode is required on the GPU backend in order to reclaim
    // deleted entity IDs.
    auto recycle_sys = builder.addToGraph<RecycleEntitiesNode>({reset_sys});
    (void)recycle_sys;
#endif

    // This second BVH build is a limitation of the current taskgraph API.
    // It's only necessary if the world was reset, but we don't have a way
    // to conditionally queue taskgraph nodes yet.
    auto post_reset_broadphase =
        phys::PhysicsSystem::setupBroadphaseTasks(builder,
                                                           {reset_sys});

    // Finally, collect observations for the next step.
    auto collect_obs = builder.addToGraph<ParallelForNode<Engine,
        collectObservationsSystem,
            BicycleModel,
            VehicleSize,
            Position,
            Rotation,
            Velocity,
            Goal,
            Progress,
            OtherAgents,
            SelfObservation,
	        PartnerObservations,
            AgentMapObservations,
            EntityType,
            CollisionDetectionEvent
        >>({post_reset_broadphase});

    auto collectAbsoluteSelfObservations = builder.addToGraph<
        ParallelForNode<Engine, collectAbsoluteObservationsSystem, Position,
                        Rotation, Goal, EntityType, VehicleSize, AbsoluteSelfObservation>>(
        {collect_obs});

        // The lidar system
#ifdef MADRONA_GPU_MODE
    // Note the use of CustomParallelForNode to create a taskgraph node
    // that launches a warp of threads (32) for each invocation (1).
    // The 32, 1 parameters could be changed to 32, 32 to create a system
    // that cooperatively processes 32 entities within a warp.
    auto lidar = builder.addToGraph<CustomParallelForNode<Engine,
        lidarSystem, 32, 1,
#else
    auto lidar = builder.addToGraph<ParallelForNode<Engine,
        lidarSystem,
#endif
            Entity,
            Lidar,
            EntityType
        >>({collectAbsoluteSelfObservations});

    if (cfg.renderBridge) {
        RenderingSystem::setupTasks(builder, {reset_sys});
    }

#ifdef MADRONA_GPU_MODE
    // Sort entities, this could be conditional on reset like the second
    // BVH build above.
    auto sort_agents =
        queueSortByWorld<Agent>(builder, {lidar, collect_obs});
    auto sort_phys_objects = queueSortByWorld<PhysicsEntity>(
        builder, {sort_agents});
    (void)sort_phys_objects;
#else
    (void)lidar;
    (void)collect_obs;
#endif
}

Sim::Sim(Engine &ctx,
         const Config &cfg,
         const WorldInit &init)
    : WorldBase(ctx),
      episodeMgr(init.episodeMgr),
      params(*init.params)
{
    // Below check is used to ensure that the map is not empty due to incorrect WorldInit copy to GPU
    assert(init.map->numObjects);
    assert(init.map->numObjects <= consts::kMaxAgentCount);
    assert(init.map->numRoadSegments <= consts::kMaxRoadEntityCount);

    // Currently the physics system needs an upper bound on the number of
    // entities that will be stored in the BVH. We plan to fix this in
    // a future release.
    auto max_total_entities = consts::kMaxAgentCount + consts::kMaxRoadEntityCount;

    phys::PhysicsSystem::init(ctx, init.rigidBodyObjMgr,
        consts::deltaT, consts::numPhysicsSubsteps, -9.8f * math::up,
        max_total_entities);

    enableRender = cfg.renderBridge != nullptr;

    if (enableRender) {
        RenderingSystem::init(ctx, cfg.renderBridge);
    }

    autoReset = cfg.autoReset;

    // Creates agents, walls, etc.
    createPersistentEntities(ctx, init.map);

    // Generate initial world state
    initWorld(ctx);
}

// This declaration is needed for the GPU backend in order to generate the
// CUDA kernel for world initialization, which needs to be specialized to the
// application's world data type (Sim) and config and initialization types.
// On the CPU it is a no-op.
MADRONA_BUILD_MWGPU_ENTRY(Engine, Sim, Sim::Config, WorldInit);

}<|MERGE_RESOLUTION|>--- conflicted
+++ resolved
@@ -534,34 +534,6 @@
 void collisionDetectionSystem(Engine &ctx,
                               const CandidateCollision &candidateCollision) {
 
-<<<<<<< HEAD
-    auto controlledStateA = ctx.getCheck<ControlledState>(candidateCollision.a);                                
-    auto controlledStateB = ctx.getCheck<ControlledState>(candidateCollision.b);
-
-    // Technically there would never be a collision between (non valid expert) and (non expert). So one of the below checks would always be false.
-    if(controlledStateA.valid())
-    {
-        if (controlledStateA.value().controlledState == ControlMode::EXPERT)
-        {
-            auto currStep = getCurrentStep(ctx.get<StepsRemaining>(candidateCollision.a));
-            auto validState = ctx.get<Trajectory>(candidateCollision.a).valids[currStep];
-            if(!validState)
-            {
-                return;
-            }
-        }
-        
-    }
-    else if(controlledStateB.valid())
-    {
-        if (controlledStateB.value().controlledState == ControlMode::EXPERT)
-        {
-            auto currStep = getCurrentStep(ctx.get<StepsRemaining>(candidateCollision.b));
-            auto validState = ctx.get<Trajectory>(candidateCollision.b).valids[currStep];
-            if(!validState)
-            {
-                return;
-=======
     auto isExpertAgentInInvalidState = [&](const Loc &candidate) -> bool
     {
         auto controlledState = ctx.getCheck<ControlledState>(candidate);
@@ -572,7 +544,6 @@
             if (!validState)
             {
                 return true;
->>>>>>> 09a28e99
             }
         }
         return false;
@@ -582,11 +553,7 @@
         isExpertAgentInInvalidState(candidateCollision.b)) {
         return;
     }
-<<<<<<< HEAD
-    
-=======
-
->>>>>>> 09a28e99
+
     const CountT PositionColumn{2};
     const CountT RotationColumn{3};
     const CountT ScaleColumn{4};

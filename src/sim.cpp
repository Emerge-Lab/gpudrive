#include <algorithm>
#include <limits>
#include <madrona/mw_gpu_entry.hpp>

#include "sim.hpp"
#include "level_gen.hpp"
#include "utils.hpp"

using namespace madrona;
using namespace madrona::math;
using namespace madrona::phys;

namespace gpudrive {

// Register all the ECS components and archetypes that will be
// used in the simulation
void Sim::registerTypes(ECSRegistry &registry, const Config &)
{
    base::registerTypes(registry);
    phys::RigidBodyPhysicsSystem::registerTypes(registry);
    viz::VizRenderingSystem::registerTypes(registry);

    registry.registerComponent<Action>();
    registry.registerComponent<SelfObservation>();
    registry.registerComponent<MapObservation>();
    registry.registerComponent<Reward>();
    registry.registerComponent<Done>();
    registry.registerComponent<Progress>();
    registry.registerComponent<OtherAgents>();
    registry.registerComponent<PartnerObservations>();
    registry.registerComponent<Lidar>();
    registry.registerComponent<StepsRemaining>();
    registry.registerComponent<EntityType>();
    registry.registerComponent<BicycleModel>();
    registry.registerComponent<VehicleSize>();
    registry.registerComponent<Goal>();
    registry.registerComponent<Trajectory>();

    registry.registerSingleton<WorldReset>();
    registry.registerSingleton<Shape>();

    registry.registerArchetype<Agent>();
    registry.registerArchetype<PhysicsEntity>();

    registry.exportSingleton<WorldReset>(
        (uint32_t)ExportID::Reset);
    registry.exportSingleton<Shape>((uint32_t)ExportID::Shape);
    registry.exportColumn<Agent, Action>(
        (uint32_t)ExportID::Action);
    registry.exportColumn<Agent, SelfObservation>(
        (uint32_t)ExportID::SelfObservation);
    registry.exportColumn<PhysicsEntity, MapObservation>(
        (uint32_t)ExportID::MapObservation);

    registry.exportColumn<Agent, PartnerObservations>(
        (uint32_t)ExportID::PartnerObservations);
    registry.exportColumn<Agent, Lidar>(
        (uint32_t)ExportID::Lidar);
    registry.exportColumn<Agent, StepsRemaining>(
        (uint32_t)ExportID::StepsRemaining);
    registry.exportColumn<Agent, Reward>(
        (uint32_t)ExportID::Reward);
    registry.exportColumn<Agent, Done>(
        (uint32_t)ExportID::Done);
    registry.exportColumn<Agent, BicycleModel>(
        (uint32_t) ExportID::BicycleModel);
}

static inline void cleanupWorld(Engine &ctx) {}

static inline void initWorld(Engine &ctx)
{
    if (ctx.data().enableVizRender) {
        viz::VizRenderingSystem::reset(ctx);
    }

    phys::RigidBodyPhysicsSystem::reset(ctx);

    // Assign a new episode ID
    EpisodeManager &episode_mgr = *ctx.data().episodeMgr;
    int32_t episode_idx = episode_mgr.curEpisode.fetch_add<sync::relaxed>(1);
    ctx.data().rng = RNG::make(episode_idx);
    ctx.data().curEpisodeIdx = episode_idx;

    // Defined in src/level_gen.hpp / src/level_gen.cpp
    generateWorld(ctx);
}

// This system runs each frame and checks if the current episode is complete
// or if code external to the application has forced a reset by writing to the
// WorldReset singleton.
//
// If a reset is needed, cleanup the existing world and generate a new one.
inline void resetSystem(Engine &ctx, WorldReset &reset)
{
    int32_t should_reset = reset.reset;
    if (ctx.data().autoReset) {
        for (CountT i = 0; i < ctx.data().numAgents; i++) {
            Entity agent = ctx.data().agents[i];
            Done done = ctx.get<Done>(agent);
            if (done.v) {
                should_reset = 1;
            }
        }
    }

    if (should_reset != 0) {
        reset.reset = 0;

        cleanupWorld(ctx);
        initWorld(ctx);

        if (ctx.data().enableVizRender) {
            viz::VizRenderingSystem::markEpisode(ctx);
        }
    }
}


float quatToYaw(Rotation q) {
    // From https://en.wikipedia.org/wiki/Conversion_between_quaternions_and_Euler_angles#Quaternion_to_Euler_angles_(in_3-2-1_sequence)_conversion
    return atan2(2.0f * (q.w * q.z + q.x * q.y), 1.0f - 2.0f * (q.y * q.y + q.z * q.z)); 
}


// This system packages all the egocentric observations together 
// for the policy inputs.
inline void collectObservationsSystem(Engine &ctx,
                                      const BicycleModel &model,
                                      const VehicleSize &size,
                                      const Position &pos,
                                      const Rotation &rot,
                                      const Velocity &vel,
                                      const Goal &goal,
                                      const Progress &progress,
                                      const OtherAgents &other_agents,
                                      SelfObservation &self_obs,
                                      PartnerObservations &partner_obs,
				      const EntityType& entityType) {
     if (entityType == EntityType::Padding) {
       return;
     }
  
    self_obs.bicycle_model = model;
    self_obs.vehicle_size = size; 
    self_obs.goal.position = Vector2{goal.position.x - pos.x, goal.position.y - pos.y};

#pragma unroll
    for (CountT i = 0; i < ctx.data().numAgents - 1; i++) {
        Entity other = other_agents.e[i];

        BicycleModel other_bicycle_model = ctx.get<BicycleModel>(other);
        Rotation other_rot = ctx.get<Rotation>(other);

        Vector2 relative_pos = other_bicycle_model.position - model.position;
        float relative_speed = other_bicycle_model.speed - model.speed;

        Rotation relative_orientation = rot.inv() * other_rot;

        float relative_heading = quatToYaw(relative_orientation);

        partner_obs.obs[i] = {
            .speed = relative_speed,
            .position = relative_pos,
            .heading = relative_heading
        };
    }
}

inline void movementSystem(Engine &e,
			   Action &action,
			   BicycleModel& model,
			   VehicleSize& size,
			   Rotation &rotation,
			   Position& position,
			   Velocity& velocity,
			   const EntityType& entityType) {
  if (entityType == EntityType::Padding) {
    return;
  }
  
  //TODO: We are not storing previous action for the agent. Is it the ideal behaviour? Tehnically the actions 
  // need to be iterative. If we dont do this, there could be jumps in the acceleration. For eg, acc can go from
  // 4m/s^2 to -4m/s^2 in one step. This is not ideal. We need to store the previous action and then use it to change 
  // gradually.

  // TODO(samk): The following constants are configurable in Nocturne but look to
  // always use the same hard-coded value in practice. Use in-line constants
  // until the configuration is built out. - These values are correct. They are relative and hence are hardcoded.
  const float maxSpeed{std::numeric_limits<float>::max()};
  const float dt{0.1};

  auto clipSpeed = [maxSpeed](float speed) {
    return std::max(std::min(speed, maxSpeed), -maxSpeed);
  };
  // TODO(samk): hoist into Vector2::PolarToVector2D
  auto polarToVector2D = [](float r, float theta) {
    return math::Vector2{r * cosf(theta), r * sinf(theta)};
  };

  // Average speed
  const float v{clipSpeed(model.speed + 0.5f * action.acceleration * dt)};
  const float tanDelta{tanf(action.steering)};
  // Assume center of mass lies at the middle of length, then l / L == 0.5.
  const float beta{std::atan(0.5f * tanDelta)};
  const math::Vector2 d{polarToVector2D(v, model.heading + beta)};
  const float w{v * std::cos(beta) * tanDelta / size.length};

  model.position += d * dt;
  model.heading = utils::AngleAdd(model.heading, w * dt);
  model.speed = clipSpeed(model.speed + action.acceleration * dt);

  // The BVH machinery requires the components rotation, position, and velocity
  // to perform calculations. Thus, to reuse the BVH machinery, we need to also
  // updates these components.

  // TODO(samk): factor out z-dimension constant and reuse when scaling cubes
  position = madrona::base::Position({ .x = model.position.x, .y = model.position.y, .z = 1 });
  rotation = Quat::angleAxis(model.heading, madrona::math::up);
//   velocity.linear = Vector3::zero();
  velocity.linear.x = model.speed * cosf(model.heading);
  velocity.linear.y = model.speed * sinf(model.heading);
  velocity.linear.z = 0;
  velocity.angular = Vector3::zero();
  velocity.angular.z = w;
}

// Make the agents easier to control by zeroing out their velocity
// after each step.
inline void agentZeroVelSystem(Engine &,
                               Velocity &vel,
                               Action &)
{
    vel.linear.x = 0;
    vel.linear.y = 0;
    vel.linear.z = fminf(vel.linear.z, 0);
    vel.angular = Vector3::zero();
}

static inline float distObs(float v)
{
    return v / consts::worldLength;
}

static inline float encodeType(EntityType type)
{
    return (float)type / (float)EntityType::NumTypes;
}

// Launches consts::numLidarSamples per agent.
// This system is specially optimized in the GPU version:
// a warp of threads is dispatched for each invocation of the system
// and each thread in the warp traces one lidar ray for the agent.
inline void lidarSystem(Engine &ctx,
                        Entity e,
                        Lidar &lidar)
{
    Vector3 pos = ctx.get<Position>(e);
    Quat rot = ctx.get<Rotation>(e);
    auto &bvh = ctx.singleton<broadphase::BVH>();

    Vector3 agent_fwd = rot.rotateVec(math::fwd);
    Vector3 right = rot.rotateVec(math::right);

    auto traceRay = [&](int32_t idx) {
        float theta = 2.f * math::pi * (
            float(idx) / float(consts::numLidarSamples)) + math::pi / 2.f;
        float x = cosf(theta);
        float y = sinf(theta);

        Vector3 ray_dir = (x * right + y * agent_fwd).normalize();

        float hit_t;
        Vector3 hit_normal;
        Entity hit_entity =
            bvh.traceRay(pos + 0.5f * math::up, ray_dir, &hit_t,
                         &hit_normal, 200.f);

        if (hit_entity == Entity::none()) {
            lidar.samples[idx] = {
                .depth = 0.f,
                .encodedType = encodeType(EntityType::None),
            };
        } else {
            EntityType entity_type = ctx.get<EntityType>(hit_entity);

            lidar.samples[idx] = {
                .depth = distObs(hit_t),
                .encodedType = encodeType(entity_type),
            };
        }
    };


    // MADRONA_GPU_MODE guards GPU specific logic
#ifdef MADRONA_GPU_MODE
    // Can use standard cuda variables like threadIdx for 
    // warp level programming
    int32_t idx = threadIdx.x % 32;

    if (idx < consts::numLidarSamples) {
        traceRay(idx);
    }
#else
    for (CountT i = 0; i < consts::numLidarSamples; i++) {
        traceRay(i);
    }
#endif
}

// Computes reward for each agent and keeps track of the max distance achieved
// so far through the challenge. Continuous reward is provided for any new
// distance achieved.
inline void rewardSystem(Engine &ctx,
                         const BicycleModel &model,
                         const Trajectory &trajectory,
                         const Goal &goal,
                         Progress &progress,
                         Reward &out_reward)
{

    const auto &rewardType = ctx.data().params.rewardParams.rewardType;
    if(rewardType == RewardType::DistanceBased)
    {
        float dist = (model.position - goal.position).length();
        float reward = -dist;
        out_reward.v = reward;
    }
    else if(rewardType == RewardType::OnGoalAchieved)
    {
        float dist = (model.position - goal.position).length();
        float reward = (dist < ctx.data().params.rewardParams.distanceToGoalThreshold) ? 1.f : 0.f;
        out_reward.v = reward;
    }
    else if(rewardType == RewardType::Dense)
    {
        // TODO: Implement full trajectory reward
        // printf("Invalid Reward Type\n");
    }

    // Just in case agents do something crazy, clamp total reward
    // out_reward.v = fmaxf(fminf(out_reward.v, 1.f), 0.f);
}

// Each agent gets a small bonus to it's reward if the other agent has
// progressed a similar distance, to encourage them to cooperate.
// This system reads the values of the Progress component written by
// rewardSystem for other agents, so it must run after.
inline void bonusRewardSystem(Engine &ctx,
                              OtherAgents &others,
                              Progress &progress,
                              Reward &reward)
{
    bool partners_close = true;
    for (CountT i = 0; i < ctx.data().numAgents - 1; i++) {
        Entity other = others.e[i];
        Progress other_progress = ctx.get<Progress>(other);

        if (fabsf(other_progress.maxY - progress.maxY) > 2.f) {
            partners_close = false;
        }
    }

    if (partners_close && reward.v > 0.f) {
        reward.v *= 1.25f;
    }
}

// Keep track of the number of steps remaining in the episode and
// notify training that an episode has completed by
// setting done = 1 on the final step of the episode
inline void stepTrackerSystem(Engine &,
                              StepsRemaining &steps_remaining,
                              Done &done)
{
    int32_t num_remaining = --steps_remaining.t;
    if (num_remaining == consts::episodeLen - 1) {
        done.v = 0;
    } else if (num_remaining == 0) {
        done.v = 1;
    }

}

// Helper function for sorting nodes in the taskgraph.
// Sorting is only supported / required on the GPU backend,
// since the CPU backend currently keeps separate tables for each world.
// This will likely change in the future with sorting required for both
// environments
#ifdef MADRONA_GPU_MODE
template <typename ArchetypeT>
TaskGraph::NodeID queueSortByWorld(TaskGraph::Builder &builder,
                                   Span<const TaskGraph::NodeID> deps)
{
    auto sort_sys =
        builder.addToGraph<SortArchetypeNode<ArchetypeT, WorldID>>(
            deps);
    auto post_sort_reset_tmp =
        builder.addToGraph<ResetTmpAllocNode>({sort_sys});

    return post_sort_reset_tmp;
}
#endif



// Build the task graph
void Sim::setupTasks(TaskGraphBuilder &builder, const Config &cfg)
{
    // Turn policy actions into movement
    auto moveSystem = builder.addToGraph<ParallelForNode<Engine,
        movementSystem,
            Action,
            BicycleModel,
            VehicleSize,
            Rotation,
            Position,
            Velocity,
	    EntityType
        >>({});

    // setupBroadphaseTasks consists of the following sub-tasks:
    // 1. updateLeafPositionsEntry
    // 2. broadphase::updateBVHEntry
    // 3. broadphase::refitEntry
    auto broadphase_setup_sys =
        phys::RigidBodyPhysicsSystem::setupBroadphaseTasks(builder,
                                                           {moveSystem});

    // Physics collision detection and solver
    // setupSubstepTasks consists of the following sub-tasks:
    // 1. broadphase::findOverlapping
    // 2. collectConstraintSystem
    // 3. substepRigidBodies
    // 4. narrowPhase
    // 5. solvePositions
    // 6. setVelocities
    // 7. solveVelocities
    // 8. updateLeafPositionsEntry
    // 9. refitEntry
    // Tasks 2-7 are executed in a loop where the iteration count is determined
    // by consts::numPhysicsSubsteps. Subtasks 2-7 can be skipped by setting
    // this constant to 0.
    auto substep_sys = phys::RigidBodyPhysicsSystem::setupSubstepTasks(builder,
        {broadphase_setup_sys}, consts::numPhysicsSubsteps);

    // Improve controllability of agents by setting their velocity to 0
    // after physics is done.
    auto agent_zero_vel = builder.addToGraph<ParallelForNode<Engine,
        agentZeroVelSystem, Velocity, Action>>({substep_sys});

    // Finalize physics subsystem work
    auto phys_done = phys::RigidBodyPhysicsSystem::setupCleanupTasks(
        builder, {agent_zero_vel});

    auto reward_sys = builder.addToGraph<ParallelForNode<Engine,
         rewardSystem,
            BicycleModel,
            Trajectory,
            Goal,
            Progress,
            Reward
        >>({phys_done});


    // Check if the episode is over
    auto done_sys = builder.addToGraph<
        ParallelForNode<Engine, stepTrackerSystem, StepsRemaining, Done>>(
        {reward_sys});

    // Conditionally reset the world if the episode is over
    auto reset_sys = builder.addToGraph<ParallelForNode<Engine,
        resetSystem,
            WorldReset
        >>({done_sys});

    auto clear_tmp = builder.addToGraph<ResetTmpAllocNode>({reset_sys});
    (void)clear_tmp;


#ifdef MADRONA_GPU_MODE
    // RecycleEntitiesNode is required on the GPU backend in order to reclaim
    // deleted entity IDs.
    auto recycle_sys = builder.addToGraph<RecycleEntitiesNode>({reset_sys});
    (void)recycle_sys;
#endif

    // This second BVH build is a limitation of the current taskgraph API.
    // It's only necessary if the world was reset, but we don't have a way
    // to conditionally queue taskgraph nodes yet.
    auto post_reset_broadphase =
        phys::RigidBodyPhysicsSystem::setupBroadphaseTasks(builder,
                                                           {reset_sys});

    // Finally, collect observations for the next step.
    auto collect_obs = builder.addToGraph<ParallelForNode<Engine,
        collectObservationsSystem,
            BicycleModel,
            VehicleSize,
            Position,
            Rotation,
            Velocity,
            Goal,
            Progress,
            OtherAgents,
            SelfObservation,
	    PartnerObservations,
            EntityType
        >>({post_reset_broadphase});


    // The lidar system
#ifdef MADRONA_GPU_MODE
    // Note the use of CustomParallelForNode to create a taskgraph node
    // that launches a warp of threads (32) for each invocation (1).
    // The 32, 1 parameters could be changed to 32, 32 to create a system
    // that cooperatively processes 32 entities within a warp.
    auto lidar = builder.addToGraph<CustomParallelForNode<Engine,
        lidarSystem, 32, 1,
#else
    auto lidar = builder.addToGraph<ParallelForNode<Engine,
        lidarSystem,
#endif
            Entity,
            Lidar
        >>({post_reset_broadphase});

    if (cfg.enableViewer) {
        viz::VizRenderingSystem::setupTasks(builder, {reset_sys});
    }

#ifdef MADRONA_GPU_MODE
    // Sort entities, this could be conditional on reset like the second
    // BVH build above.
    auto sort_agents =
        queueSortByWorld<Agent>(builder, {lidar, collect_obs});
    auto sort_phys_objects = queueSortByWorld<PhysicsEntity>(
        builder, {sort_agents});
    (void)sort_phys_objects;
#else
    (void)lidar;
    (void)collect_obs;
#endif
}

Sim::Sim(Engine &ctx,
         const Config &cfg,
         const WorldInit &init)
    : WorldBase(ctx),
<<<<<<< HEAD
      episodeMgr(init.episodeMgr),
      params(*init.params)
{
=======
      episodeMgr(init.episodeMgr)
{    
    // Below check is used to ensure that the map is not empty due to incorrect WorldInit copy to GPU	
    assert(init.map->numObjects);	

>>>>>>> bc6e22a6
    // Currently the physics system needs an upper bound on the number of
    // entities that will be stored in the BVH. We plan to fix this in
    // a future release.
    auto max_total_entities = consts::kMaxAgentCount + consts::kMaxRoadEntityCount;

    phys::RigidBodyPhysicsSystem::init(ctx, init.rigidBodyObjMgr,
        consts::deltaT, consts::numPhysicsSubsteps, -9.8f * math::up,
        max_total_entities, max_total_entities * max_total_entities / 2,
        consts::kMaxAgentCount);

    enableVizRender = cfg.enableViewer;

    if (enableVizRender) {
        viz::VizRenderingSystem::init(ctx, init.vizBridge);
    }

    autoReset = cfg.autoReset;

    // Creates agents, walls, etc.
    createPersistentEntities(ctx, init.map);

    // Generate initial world state
    initWorld(ctx);
}

// This declaration is needed for the GPU backend in order to generate the
// CUDA kernel for world initialization, which needs to be specialized to the
// application's world data type (Sim) and config and initialization types.
// On the CPU it is a no-op.
MADRONA_BUILD_MWGPU_ENTRY(Engine, Sim, Sim::Config, WorldInit);

}<|MERGE_RESOLUTION|>--- conflicted
+++ resolved
@@ -547,17 +547,12 @@
          const Config &cfg,
          const WorldInit &init)
     : WorldBase(ctx),
-<<<<<<< HEAD
       episodeMgr(init.episodeMgr),
       params(*init.params)
 {
-=======
-      episodeMgr(init.episodeMgr)
-{    
-    // Below check is used to ensure that the map is not empty due to incorrect WorldInit copy to GPU	
-    assert(init.map->numObjects);	
-
->>>>>>> bc6e22a6
+    // Below check is used to ensure that the map is not empty due to incorrect WorldInit copy to GPU
+    assert(init.map->numObjects);
+
     // Currently the physics system needs an upper bound on the number of
     // entities that will be stored in the BVH. We plan to fix this in
     // a future release.

--- conflicted
+++ resolved
@@ -437,34 +437,23 @@
     }
 }
 
-inline void stepTrackerSystem(Engine &ctx, StepsRemaining &stepsRemaining) {
+inline void stepTrackerSystem(Engine &ctx, const InterfaceEntity &agent_iface) {
+    StepsRemaining &stepsRemaining = ctx.get<StepsRemaining>(agent_iface.e);
     --stepsRemaining.t;
 }
 
 // Keep track of the number of steps remaining in the episode and
 // notify training that an episode has completed by
 // setting done = 1 on the final step of the episode
-<<<<<<< HEAD
-inline void stepTrackerSystem(Engine &ctx,
-                              const Position &position,
-                              const Goal &goal,
-                              InterfaceEntity &agent_iface)
-{
-    // Absolute done is 90 steps.
+inline void doneSystem(Engine &ctx,
+                      const Position &position,
+                      const Goal &goal,
+                      InterfaceEntity &agent_iface)
+{
     StepsRemaining &steps_remaining = ctx.get<StepsRemaining>(agent_iface.e);
     Done &done = ctx.get<Done>(agent_iface.e);
     Info &info = ctx.get<Info>(agent_iface.e);
-    int32_t num_remaining = --steps_remaining.t;
-=======
-inline void doneSystem(Engine &ctx,
-                      const Position &position,
-                      const Goal &goal,
-                      const StepsRemaining &steps_remaining,
-                      Done &done,
-                      Info &info)
-{
     int32_t num_remaining = steps_remaining.t;
->>>>>>> d3b43490
     if (num_remaining == consts::episodeLen - 1 && done.v != 1)
     { // Make sure to not reset an agent's done flag
         done.v = 0;
@@ -646,31 +635,9 @@
     out.vehicle_size = vehicleSize;
 }
 
-<<<<<<< HEAD
-// Build the task graph
-void Sim::setupTasks(TaskGraphManager &taskgraph_mgr, const Config &cfg)
-{
-    TaskGraphBuilder &builder = taskgraph_mgr.init(TaskGraphID::Step);
-
-    // Turn policy actions into movement
-    auto moveSystem = builder.addToGraph<ParallelForNode<Engine,
-        movementSystem,
-            InterfaceEntity,
-            VehicleSize,
-            Rotation,
-            Position,
-            Velocity,
-            EntityType,
-            Trajectory,
-            CollisionDetectionEvent,
-            ResponseType
-        >>({});
-
-=======
 void setupRestOfTasks(TaskGraphBuilder &builder, const Sim::Config &cfg,
                       Span<const TaskGraphNodeID> dependencies,
                       bool decrementStep) {
->>>>>>> d3b43490
     // setupBroadphaseTasks consists of the following sub-tasks:
     // 1. updateLeafPositionsEntry
     // 2. broadphase::updateBVHEntry
@@ -705,21 +672,15 @@
     auto previousSystem = reward_sys;
     if (decrementStep) {
         previousSystem = builder.addToGraph<
-            ParallelForNode<Engine, stepTrackerSystem, StepsRemaining>>(
+            ParallelForNode<Engine, stepTrackerSystem, InterfaceEntity>>(
             {reward_sys});
     }
 
     // Check if the episode is over
-<<<<<<< HEAD
-    auto done_sys = builder.addToGraph<
-        ParallelForNode<Engine, stepTrackerSystem, Position, Goal, InterfaceEntity>>(
-        {reward_sys});
-=======
     auto done_sys =
         builder.addToGraph<ParallelForNode<Engine, doneSystem, Position, Goal,
-                                           StepsRemaining, Done, Info>>(
+                                           InterfaceEntity>>(
             {previousSystem});
->>>>>>> d3b43490
 
     auto clear_tmp = builder.addToGraph<ResetTmpAllocNode>({done_sys});
     (void)clear_tmp;
@@ -742,19 +703,10 @@
             Goal,
             Progress,
             OtherAgents,
-<<<<<<< HEAD
             EntityType,
             CollisionDetectionEvent,
             InterfaceEntity
-        >>({post_reset_broadphase});
-=======
-            SelfObservation,
-            PartnerObservations,
-            AgentMapObservations,
-            EntityType,
-            CollisionDetectionEvent
         >>({clear_tmp});
->>>>>>> d3b43490
 
     auto collectAbsoluteSelfObservations = builder.addToGraph<
         ParallelForNode<Engine, collectAbsoluteObservationsSystem, Position,
@@ -808,18 +760,15 @@
 static void setupStepTasks(TaskGraphBuilder &builder, const Sim::Config &cfg) {
     auto moveSystem = builder.addToGraph<ParallelForNode<Engine,
         movementSystem,
-            Action,
+            InterfaceEntity,
             VehicleSize,
             Rotation,
             Position,
             Velocity,
-            ControlledState,
             EntityType,
-            StepsRemaining,
             Trajectory,
             CollisionDetectionEvent,
-            ResponseType,
-            Done
+            ResponseType
         >>({});  
 
     setupRestOfTasks(builder, cfg, {moveSystem}, true);

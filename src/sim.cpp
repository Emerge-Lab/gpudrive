--- conflicted
+++ resolved
@@ -112,38 +112,9 @@
 // reset is needed, cleanup the existing world and generate a new one.
 inline void resetSystem(Engine &ctx, WorldReset &reset)
 {
-<<<<<<< HEAD
-    int32_t should_reset = reset.reset;
-    if (ctx.data().autoReset && ctx.data().numControlledVehicles > 0) {
-        int32_t areAllControlledAgentsDone = 1;
-        for (CountT i = 0; i < ctx.data().numAgents; i++) {
-            Entity agent = ctx.data().agents[i];
-            Done done = ctx.get<Done>(agent);
-            ControlledState controlledState = ctx.get<ControlledState>(agent);
-            if (controlledState.controlledState == ControlMode::BICYCLE && !done.v) {
-                areAllControlledAgentsDone = 0;
-            }
-        }
-        should_reset = areAllControlledAgentsDone;
-=======
     if (reset.reset == 0) {
       return;
->>>>>>> a1c3efec
-    }
-    else if (ctx.data().autoReset && ctx.data().numControlledVehicles == 0) {
-        should_reset = 1;
-        for(CountT i = 0; i < ctx.data().numAgents; i++) {
-            Entity agent = ctx.data().agents[i];
-            if(ctx.get<EntityType>(agent) == EntityType::Padding) {
-                continue;
-            }
-            if(ctx.get<Done>(agent).v == 0) {
-                should_reset = 0;
-                break;
-            }
-        }
-    }
-
+    }
     reset.reset = 0;
     cleanupWorld(ctx);
     initWorld(ctx);
@@ -171,13 +142,8 @@
 
     self_obs.speed = vel.linear.length();
     self_obs.vehicle_size = size;
-<<<<<<< HEAD
-    self_obs.heading = utils::quatToYaw(rot);
-    self_obs.goal.position = goal.position - model.position;
-=======
     auto goalPos = goal.position - pos.xy();
     self_obs.goal.position = rot.inv().rotateVec({goalPos.x, goalPos.y, 0}).xy();
->>>>>>> a1c3efec
 
     auto hasCollided = collisionEvent.hasCollided.load_relaxed();
     self_obs.collisionState = hasCollided ? 1.f : 0.f;
@@ -445,15 +411,9 @@
     const auto &rewardType = ctx.data().params.rewardParams.rewardType;
     if(rewardType == RewardType::DistanceBased)
     {
-<<<<<<< HEAD
-        float dist = (model.position - goal.position).length();
-        float reward = 1.0 - dist / ctx.data().maxDist;
-        out_reward.v = fmaxf(fminf(reward, 1.f), 0.f);
-=======
         float dist = (position.xy() - goal.position).length();
         float reward = -dist;
         out_reward.v = reward;
->>>>>>> a1c3efec
     }
     else if(rewardType == RewardType::OnGoalAchieved)
     {
@@ -518,13 +478,8 @@
 {
     // Absolute done is 90 steps.
     int32_t num_remaining = --steps_remaining.t;
-<<<<<<< HEAD
-    assert(num_remaining <= consts::episodeLen);
-    if (num_remaining > 0 && done.v != 1) { // Make sure to not reset an agent's done flag
-=======
     if (num_remaining == consts::episodeLen - 1 && done.v != 1)
     { // Make sure to not reset an agent's done flag
->>>>>>> a1c3efec
         done.v = 0;
     }
     else if (num_remaining == 0)

#include <algorithm>
#include <limits>
#include <madrona/mw_gpu_entry.hpp>
#include <madrona/physics.hpp>

#include "level_gen.hpp"
#include "obb.hpp"
#include "sim.hpp"
#include "utils.hpp"
#include "knn.hpp"

using namespace madrona;
using namespace madrona::math;
using namespace madrona::phys;

namespace RenderingSystem = madrona::render::RenderingSystem;

namespace gpudrive {

CountT getCurrentStep(const StepsRemaining &stepsRemaining) {
  return consts::episodeLen - stepsRemaining.t;
}

// Register all the ECS components and archetypes that will be
// used in the simulation
void Sim::registerTypes(ECSRegistry &registry, const Config &cfg)
{
    base::registerTypes(registry);
    phys::PhysicsSystem::registerTypes(registry);

    RenderingSystem::registerTypes(registry, cfg.renderBridge);

    registry.registerComponent<Action>();
    registry.registerComponent<SelfObservation>();
    registry.registerComponent<MapObservation>();
    registry.registerComponent<AgentMapObservations>();
    registry.registerComponent<Reward>();
    registry.registerComponent<Done>();
    registry.registerComponent<Progress>();
    registry.registerComponent<OtherAgents>();
    registry.registerComponent<PartnerObservations>();
    registry.registerComponent<Lidar>();
    registry.registerComponent<StepsRemaining>();
    registry.registerComponent<EntityType>();
    registry.registerComponent<BicycleModel>();
    registry.registerComponent<VehicleSize>();
    registry.registerComponent<Goal>();
    registry.registerComponent<Trajectory>();
    registry.registerComponent<ControlledState>();
    registry.registerComponent<CollisionDetectionEvent>();
    registry.registerComponent<AbsoluteSelfObservation>();
    registry.registerComponent<Info>();
    registry.registerComponent<InterfaceEntity>();
    registry.registerComponent<RoadInterfaceEntity>();
    registry.registerSingleton<WorldReset>();
    registry.registerSingleton<Shape>();

    registry.registerArchetype<Agent>();
    registry.registerArchetype<PhysicsEntity>();
<<<<<<< HEAD
    registry.registerArchetype<AgentInterface>();
    registry.registerArchetype<RoadInterface>();
=======
    registry.registerArchetype<CameraAgent>();
>>>>>>> 253f8150

    registry.exportSingleton<WorldReset>(
        (uint32_t)ExportID::Reset);
    registry.exportSingleton<Shape>((uint32_t)ExportID::Shape);
<<<<<<< HEAD
    registry.exportSingleton<ValidState>((uint32_t)ExportID::ValidState);
    registry.exportColumn<AgentInterface, Action>(
=======
    registry.exportColumn<Agent, Action>(
>>>>>>> 253f8150
        (uint32_t)ExportID::Action);
    registry.exportColumn<AgentInterface, SelfObservation>(
        (uint32_t)ExportID::SelfObservation);
    registry.exportColumn<AgentInterface, AgentMapObservations>(
        (uint32_t)ExportID::AgentMapObservations);
    registry.exportColumn<RoadInterface, MapObservation>(
        (uint32_t)ExportID::MapObservation);

    registry.exportColumn<AgentInterface, PartnerObservations>(
        (uint32_t)ExportID::PartnerObservations);
    registry.exportColumn<AgentInterface, Lidar>(
        (uint32_t)ExportID::Lidar);
    registry.exportColumn<AgentInterface, StepsRemaining>(
        (uint32_t)ExportID::StepsRemaining);
    registry.exportColumn<AgentInterface, Reward>(
        (uint32_t)ExportID::Reward);
    registry.exportColumn<AgentInterface, Done>(
        (uint32_t)ExportID::Done);
    registry.exportColumn<AgentInterface, ControlledState>(
        (uint32_t) ExportID::ControlledState);
    registry.exportColumn<AgentInterface, AbsoluteSelfObservation>(
        (uint32_t)ExportID::AbsoluteSelfObservation);
    registry.exportColumn<AgentInterface, Info>(
        (uint32_t)ExportID::Info);
}

static inline void cleanupWorld(Engine &ctx) {}

static inline void initWorld(Engine &ctx)
{
    phys::PhysicsSystem::reset(ctx);

    // Assign a new episode ID
    EpisodeManager &episode_mgr = *ctx.data().episodeMgr;
    int32_t episode_idx = episode_mgr.curEpisode.fetch_add<sync::relaxed>(1);
    ctx.data().rng = RNG::make(episode_idx);
    ctx.data().curEpisodeIdx = episode_idx;

    // Defined in src/level_gen.hpp / src/level_gen.cpp
    generateWorld(ctx);
}

// This system runs each frame and checks if the current episode is complete
// or if code external to the application has forced a reset by writing to the
// WorldReset singleton.
//
// If a reset is needed, cleanup the existing world and generate a new one.
inline void resetSystem(Engine &ctx, WorldReset &reset)
{
    int32_t should_reset = reset.reset;
    if (ctx.data().autoReset && ctx.data().numControlledVehicles > 0) {
        int32_t areAllControlledAgentsDone = 1;
        for (CountT i = 0; i < ctx.data().numAgents; i++) {
            Entity agent = ctx.data().agents[i];
            auto agent_iface = ctx.get<InterfaceEntity>(agent).e;
            Done done = ctx.get<Done>(agent_iface);
            ControlledState controlledState = ctx.get<ControlledState>(agent_iface);
            if (controlledState.controlledState == ControlMode::BICYCLE && !done.v) {
                areAllControlledAgentsDone = 0;
            }
        }
        should_reset = areAllControlledAgentsDone;
    }
    else if (ctx.data().autoReset && ctx.data().numControlledVehicles == 0) {
        should_reset = 1;
        for(CountT i = 0; i < ctx.data().numAgents; i++) {
            Entity agent = ctx.data().agents[i];
            auto agent_iface = ctx.get<InterfaceEntity>(agent).e;
            if(ctx.get<EntityType>(agent) == EntityType::Padding) {
                continue;
            }
            if(ctx.get<Done>(agent_iface).v == 0) {
                should_reset = 0;
                break;
            }
        }
    }

    if (should_reset != 0) {
        reset.reset = 0;

        cleanupWorld(ctx);
        initWorld(ctx);
    }
}

// This system packages all the egocentric observations together
// for the policy inputs.
inline void collectObservationsSystem(Engine &ctx,
                                      const BicycleModel &model,
                                      const VehicleSize &size,
                                      const Position &pos,
                                      const Rotation &rot,
                                      const Velocity &vel,
                                      const Goal &goal,
                                      const Progress &progress,
                                      const OtherAgents &other_agents,
                                      const EntityType& entityType,
				                      const CollisionDetectionEvent& collisionEvent,
                                      const InterfaceEntity &agent_iface)
{
    auto &self_obs = ctx.get<SelfObservation>(agent_iface.e);
    auto &partner_obs = ctx.get<PartnerObservations>(agent_iface.e);
    auto &map_obs = ctx.get<AgentMapObservations>(agent_iface.e);

    self_obs.speed = model.speed;
    self_obs.vehicle_size = size;
    auto goalPos = goal.position - model.position;
    self_obs.goal.position = rot.inv().rotateVec({goalPos.x, goalPos.y, 0}).xy();

    auto hasCollided = collisionEvent.hasCollided.load_relaxed();
    self_obs.collisionState = hasCollided ? 1.f : 0.f;


    CountT arrIndex = 0; CountT agentIdx = 0;
    while(agentIdx < ctx.data().numAgents - 1)
    {
        Entity other = other_agents.e[agentIdx++];

        BicycleModel other_bicycle_model = ctx.get<BicycleModel>(other);
        Rotation other_rot = ctx.get<Rotation>(other);
        VehicleSize other_size = ctx.get<VehicleSize>(other);

        Vector2 relative_pos = other_bicycle_model.position - model.position;
        relative_pos = rot.inv().rotateVec({relative_pos.x, relative_pos.y, 0}).xy();
        float relative_speed = other_bicycle_model.speed; // Design decision: return the speed of the other agent directly

        Rotation relative_orientation = rot.inv() * other_rot;

        float relative_heading = utils::quatToYaw(relative_orientation);

        if(relative_pos.length() > ctx.data().params.observationRadius || ctx.get<EntityType>(other) == EntityType::Padding)
        {
            continue;
        }
        partner_obs.obs[arrIndex++] = {
            .speed = relative_speed,
            .position = relative_pos,
            .heading = relative_heading,
            .vehicle_size = other_size,
            .type = (float)ctx.get<EntityType>(other)
        };
    }

    const auto alg = ctx.data().params.roadObservationAlgorithm;
    if (alg == FindRoadObservationsWith::KNearestEntitiesWithRadiusFiltering) {
        selectKNearestRoadEntities<consts::kMaxAgentMapObservationsCount>(
            ctx, rot, model.position, map_obs.obs);
        return;
    }

    assert(alg == FindRoadObservationsWith::AllEntitiesWithRadiusFiltering);
    arrIndex = 0; CountT roadIdx = 0;
    while(roadIdx < ctx.data().numRoads) {
        Entity road = ctx.data().roads[roadIdx++];
        auto road_iface = ctx.get<RoadInterfaceEntity>(road).e;
        Vector2 relative_pos = Vector2{ctx.get<Position>(road).x, ctx.get<Position>(road).y} - model.position;
        relative_pos = rot.inv().rotateVec({relative_pos.x, relative_pos.y, 0}).xy();
        if(relative_pos.length() > ctx.data().params.observationRadius)
        {
            continue;
        }
<<<<<<< HEAD
        map_obs.obs[arrIndex] = ctx.get<MapObservation>(road_iface);
        map_obs.obs[arrIndex].position = map_obs.obs[arrIndex].position - model.position;
=======
        map_obs.obs[arrIndex] = ctx.get<MapObservation>(road);
        map_obs.obs[arrIndex].position = relative_pos;
        map_obs.obs[arrIndex].heading = utils::quatToYaw(rot.inv() * ctx.get<Rotation>(road));
>>>>>>> 253f8150
        arrIndex++;
    }
}

inline void movementSystem(Engine &e,
                           const InterfaceEntity &agent_iface,
                           BicycleModel &model,
                           VehicleSize &size,
                           Rotation &rotation,
                           Position &position,
                           Velocity &velocity,
                           const EntityType &type,
                           const Trajectory &trajectory,
                           const CollisionDetectionEvent &collisionEvent) {
    if (collisionEvent.hasCollided.load_relaxed())
    {
        if(e.data().params.collisionBehaviour == CollisionBehaviour::AgentStop) {
            velocity.linear.x = 0;
            velocity.linear.y = 0;
            velocity.linear.z = 0;
            velocity.angular = Vector3::zero();
            done.v = 1;
            return;
        }  else if(e.data().params.collisionBehaviour == CollisionBehaviour::AgentRemoved)
        {
            e.get<Done>(agent_iface.e).v = 1;
            position = consts::kPaddingPosition;
            velocity.linear.x = 0;
            velocity.linear.y = 0;
            velocity.linear.z = 0;
            velocity.angular = Vector3::zero();
            return;
        }
        else if(e.data().params.collisionBehaviour == CollisionBehaviour::Ignore)
        {
            // Do nothing.
        }
    }
    const auto &controlledState = e.get<ControlledState>(agent_iface.e);

    if(done.v)
    {
        // Case: Agent has not collided but is done. 
        // This can only happen if the agent has reached goal or the episode has ended.
        // In that case we teleport the agent. The agent will not collide with anything.
        position = consts::kPaddingPosition;
        velocity.linear.x = 0;
        velocity.linear.y = 0;
        velocity.linear.z = 0;
        velocity.angular = Vector3::zero();
        return;
    }

    if (type == EntityType::Vehicle && controlledState.controlledState == ControlMode::BICYCLE)
    {
        const Action &action = e.get<Action>(agent_iface.e);
        // TODO: Handle the case when the agent is not valid. Currently, we are not doing anything.

        // TODO: We are not storing previous action for the agent. Is it the ideal behaviour? Tehnically the actions
        // need to be iterative. If we dont do this, there could be jumps in the acceleration. For eg, acc can go from
        // 4m/s^2 to -4m/s^2 in one step. This is not ideal. We need to store the previous action and then use it to change
        // gradually.

        // TODO(samk): The following constants are configurable in Nocturne but look to
        // always use the same hard-coded value in practice. Use in-line constants
        // until the configuration is built out. - These values are correct. They are relative and hence are hardcoded.
        const float maxSpeed{std::numeric_limits<float>::max()};
        const float dt{0.1};

        auto clipSpeed = [maxSpeed](float speed)
        {
            return std::max(std::min(speed, maxSpeed), -maxSpeed);
        };
        // TODO(samk): hoist into Vector2::PolarToVector2D
        auto polarToVector2D = [](float r, float theta)
        {
            return math::Vector2{r * cosf(theta), r * sinf(theta)};
        };

        // Average speed
        const float v{clipSpeed(model.speed + 0.5f * action.acceleration * dt)};
        const float tanDelta{tanf(action.steering)};
        // Assume center of mass lies at the middle of length, then l / L == 0.5.
        const float beta{std::atan(0.5f * tanDelta)};
        const math::Vector2 d{polarToVector2D(v, model.heading + beta)};
        const float w{v * std::cos(beta) * tanDelta / size.length};

        model.position += d * dt;
        model.heading = utils::AngleAdd(model.heading, w * dt);
        model.speed = clipSpeed(model.speed + action.acceleration * dt);

        // The BVH machinery requires the components rotation, position, and velocity
        // to perform calculations. Thus, to reuse the BVH machinery, we need to also
        // updates these components.

        // TODO(samk): factor out z-dimension constant and reuse when scaling cubes
        position = madrona::base::Position({.x = model.position.x, .y = model.position.y, .z = 1});
        rotation = Quat::angleAxis(model.heading, madrona::math::up);
        velocity.linear.x = model.speed * cosf(model.heading);
        velocity.linear.y = model.speed * sinf(model.heading);
        velocity.linear.z = 0;
        velocity.angular = Vector3::zero();
        velocity.angular.z = w;
    }
    else
    {
        // Follow expert trajectory
        CountT curStepIdx = getCurrentStep(e.get<StepsRemaining>(agent_iface.e));
        model.position= trajectory.positions[curStepIdx];
        model.heading = trajectory.headings[curStepIdx];
        model.speed = trajectory.velocities[curStepIdx].length();
        position.x = trajectory.positions[curStepIdx].x;
        position.y = trajectory.positions[curStepIdx].y;
        velocity.linear.x = trajectory.velocities[curStepIdx].x;
        velocity.linear.y = trajectory.velocities[curStepIdx].y;
        rotation = Quat::angleAxis(trajectory.headings[curStepIdx], madrona::math::up);
    }
}


// Make the agents easier to control by zeroing out their velocity
// after each step.
inline void agentZeroVelSystem(Engine &,
                               Velocity &vel)
{
    vel.linear.x = 0;
    vel.linear.y = 0;
    vel.linear.z = 0;
    vel.angular = Vector3::zero();
}

static inline float distObs(float v)
{
    return v / consts::worldLength;
}

static inline float encodeType(EntityType type)
{
    return (float)type / (float)EntityType::NumTypes;
}

// Launches consts::numLidarSamples per agent.
// This system is specially optimized in the GPU version:
// a warp of threads is dispatched for each invocation of the system
// and each thread in the warp traces one lidar ray for the agent.
inline void lidarSystem(Engine &ctx, Entity e, const InterfaceEntity &agent_iface,
                        EntityType &entityType) {
    Lidar &lidar = ctx.get<Lidar>(agent_iface.e);
    assert(entityType != EntityType::None);
    if (entityType == EntityType::Padding) {
        return;
    }
    Vector3 pos = ctx.get<Position>(e);
    Quat rot = ctx.get<Rotation>(e);
    auto &bvh = ctx.singleton<broadphase::BVH>();

    Vector3 agent_fwd = rot.rotateVec(math::fwd);
    Vector3 right = rot.rotateVec(math::right);

    auto traceRay = [&](int32_t idx) {
        float theta = 2.f * math::pi * (
            float(idx) / float(consts::numLidarSamples)) + math::pi / 2.f;
        float x = cosf(theta);
        float y = sinf(theta);

        Vector3 ray_dir = (x * right + y * agent_fwd).normalize();

        float hit_t;
        Vector3 hit_normal;
        Entity hit_entity =
            bvh.traceRay(pos + 0.5f * math::up, ray_dir, &hit_t,
                         &hit_normal, 200.f);

        if (hit_entity == Entity::none()) {
            lidar.samples[idx] = {
                .depth = 0.f,
                .encodedType = encodeType(EntityType::None),
            };
        } else {
            EntityType entity_type = ctx.get<EntityType>(hit_entity);

            lidar.samples[idx] = {
                .depth = distObs(hit_t),
                .encodedType = encodeType(entity_type),
            };
        }
    };


    // MADRONA_GPU_MODE guards GPU specific logic
#ifdef MADRONA_GPU_MODE
    // Can use standard cuda variables like threadIdx for
    // warp level programming
    int32_t idx = threadIdx.x % 32;

    if (idx < consts::numLidarSamples) {
        traceRay(idx);
    }
#else
    for (CountT i = 0; i < consts::numLidarSamples; i++) {
        traceRay(i);
    }
#endif
}

// Computes reward for each agent and keeps track of the max distance achieved
// so far through the challenge. Continuous reward is provided for any new
// distance achieved.
inline void rewardSystem(Engine &ctx,
                         const BicycleModel &model,
                         const Trajectory &trajectory,
                         const Goal &goal,
                         Progress &progress,
                         const InterfaceEntity &agent_iface)
{
    Reward &out_reward = ctx.get<Reward>(agent_iface.e);
    const auto &rewardType = ctx.data().params.rewardParams.rewardType;
    if(rewardType == RewardType::DistanceBased)
    {
        float dist = (model.position - goal.position).length();
        float reward = -dist;
        out_reward.v = reward;
    }
    else if(rewardType == RewardType::OnGoalAchieved)
    {
        float dist = (model.position - goal.position).length();
        float reward = (dist < ctx.data().params.rewardParams.distanceToGoalThreshold) ? 1.f : 0.f;
        out_reward.v = reward;
    }
    else if(rewardType == RewardType::Dense)
    {
        // TODO: Implement full trajectory reward
        assert(false);
    }

    // Just in case agents do something crazy, clamp total reward
    // out_reward.v = fmaxf(fminf(out_reward.v, 1.f), 0.f);
}

// Each agent gets a small bonus to it's reward if the other agent has
// progressed a similar distance, to encourage them to cooperate.
// This system reads the values of the Progress component written by
// rewardSystem for other agents, so it must run after.
inline void bonusRewardSystem(Engine &ctx,
                              OtherAgents &others,
                              Progress &progress,
                              Reward &reward)
{
    bool partners_close = true;
    for (CountT i = 0; i < ctx.data().numAgents - 1; i++) {
        Entity other = others.e[i];
        Progress other_progress = ctx.get<Progress>(other);

        if (fabsf(other_progress.maxY - progress.maxY) > 2.f) {
            partners_close = false;
        }
    }

    if (partners_close && reward.v > 0.f) {
        reward.v *= 1.25f;
    }
}

// Keep track of the number of steps remaining in the episode and
// notify training that an episode has completed by
// setting done = 1 on the final step of the episode
inline void stepTrackerSystem(Engine &ctx,
                              const BicycleModel &model,
                              const Goal &goal,
                              InterfaceEntity &agent_iface)
{
    // Absolute done is 90 steps.
    StepsRemaining &steps_remaining = ctx.get<StepsRemaining>(agent_iface.e);
    Done &done = ctx.get<Done>(agent_iface.e);
    Info &info = ctx.get<Info>(agent_iface.e);
    int32_t num_remaining = --steps_remaining.t;
    if (num_remaining == consts::episodeLen - 1 && done.v != 1) { // Make sure to not reset an agent's done flag
        done.v = 0;
    } else if (num_remaining == 0) {
        done.v = 1;
    }

    // An agent can be done early if it reaches the goal
    if(done.v != 1 || info.reachedGoal != 1)
    {
        float dist = (model.position - goal.position).length();
        if(dist < ctx.data().params.rewardParams.distanceToGoalThreshold)
        {
            done.v = 1;
            info.reachedGoal = 1;
        }
    }
}

void collisionDetectionSystem(Engine &ctx,
                              const CandidateCollision &candidateCollision) {

    auto isInvalidExpertOrDone = [&](const Loc &candidate) -> bool
    {
<<<<<<< HEAD
        auto agent_iface = ctx.getCheck<InterfaceEntity>(candidate);
        if (agent_iface.valid())
        {
            auto controlledState = ctx.get<ControlledState>(agent_iface.value().e).controlledState;
            if (controlledState == ControlMode::EXPERT)
            {
                auto currStep = getCurrentStep(ctx.get<StepsRemaining>(agent_iface.value().e));
                auto validState = ctx.get<Trajectory>(candidate).valids[currStep];
                if (!validState)
=======
        auto controlledState = ctx.getCheck<ControlledState>(candidate);
        if (controlledState.valid())
        {
            if( controlledState.value().controlledState == ControlMode::EXPERT)
            {
                // Case: If an expert agent is in an invalid state, we need to ignore the collision detection for it.
                auto currStep = getCurrentStep(ctx.get<StepsRemaining>(candidate));
                auto validState = ctx.get<Trajectory>(candidate).valids[currStep];
                if (!validState)
                {
                    return true;
                }
            }
            else if (controlledState.value().controlledState == ControlMode::BICYCLE)
            {
                // Case: If a controlled agent gets done, we teleport it to the padding position
                // Hence we need to ignore the collision detection for it.
                // The agent can also be done because it collided. 
                // In that case, we dont want to ignore collision. Especially if AgentStop is set.
                auto done = ctx.get<Done>(candidate);
                auto collisionEvent = ctx.getCheck<CollisionDetectionEvent>(candidate);
                if(done.v && collisionEvent.valid() && !collisionEvent.value().hasCollided.load_relaxed())
>>>>>>> 253f8150
                {
                    return true;
                }
            }
        }
        return false;
    };

    if (isInvalidExpertOrDone(candidateCollision.a) || 
        isInvalidExpertOrDone(candidateCollision.b)) {

        return;
    }

    const CountT PositionColumn{2};
    const CountT RotationColumn{3};
    const CountT ScaleColumn{4};

    const Loc locationA{candidateCollision.a};
    const Position positionA{
        ctx.getDirect<Position>(PositionColumn, locationA)};
    const Rotation rotationA{
        ctx.getDirect<Rotation>(RotationColumn, locationA)};
    const Scale scaleA{ctx.getDirect<Scale>(ScaleColumn, locationA)};

    const Loc locationB{candidateCollision.b};
    const Position positionB{
        ctx.getDirect<Position>(PositionColumn, locationB)};
    const Rotation rotationB{
        ctx.getDirect<Rotation>(RotationColumn, locationB)};
    const Scale scaleB{ctx.getDirect<Scale>(ScaleColumn, locationB)};

    auto obbA = OrientedBoundingBox2D::from(positionA, rotationA, scaleA);
    auto obbB = OrientedBoundingBox2D::from(positionB, rotationB, scaleB);

    bool hasCollided = OrientedBoundingBox2D::hasCollided(obbA, obbB);
    if (not hasCollided) {
        return;
    }

    EntityType aEntityType = ctx.get<EntityType>(candidateCollision.a);
    EntityType bEntityType = ctx.get<EntityType>(candidateCollision.b);

    for(auto &pair : ctx.data().collisionPairs)
    {
        if((pair.first == aEntityType && pair.second == bEntityType) ||
           (pair.first == bEntityType && pair.second == aEntityType))
        {
            return;
        }
    }

    auto maybeCollisionDetectionEventA =
        ctx.getCheck<CollisionDetectionEvent>(candidateCollision.a);
    if (maybeCollisionDetectionEventA.valid()) {
        maybeCollisionDetectionEventA.value().hasCollided.store_relaxed(1);
        auto agent_iface = ctx.get<InterfaceEntity>(candidateCollision.a).e;
        if(bEntityType > EntityType::None && bEntityType <= EntityType::StopSign)
        {
            ctx.get<Info>(agent_iface).collidedWithRoad = 1;
        }
        else if(bEntityType == EntityType::Vehicle)
        {
            ctx.get<Info>(agent_iface).collidedWithVehicle = 1;
        }
        else if(bEntityType <= EntityType::Cyclist)
        {
            ctx.get<Info>(agent_iface).collidedWithNonVehicle = 1;
        }
    }

    auto maybeCollisionDetectionEventB =
        ctx.getCheck<CollisionDetectionEvent>(candidateCollision.b);
    if (maybeCollisionDetectionEventB.valid()) {
        maybeCollisionDetectionEventB.value().hasCollided.store_relaxed(1);
        auto agent_iface = ctx.get<InterfaceEntity>(candidateCollision.b).e;
        if(aEntityType > EntityType::None && aEntityType <= EntityType::StopSign)
        {
            ctx.get<Info>(agent_iface).collidedWithRoad = 1;
        }
        else if(aEntityType == EntityType::Vehicle)
        {
            ctx.get<Info>(agent_iface).collidedWithVehicle = 1;
        }
        else if(aEntityType <= EntityType::Cyclist)
        {
            ctx.get<Info>(agent_iface).collidedWithNonVehicle = 1;
        }
    }


}

// Helper function for sorting nodes in the taskgraph.
// Sorting is only supported / required on the GPU backend,
// since the CPU backend currently keeps separate tables for each world.
// This will likely change in the future with sorting required for both
// environments
#ifdef MADRONA_GPU_MODE
template <typename ArchetypeT>
TaskGraph::NodeID queueSortByWorld(TaskGraph::Builder &builder,
                                   Span<const TaskGraph::NodeID> deps)
{
    auto sort_sys =
        builder.addToGraph<SortArchetypeNode<ArchetypeT, WorldID>>(
            deps);
    auto post_sort_reset_tmp =
        builder.addToGraph<ResetTmpAllocNode>({sort_sys});

    return post_sort_reset_tmp;
}
#endif

inline void collectAbsoluteObservationsSystem(Engine &ctx,
                                              const Position &position,
                                              const Rotation &rotation,
                                              const Goal &goal,
                                              const EntityType &entityType,
                                              const VehicleSize &vehicleSize,
                                              InterfaceEntity &agent_iface) {
    if (entityType == EntityType::Padding) {
        return;
    }

    auto &out = ctx.get<AbsoluteSelfObservation>(agent_iface.e);
    out.position = position;
    out.rotation.rotationAsQuat = rotation;
    out.rotation.rotationFromAxis = utils::quatToYaw(rotation);
    out.goal = goal;
    out.vehicle_size = vehicleSize;
}

<<<<<<< HEAD
inline void validStateSystem(Engine &ctx, ValidState &validOut) {
    // This assumes StepsRemaining is constant across all agents
    const auto any_agent_iface = ctx.data().agent_ifaces[0];
    const auto stepsRemaining = ctx.get<StepsRemaining>(any_agent_iface);
    const CountT currentStep = getCurrentStep(stepsRemaining);

    for (CountT agentIdx = 0; agentIdx < ctx.data().numAgents; ++agentIdx) {
        auto agentHandle = ctx.data().agents[agentIdx];
        const auto &trajectory = ctx.get<Trajectory>(agentHandle);

        assert(currentStep < consts::kTrajectoryLength);
        int32_t isValid = trajectory.valids[currentStep];

        validOut.valid[agentIdx] = static_cast<Validity>(isValid);
    }

    for (CountT agentIdx = ctx.data().numAgents;
         agentIdx < consts::kMaxAgentCount; ++agentIdx) {
        auto agentHandle = ctx.data().agents[agentIdx];
        validOut.valid[agentIdx] = Validity::Invalid;
    }
}

=======
>>>>>>> 253f8150
// Build the task graph
void Sim::setupTasks(TaskGraphManager &taskgraph_mgr, const Config &cfg)
{
    TaskGraphBuilder &builder = taskgraph_mgr.init(TaskGraphID::Step);

    // Turn policy actions into movement
    auto moveSystem = builder.addToGraph<ParallelForNode<Engine,
        movementSystem,
            InterfaceEntity,
            BicycleModel,
            VehicleSize,
            Rotation,
            Position,
            Velocity,
            EntityType,
            Trajectory,
            CollisionDetectionEvent
        >>({});

    // setupBroadphaseTasks consists of the following sub-tasks:
    // 1. updateLeafPositionsEntry
    // 2. broadphase::updateBVHEntry
    // 3. broadphase::refitEntry
    auto broadphase_setup_sys = phys::PhysicsSystem::setupBroadphaseTasks(
        builder, {moveSystem});

    auto findOverlappingEntities =
        phys::PhysicsSystem::setupStandaloneBroadphaseOverlapTasks(
            builder, {broadphase_setup_sys});

    auto detectCollisions = builder.addToGraph<
        ParallelForNode<Engine, collisionDetectionSystem, CandidateCollision>>(
        {findOverlappingEntities});

    // Improve controllability of agents by setting their velocity to 0
    // after physics is done.
    auto agent_zero_vel = builder.addToGraph<
        ParallelForNode<Engine, agentZeroVelSystem, Velocity>>(
        {detectCollisions});

    // Finalize physics subsystem work
    auto phys_done = phys::PhysicsSystem::setupStandaloneBroadphaseCleanupTasks(
        builder, {agent_zero_vel});

    phys_done = phys::PhysicsSystem::setupCleanupTasks(
        builder, {agent_zero_vel});

    auto reward_sys = builder.addToGraph<ParallelForNode<Engine,
         rewardSystem,
            BicycleModel,
            Trajectory,
            Goal,
            Progress,
            InterfaceEntity
        >>({phys_done});


    // Check if the episode is over
    auto done_sys = builder.addToGraph<
        ParallelForNode<Engine, stepTrackerSystem, BicycleModel, Goal, InterfaceEntity>>(
        {reward_sys});

    // Conditionally reset the world if the episode is over
    auto reset_sys = builder.addToGraph<ParallelForNode<Engine,
        resetSystem,
            WorldReset
        >>({done_sys});

    auto clear_tmp = builder.addToGraph<ResetTmpAllocNode>({reset_sys});
    (void)clear_tmp;


#ifdef MADRONA_GPU_MODE
    // RecycleEntitiesNode is required on the GPU backend in order to reclaim
    // deleted entity IDs.
    auto recycle_sys = builder.addToGraph<RecycleEntitiesNode>({reset_sys});
    (void)recycle_sys;
#endif

    // This second BVH build is a limitation of the current taskgraph API.
    // It's only necessary if the world was reset, but we don't have a way
    // to conditionally queue taskgraph nodes yet.
    auto post_reset_broadphase =
        phys::PhysicsSystem::setupBroadphaseTasks(builder,
                                                           {reset_sys});

    // Finally, collect observations for the next step.
    auto collect_obs = builder.addToGraph<ParallelForNode<Engine,
        collectObservationsSystem,
            BicycleModel,
            VehicleSize,
            Position,
            Rotation,
            Velocity,
            Goal,
            Progress,
            OtherAgents,
            EntityType,
            CollisionDetectionEvent,
            InterfaceEntity
        >>({post_reset_broadphase});

    auto collectAbsoluteSelfObservations = builder.addToGraph<
        ParallelForNode<Engine, collectAbsoluteObservationsSystem, Position,
                        Rotation, Goal, EntityType, VehicleSize, InterfaceEntity>>(
        {collect_obs});

        // The lidar system
#ifdef MADRONA_GPU_MODE
    // Note the use of CustomParallelForNode to create a taskgraph node
    // that launches a warp of threads (32) for each invocation (1).
    // The 32, 1 parameters could be changed to 32, 32 to create a system
    // that cooperatively processes 32 entities within a warp.
    auto lidar = builder.addToGraph<CustomParallelForNode<Engine,
        lidarSystem, 32, 1,
#else
    auto lidar = builder.addToGraph<ParallelForNode<Engine,
        lidarSystem,
#endif
            Entity,
            InterfaceEntity,
            EntityType
        >>({collectAbsoluteSelfObservations});

    if (cfg.renderBridge) {
        RenderingSystem::setupTasks(builder, {reset_sys});
    }

#ifdef MADRONA_GPU_MODE
    // Sort entities, this could be conditional on reset like the second
    // BVH build above.
    auto sort_agents =
        queueSortByWorld<Agent>(builder, {lidar, collect_obs});
    auto sort_phys_objects = queueSortByWorld<PhysicsEntity>(
        builder, {sort_agents});
    (void)sort_phys_objects;
#else
    (void)lidar;
    (void)collect_obs;
#endif
}

Sim::Sim(Engine &ctx,
         const Config &cfg,
         const WorldInit &init)
    : WorldBase(ctx),
      episodeMgr(init.episodeMgr),
      params(*init.params)
{
    // Below check is used to ensure that the map is not empty due to incorrect WorldInit copy to GPU
    assert(init.map->numObjects);
    assert(init.map->numRoadSegments <= consts::kMaxRoadEntityCount);

    // Currently the physics system needs an upper bound on the number of
    // entities that will be stored in the BVH. We plan to fix this in
    // a future release.
    auto max_total_entities = consts::kMaxAgentCount + consts::kMaxRoadEntityCount;

    phys::PhysicsSystem::init(ctx, init.rigidBodyObjMgr,
        consts::deltaT, consts::numPhysicsSubsteps, -9.8f * math::up,
        max_total_entities);

    enableRender = cfg.renderBridge != nullptr;

    if (enableRender) {
        RenderingSystem::init(ctx, cfg.renderBridge);
    }

    autoReset = cfg.autoReset;

    // Creates agents, walls, etc.
    createPersistentEntities(ctx, init.map);

    // Generate initial world state
    initWorld(ctx);
}

// This declaration is needed for the GPU backend in order to generate the
// CUDA kernel for world initialization, which needs to be specialized to the
// application's world data type (Sim) and config and initialization types.
// On the CPU it is a no-op.
MADRONA_BUILD_MWGPU_ENTRY(Engine, Sim, Sim::Config, WorldInit);

}<|MERGE_RESOLUTION|>--- conflicted
+++ resolved
@@ -57,22 +57,14 @@
 
     registry.registerArchetype<Agent>();
     registry.registerArchetype<PhysicsEntity>();
-<<<<<<< HEAD
+    registry.registerArchetype<CameraAgent>();
     registry.registerArchetype<AgentInterface>();
     registry.registerArchetype<RoadInterface>();
-=======
-    registry.registerArchetype<CameraAgent>();
->>>>>>> 253f8150
 
     registry.exportSingleton<WorldReset>(
         (uint32_t)ExportID::Reset);
     registry.exportSingleton<Shape>((uint32_t)ExportID::Shape);
-<<<<<<< HEAD
-    registry.exportSingleton<ValidState>((uint32_t)ExportID::ValidState);
     registry.exportColumn<AgentInterface, Action>(
-=======
-    registry.exportColumn<Agent, Action>(
->>>>>>> 253f8150
         (uint32_t)ExportID::Action);
     registry.exportColumn<AgentInterface, SelfObservation>(
         (uint32_t)ExportID::SelfObservation);
@@ -235,14 +227,9 @@
         {
             continue;
         }
-<<<<<<< HEAD
         map_obs.obs[arrIndex] = ctx.get<MapObservation>(road_iface);
-        map_obs.obs[arrIndex].position = map_obs.obs[arrIndex].position - model.position;
-=======
-        map_obs.obs[arrIndex] = ctx.get<MapObservation>(road);
         map_obs.obs[arrIndex].position = relative_pos;
         map_obs.obs[arrIndex].heading = utils::quatToYaw(rot.inv() * ctx.get<Rotation>(road));
->>>>>>> 253f8150
         arrIndex++;
     }
 }
@@ -542,28 +529,20 @@
 
     auto isInvalidExpertOrDone = [&](const Loc &candidate) -> bool
     {
-<<<<<<< HEAD
         auto agent_iface = ctx.getCheck<InterfaceEntity>(candidate);
         if (agent_iface.valid())
         {
-            auto controlledState = ctx.get<ControlledState>(agent_iface.value().e).controlledState;
+            if( controlledState.value().controlledState == ControlMode::EXPERT)
+            {
+                // Case: If an expert agent is in an invalid state, we need to ignore the collision detection for it.
+                auto controlledState = ctx.get<ControlledState>(agent_iface.value().e).controlledState;
             if (controlledState == ControlMode::EXPERT)
             {
                 auto currStep = getCurrentStep(ctx.get<StepsRemaining>(agent_iface.value().e));
-                auto validState = ctx.get<Trajectory>(candidate).valids[currStep];
-                if (!validState)
-=======
-        auto controlledState = ctx.getCheck<ControlledState>(candidate);
-        if (controlledState.valid())
-        {
-            if( controlledState.value().controlledState == ControlMode::EXPERT)
-            {
-                // Case: If an expert agent is in an invalid state, we need to ignore the collision detection for it.
-                auto currStep = getCurrentStep(ctx.get<StepsRemaining>(candidate));
-                auto validState = ctx.get<Trajectory>(candidate).valids[currStep];
-                if (!validState)
-                {
-                    return true;
+                    auto validState = ctx.get<Trajectory>(candidate).valids[currStep];
+                    if (!validState)
+                    {
+                        return true;
                 }
             }
             else if (controlledState.value().controlledState == ControlMode::BICYCLE)
@@ -572,12 +551,12 @@
                 // Hence we need to ignore the collision detection for it.
                 // The agent can also be done because it collided. 
                 // In that case, we dont want to ignore collision. Especially if AgentStop is set.
-                auto done = ctx.get<Done>(candidate);
+                auto done = ctx.get<Done>(agent_iface);
                 auto collisionEvent = ctx.getCheck<CollisionDetectionEvent>(candidate);
                 if(done.v && collisionEvent.valid() && !collisionEvent.value().hasCollided.load_relaxed())
->>>>>>> 253f8150
                 {
                     return true;
+                }
                 }
             }
         }
@@ -708,32 +687,6 @@
     out.vehicle_size = vehicleSize;
 }
 
-<<<<<<< HEAD
-inline void validStateSystem(Engine &ctx, ValidState &validOut) {
-    // This assumes StepsRemaining is constant across all agents
-    const auto any_agent_iface = ctx.data().agent_ifaces[0];
-    const auto stepsRemaining = ctx.get<StepsRemaining>(any_agent_iface);
-    const CountT currentStep = getCurrentStep(stepsRemaining);
-
-    for (CountT agentIdx = 0; agentIdx < ctx.data().numAgents; ++agentIdx) {
-        auto agentHandle = ctx.data().agents[agentIdx];
-        const auto &trajectory = ctx.get<Trajectory>(agentHandle);
-
-        assert(currentStep < consts::kTrajectoryLength);
-        int32_t isValid = trajectory.valids[currentStep];
-
-        validOut.valid[agentIdx] = static_cast<Validity>(isValid);
-    }
-
-    for (CountT agentIdx = ctx.data().numAgents;
-         agentIdx < consts::kMaxAgentCount; ++agentIdx) {
-        auto agentHandle = ctx.data().agents[agentIdx];
-        validOut.valid[agentIdx] = Validity::Invalid;
-    }
-}
-
-=======
->>>>>>> 253f8150
 // Build the task graph
 void Sim::setupTasks(TaskGraphManager &taskgraph_mgr, const Config &cfg)
 {

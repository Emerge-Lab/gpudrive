--- conflicted
+++ resolved
@@ -913,11 +913,8 @@
     (void)collect_partner_obs;
     (void)collect_map_obs;
     (void)collectAbsoluteSelfObservations;
-<<<<<<< HEAD
-=======
     (void)collect_bev_obs;
 #endif
->>>>>>> 9275c5b6
 }
 
 static void setupStepTasks(TaskGraphBuilder &builder, const Sim::Config &cfg) {

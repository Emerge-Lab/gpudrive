#include <algorithm>
#include <limits>
#include <madrona/mw_gpu_entry.hpp>
#include <madrona/physics.hpp>

#include "level_gen.hpp"
#include "obb.hpp"
#include "sim.hpp"
#include "utils.hpp"
#include "knn.hpp"

using namespace madrona;
using namespace madrona::math;
using namespace madrona::phys;

namespace RenderingSystem = madrona::render::RenderingSystem;

namespace gpudrive {

CountT getCurrentStep(const StepsRemaining &stepsRemaining) {
  return consts::episodeLen - stepsRemaining.t;
}

// Register all the ECS components and archetypes that will be
// used in the simulation
void Sim::registerTypes(ECSRegistry &registry, const Config &cfg)
{
    base::registerTypes(registry);
    phys::PhysicsSystem::registerTypes(registry);

    RenderingSystem::registerTypes(registry, cfg.renderBridge);

    registry.registerComponent<Action>();
    registry.registerComponent<SelfObservation>();
    registry.registerComponent<MapObservation>();
    registry.registerComponent<AgentMapObservations>();
    registry.registerComponent<Reward>();
    registry.registerComponent<Done>();
    registry.registerComponent<Progress>();
    registry.registerComponent<OtherAgents>();
    registry.registerComponent<PartnerObservations>();
    registry.registerComponent<Lidar>();
    registry.registerComponent<StepsRemaining>();
    registry.registerComponent<EntityType>();
    registry.registerComponent<BicycleModel>();
    registry.registerComponent<VehicleSize>();
    registry.registerComponent<Goal>();
    registry.registerComponent<Trajectory>();
    registry.registerComponent<ControlledState>();
    registry.registerComponent<CollisionDetectionEvent>();
    registry.registerComponent<AbsoluteSelfObservation>();
    registry.registerComponent<Info>();
    registry.registerComponent<InterfaceEntity>();
    registry.registerComponent<RoadInterfaceEntity>();
    registry.registerSingleton<WorldReset>();
    registry.registerSingleton<Shape>();

    registry.registerArchetype<Agent>();
    registry.registerArchetype<PhysicsEntity>();
    registry.registerArchetype<CameraAgent>();
    registry.registerArchetype<AgentInterface>();
    registry.registerArchetype<RoadInterface>();

    registry.exportSingleton<WorldReset>(
        (uint32_t)ExportID::Reset);
    registry.exportSingleton<Shape>((uint32_t)ExportID::Shape);
    registry.exportColumn<AgentInterface, Action>(
        (uint32_t)ExportID::Action);
    registry.exportColumn<AgentInterface, SelfObservation>(
        (uint32_t)ExportID::SelfObservation);
    registry.exportColumn<AgentInterface, AgentMapObservations>(
        (uint32_t)ExportID::AgentMapObservations);
    registry.exportColumn<RoadInterface, MapObservation>(
        (uint32_t)ExportID::MapObservation);

    registry.exportColumn<AgentInterface, PartnerObservations>(
        (uint32_t)ExportID::PartnerObservations);
    registry.exportColumn<AgentInterface, Lidar>(
        (uint32_t)ExportID::Lidar);
    registry.exportColumn<AgentInterface, StepsRemaining>(
        (uint32_t)ExportID::StepsRemaining);
    registry.exportColumn<AgentInterface, Reward>(
        (uint32_t)ExportID::Reward);
    registry.exportColumn<AgentInterface, Done>(
        (uint32_t)ExportID::Done);
    registry.exportColumn<AgentInterface, ControlledState>(
        (uint32_t) ExportID::ControlledState);
    registry.exportColumn<AgentInterface, AbsoluteSelfObservation>(
        (uint32_t)ExportID::AbsoluteSelfObservation);
    registry.exportColumn<AgentInterface, Info>(
        (uint32_t)ExportID::Info);
}

static inline void cleanupWorld(Engine &ctx) {}

static inline void initWorld(Engine &ctx)
{
    phys::PhysicsSystem::reset(ctx);

    // Assign a new episode ID
    EpisodeManager &episode_mgr = *ctx.data().episodeMgr;
    int32_t episode_idx = episode_mgr.curEpisode.fetch_add<sync::relaxed>(1);
    ctx.data().rng = RNG::make(episode_idx);
    ctx.data().curEpisodeIdx = episode_idx;

    // Defined in src/level_gen.hpp / src/level_gen.cpp
    generateWorld(ctx);
}

// This system runs each frame and checks if the code external to the
// application has forced a reset by writing to the WorldReset singleton. If a
// reset is needed, cleanup the existing world and generate a new one.
inline void resetSystem(Engine &ctx, WorldReset &reset)
{
    if (reset.reset == 0) {
      return;
    }

    reset.reset = 0;
    cleanupWorld(ctx);
    initWorld(ctx);
}

// This system packages all the egocentric observations together
// for the policy inputs.
inline void collectObservationsSystem(Engine &ctx,
                                      const BicycleModel &model,
                                      const VehicleSize &size,
                                      const Position &pos,
                                      const Rotation &rot,
                                      const Velocity &vel,
                                      const Goal &goal,
                                      const Progress &progress,
                                      const OtherAgents &other_agents,
                                      const EntityType& entityType,
				                      const CollisionDetectionEvent& collisionEvent,
                                      const InterfaceEntity &agent_iface)
{
    auto &self_obs = ctx.get<SelfObservation>(agent_iface.e);
    auto &partner_obs = ctx.get<PartnerObservations>(agent_iface.e);
    auto &map_obs = ctx.get<AgentMapObservations>(agent_iface.e);

    self_obs.speed = model.speed;
    self_obs.vehicle_size = size;
    auto goalPos = goal.position - model.position;
    self_obs.goal.position = rot.inv().rotateVec({goalPos.x, goalPos.y, 0}).xy();

    auto hasCollided = collisionEvent.hasCollided.load_relaxed();
    self_obs.collisionState = hasCollided ? 1.f : 0.f;


    CountT arrIndex = 0; CountT agentIdx = 0;
    while(agentIdx < ctx.data().numAgents - 1)
    {
        Entity other = other_agents.e[agentIdx++];

        BicycleModel other_bicycle_model = ctx.get<BicycleModel>(other);
        Rotation other_rot = ctx.get<Rotation>(other);
        VehicleSize other_size = ctx.get<VehicleSize>(other);

        Vector2 relative_pos = other_bicycle_model.position - model.position;
        relative_pos = rot.inv().rotateVec({relative_pos.x, relative_pos.y, 0}).xy();
        float relative_speed = other_bicycle_model.speed; // Design decision: return the speed of the other agent directly

        Rotation relative_orientation = rot.inv() * other_rot;

        float relative_heading = utils::quatToYaw(relative_orientation);

        if(relative_pos.length() > ctx.data().params.observationRadius || ctx.get<EntityType>(other) == EntityType::Padding)
        {
            continue;
        }
        partner_obs.obs[arrIndex++] = {
            .speed = relative_speed,
            .position = relative_pos,
            .heading = relative_heading,
            .vehicle_size = other_size,
            .type = (float)ctx.get<EntityType>(other)
        };
    }

    const auto alg = ctx.data().params.roadObservationAlgorithm;
    if (alg == FindRoadObservationsWith::KNearestEntitiesWithRadiusFiltering) {
        selectKNearestRoadEntities<consts::kMaxAgentMapObservationsCount>(
            ctx, rot, model.position, map_obs.obs);
        return;
    }

    assert(alg == FindRoadObservationsWith::AllEntitiesWithRadiusFiltering);

    utils::ReferenceFrame referenceFrame(model.position, rot);
    arrIndex = 0; CountT roadIdx = 0;
    while(roadIdx < ctx.data().numRoads) {
        Entity road = ctx.data().roads[roadIdx++];
<<<<<<< HEAD
        auto road_iface = ctx.get<RoadInterfaceEntity>(road).e;
        Vector2 relative_pos = Vector2{ctx.get<Position>(road).x, ctx.get<Position>(road).y} - model.position;
        relative_pos = rot.inv().rotateVec({relative_pos.x, relative_pos.y, 0}).xy();
        if(relative_pos.length() > ctx.data().params.observationRadius)
        {
            continue;
        }
        map_obs.obs[arrIndex] = ctx.get<MapObservation>(road_iface);
        map_obs.obs[arrIndex].position = relative_pos;
        map_obs.obs[arrIndex].heading = utils::quatToYaw(rot.inv() * ctx.get<Rotation>(road));
        arrIndex++;
    }
=======
        auto roadPos = ctx.get<Position>(road);
        auto roadRot = ctx.get<Rotation>(road);

        auto dist = referenceFrame.distanceTo(roadPos);
        if (dist > ctx.data().params.observationRadius) {
            continue;
        }

        map_obs.obs[arrIndex] = referenceFrame.observationOf(
            roadPos, roadRot, ctx.get<Scale>(road), ctx.get<EntityType>(road));
        arrIndex++;
    }

    while (arrIndex < consts::kMaxRoadEntityCount)
    {
        map_obs.obs[arrIndex].position = Vector2{0.f, 0.f};
        map_obs.obs[arrIndex].heading = 0.f;
        map_obs.obs[arrIndex].type = (float)EntityType::None;
        arrIndex++;
    }
>>>>>>> 915a8ddc
}

inline void movementSystem(Engine &e,
                           const InterfaceEntity &agent_iface,
                           BicycleModel &model,
                           VehicleSize &size,
                           Rotation &rotation,
                           Position &position,
                           Velocity &velocity,
                           const EntityType &type,
                           const Trajectory &trajectory,
                           const CollisionDetectionEvent &collisionEvent,
                           const ResponseType &responseType) {
    
    if (collisionEvent.hasCollided.load_relaxed())
    {
        if(e.data().params.collisionBehaviour == CollisionBehaviour::AgentStop) {
            velocity.linear.x = 0;
            velocity.linear.y = 0;
            velocity.linear.z = 0;
            velocity.angular = Vector3::zero();
            e.get<Done>(agent_iface.e).v = 1;
            return;
        }  else if(e.data().params.collisionBehaviour == CollisionBehaviour::AgentRemoved)
        {
            e.get<Done>(agent_iface.e).v = 1;
            position = consts::kPaddingPosition;
            velocity.linear.x = 0;
            velocity.linear.y = 0;
            velocity.linear.z = 0;
            velocity.angular = Vector3::zero();
            return;
        }
        else if(e.data().params.collisionBehaviour == CollisionBehaviour::Ignore)
        {
            // Do nothing.
        }
    }
    const auto &controlledState = e.get<ControlledState>(agent_iface.e);

    if(e.get<Done>(agent_iface.e).v && responseType != ResponseType::Static)
    {
        // Case: Agent has not collided but is done. 
        // This can only happen if the agent has reached goal or the episode has ended.
        // In that case we teleport the agent. The agent will not collide with anything.
        position = consts::kPaddingPosition;
        velocity.linear.x = 0;
        velocity.linear.y = 0;
        velocity.linear.z = 0;
        velocity.angular = Vector3::zero();
        return;
    }

    if (type == EntityType::Vehicle && controlledState.controlledState == ControlMode::BICYCLE)
    {
        const Action &action = e.get<Action>(agent_iface.e);
        // TODO: Handle the case when the agent is not valid. Currently, we are not doing anything.

        // TODO: We are not storing previous action for the agent. Is it the ideal behaviour? Tehnically the actions
        // need to be iterative. If we dont do this, there could be jumps in the acceleration. For eg, acc can go from
        // 4m/s^2 to -4m/s^2 in one step. This is not ideal. We need to store the previous action and then use it to change
        // gradually.

        // TODO(samk): The following constants are configurable in Nocturne but look to
        // always use the same hard-coded value in practice. Use in-line constants
        // until the configuration is built out. - These values are correct. They are relative and hence are hardcoded.
        const float maxSpeed{std::numeric_limits<float>::max()};
        const float dt{0.1};

        auto clipSpeed = [maxSpeed](float speed)
        {
            return std::max(std::min(speed, maxSpeed), -maxSpeed);
        };
        // TODO(samk): hoist into Vector2::PolarToVector2D
        auto polarToVector2D = [](float r, float theta)
        {
            return math::Vector2{r * cosf(theta), r * sinf(theta)};
        };

        // Average speed
        const float v{clipSpeed(model.speed + 0.5f * action.acceleration * dt)};
        const float tanDelta{tanf(action.steering)};
        // Assume center of mass lies at the middle of length, then l / L == 0.5.
        const float beta{std::atan(0.5f * tanDelta)};
        const math::Vector2 d{polarToVector2D(v, model.heading + beta)};
        const float w{v * std::cos(beta) * tanDelta / size.length};

        model.position += d * dt;
        model.heading = utils::AngleAdd(model.heading, w * dt);
        model.speed = clipSpeed(model.speed + action.acceleration * dt);

        // The BVH machinery requires the components rotation, position, and velocity
        // to perform calculations. Thus, to reuse the BVH machinery, we need to also
        // updates these components.

        // TODO(samk): factor out z-dimension constant and reuse when scaling cubes
        position = madrona::base::Position({.x = model.position.x, .y = model.position.y, .z = 1});
        rotation = Quat::angleAxis(model.heading, madrona::math::up);
        velocity.linear.x = model.speed * cosf(model.heading);
        velocity.linear.y = model.speed * sinf(model.heading);
        velocity.linear.z = 0;
        velocity.angular = Vector3::zero();
        velocity.angular.z = w;
    }
    else
    {
        // Follow expert trajectory
        CountT curStepIdx = getCurrentStep(e.get<StepsRemaining>(agent_iface.e));
        model.position= trajectory.positions[curStepIdx];
        model.heading = trajectory.headings[curStepIdx];
        model.speed = trajectory.velocities[curStepIdx].length();
        position.x = trajectory.positions[curStepIdx].x;
        position.y = trajectory.positions[curStepIdx].y;
        velocity.linear.x = trajectory.velocities[curStepIdx].x;
        velocity.linear.y = trajectory.velocities[curStepIdx].y;
        rotation = Quat::angleAxis(trajectory.headings[curStepIdx], madrona::math::up);
    }
}


// Make the agents easier to control by zeroing out their velocity
// after each step.
inline void agentZeroVelSystem(Engine &,
                               Velocity &vel)
{
    vel.linear.x = 0;
    vel.linear.y = 0;
    vel.linear.z = 0;
    vel.angular = Vector3::zero();
}

static inline float distObs(float v)
{
    return v / consts::worldLength;
}

static inline float encodeType(EntityType type)
{
    return (float)type / (float)EntityType::NumTypes;
}

// Launches consts::numLidarSamples per agent.
// This system is specially optimized in the GPU version:
// a warp of threads is dispatched for each invocation of the system
// and each thread in the warp traces one lidar ray for the agent.
inline void lidarSystem(Engine &ctx, Entity e, const InterfaceEntity &agent_iface,
                        EntityType &entityType) {
    Lidar &lidar = ctx.get<Lidar>(agent_iface.e);
    assert(entityType != EntityType::None);
    if (entityType == EntityType::Padding) {
        return;
    }
    Vector3 pos = ctx.get<Position>(e);
    Quat rot = ctx.get<Rotation>(e);
    auto &bvh = ctx.singleton<broadphase::BVH>();

    Vector3 agent_fwd = rot.rotateVec(math::fwd);
    Vector3 right = rot.rotateVec(math::right);

    auto traceRay = [&](int32_t idx) {
        float theta = 2.f * math::pi * (
            float(idx) / float(consts::numLidarSamples)) + math::pi / 2.f;
        float x = cosf(theta);
        float y = sinf(theta);

        Vector3 ray_dir = (x * right + y * agent_fwd).normalize();

        float hit_t;
        Vector3 hit_normal;
        Entity hit_entity =
            bvh.traceRay(pos + 0.5f * math::up, ray_dir, &hit_t,
                         &hit_normal, 200.f);

        if (hit_entity == Entity::none()) {
            lidar.samples[idx] = {
                .depth = 0.f,
                .encodedType = encodeType(EntityType::None),
            };
        } else {
            EntityType entity_type = ctx.get<EntityType>(hit_entity);

            lidar.samples[idx] = {
                .depth = distObs(hit_t),
                .encodedType = encodeType(entity_type),
            };
        }
    };


    // MADRONA_GPU_MODE guards GPU specific logic
#ifdef MADRONA_GPU_MODE
    // Can use standard cuda variables like threadIdx for
    // warp level programming
    int32_t idx = threadIdx.x % 32;

    if (idx < consts::numLidarSamples) {
        traceRay(idx);
    }
#else
    for (CountT i = 0; i < consts::numLidarSamples; i++) {
        traceRay(i);
    }
#endif
}

// Computes reward for each agent and keeps track of the max distance achieved
// so far through the challenge. Continuous reward is provided for any new
// distance achieved.
inline void rewardSystem(Engine &ctx,
                         const BicycleModel &model,
                         const Trajectory &trajectory,
                         const Goal &goal,
                         Progress &progress,
                         const InterfaceEntity &agent_iface)
{
    Reward &out_reward = ctx.get<Reward>(agent_iface.e);
    const auto &rewardType = ctx.data().params.rewardParams.rewardType;
    if(rewardType == RewardType::DistanceBased)
    {
        float dist = (model.position - goal.position).length();
        float reward = -dist;
        out_reward.v = reward;
    }
    else if(rewardType == RewardType::OnGoalAchieved)
    {
        float dist = (model.position - goal.position).length();
        float reward = (dist < ctx.data().params.rewardParams.distanceToGoalThreshold) ? 1.f : 0.f;
        out_reward.v = reward;
    }
    else if(rewardType == RewardType::Dense)
    {
        // TODO: Implement full trajectory reward
        assert(false);
    }

    // Just in case agents do something crazy, clamp total reward
    // out_reward.v = fmaxf(fminf(out_reward.v, 1.f), 0.f);
}

// Each agent gets a small bonus to it's reward if the other agent has
// progressed a similar distance, to encourage them to cooperate.
// This system reads the values of the Progress component written by
// rewardSystem for other agents, so it must run after.
inline void bonusRewardSystem(Engine &ctx,
                              OtherAgents &others,
                              Progress &progress,
                              Reward &reward)
{
    bool partners_close = true;
    for (CountT i = 0; i < ctx.data().numAgents - 1; i++) {
        Entity other = others.e[i];
        Progress other_progress = ctx.get<Progress>(other);

        if (fabsf(other_progress.maxY - progress.maxY) > 2.f) {
            partners_close = false;
        }
    }

    if (partners_close && reward.v > 0.f) {
        reward.v *= 1.25f;
    }
}

// Keep track of the number of steps remaining in the episode and
// notify training that an episode has completed by
// setting done = 1 on the final step of the episode
inline void stepTrackerSystem(Engine &ctx,
                              const BicycleModel &model,
                              const Goal &goal,
                              InterfaceEntity &agent_iface)
{
    // Absolute done is 90 steps.
    StepsRemaining &steps_remaining = ctx.get<StepsRemaining>(agent_iface.e);
    Done &done = ctx.get<Done>(agent_iface.e);
    Info &info = ctx.get<Info>(agent_iface.e);
    int32_t num_remaining = --steps_remaining.t;
    if (num_remaining == consts::episodeLen - 1 && done.v != 1) { // Make sure to not reset an agent's done flag
        done.v = 0;
    } else if (num_remaining == 0) {
        done.v = 1;
    }

    // An agent can be done early if it reaches the goal
    if(done.v != 1 || info.reachedGoal != 1)
    {
        float dist = (model.position - goal.position).length();
        if(dist < ctx.data().params.rewardParams.distanceToGoalThreshold)
        {
            done.v = 1;
            info.reachedGoal = 1;
        }
    }
}

void collisionDetectionSystem(Engine &ctx,
                              const CandidateCollision &candidateCollision) {

    auto isInvalidExpertOrDone = [&](const Loc &candidate) -> bool
    {
        auto agent_iface = ctx.getCheck<InterfaceEntity>(candidate);
        if (agent_iface.valid())
        {
            auto controlledState = ctx.get<ControlledState>(agent_iface.value().e).controlledState;
            // Case: If an expert agent is in an invalid state, we need to ignore the collision detection for it.
            if (controlledState == ControlMode::EXPERT)
            {
                auto currStep = getCurrentStep(ctx.get<StepsRemaining>(agent_iface.value().e));
                auto &validState = ctx.get<Trajectory>(candidate).valids[currStep];
                if (!validState)
                {
                    return true;
                }
            }
            else if (controlledState == ControlMode::BICYCLE)
            {
                // Case: If a controlled agent gets done, we teleport it to the padding position
                // Hence we need to ignore the collision detection for it.
                // The agent can also be done because it collided.
                // In that case, we dont want to ignore collision. Especially if AgentStop is set.
                auto &done = ctx.get<Done>(agent_iface.value().e);
                auto &collisionEvent = ctx.get<CollisionDetectionEvent>(candidate);
                if (done.v && !collisionEvent.hasCollided.load_relaxed())
                {
                    return true;
                }
            }
        }
        return false;
    };

    if (isInvalidExpertOrDone(candidateCollision.a) || 
        isInvalidExpertOrDone(candidateCollision.b)) {

        return;
    }

    const CountT PositionColumn{2};
    const CountT RotationColumn{3};
    const CountT ScaleColumn{4};

    const Loc locationA{candidateCollision.a};
    const Position positionA{
        ctx.getDirect<Position>(PositionColumn, locationA)};
    const Rotation rotationA{
        ctx.getDirect<Rotation>(RotationColumn, locationA)};
    const Scale scaleA{ctx.getDirect<Scale>(ScaleColumn, locationA)};

    const Loc locationB{candidateCollision.b};
    const Position positionB{
        ctx.getDirect<Position>(PositionColumn, locationB)};
    const Rotation rotationB{
        ctx.getDirect<Rotation>(RotationColumn, locationB)};
    const Scale scaleB{ctx.getDirect<Scale>(ScaleColumn, locationB)};

    auto obbA = OrientedBoundingBox2D::from(positionA, rotationA, scaleA);
    auto obbB = OrientedBoundingBox2D::from(positionB, rotationB, scaleB);

    bool hasCollided = OrientedBoundingBox2D::hasCollided(obbA, obbB);
    if (not hasCollided) {
        return;
    }

    EntityType aEntityType = ctx.get<EntityType>(candidateCollision.a);
    EntityType bEntityType = ctx.get<EntityType>(candidateCollision.b);

    for(auto &pair : ctx.data().collisionPairs)
    {
        if((pair.first == aEntityType && pair.second == bEntityType) ||
           (pair.first == bEntityType && pair.second == aEntityType))
        {
            return;
        }
    }

    auto maybeCollisionDetectionEventA =
        ctx.getCheck<CollisionDetectionEvent>(candidateCollision.a);
    if (maybeCollisionDetectionEventA.valid()) {
        maybeCollisionDetectionEventA.value().hasCollided.store_relaxed(1);
        auto agent_iface = ctx.get<InterfaceEntity>(candidateCollision.a).e;
        if(bEntityType > EntityType::None && bEntityType <= EntityType::StopSign)
        {
            ctx.get<Info>(agent_iface).collidedWithRoad = 1;
        }
        else if(bEntityType == EntityType::Vehicle)
        {
            ctx.get<Info>(agent_iface).collidedWithVehicle = 1;
        }
        else if(bEntityType <= EntityType::Cyclist)
        {
            ctx.get<Info>(agent_iface).collidedWithNonVehicle = 1;
        }
    }

    auto maybeCollisionDetectionEventB =
        ctx.getCheck<CollisionDetectionEvent>(candidateCollision.b);
    if (maybeCollisionDetectionEventB.valid()) {
        maybeCollisionDetectionEventB.value().hasCollided.store_relaxed(1);
        auto agent_iface = ctx.get<InterfaceEntity>(candidateCollision.b).e;
        if(aEntityType > EntityType::None && aEntityType <= EntityType::StopSign)
        {
            ctx.get<Info>(agent_iface).collidedWithRoad = 1;
        }
        else if(aEntityType == EntityType::Vehicle)
        {
            ctx.get<Info>(agent_iface).collidedWithVehicle = 1;
        }
        else if(aEntityType <= EntityType::Cyclist)
        {
            ctx.get<Info>(agent_iface).collidedWithNonVehicle = 1;
        }
    }


}

// Helper function for sorting nodes in the taskgraph.
// Sorting is only supported / required on the GPU backend,
// since the CPU backend currently keeps separate tables for each world.
// This will likely change in the future with sorting required for both
// environments
#ifdef MADRONA_GPU_MODE
template <typename ArchetypeT>
TaskGraph::NodeID queueSortByWorld(TaskGraph::Builder &builder,
                                   Span<const TaskGraph::NodeID> deps)
{
    auto sort_sys =
        builder.addToGraph<SortArchetypeNode<ArchetypeT, WorldID>>(
            deps);
    auto post_sort_reset_tmp =
        builder.addToGraph<ResetTmpAllocNode>({sort_sys});

    return post_sort_reset_tmp;
}
#endif

inline void collectAbsoluteObservationsSystem(Engine &ctx,
                                              const Position &position,
                                              const Rotation &rotation,
                                              const Goal &goal,
                                              const EntityType &entityType,
                                              const VehicleSize &vehicleSize,
                                              InterfaceEntity &agent_iface) {
    if (entityType == EntityType::Padding) {
        return;
    }

    auto &out = ctx.get<AbsoluteSelfObservation>(agent_iface.e);
    out.position = position;
    out.rotation.rotationAsQuat = rotation;
    out.rotation.rotationFromAxis = utils::quatToYaw(rotation);
    out.goal = goal;
    out.vehicle_size = vehicleSize;
}

// Build the task graph
void Sim::setupTasks(TaskGraphManager &taskgraph_mgr, const Config &cfg)
{
    TaskGraphBuilder &builder = taskgraph_mgr.init(TaskGraphID::Step);

    // Turn policy actions into movement
    auto moveSystem = builder.addToGraph<ParallelForNode<Engine,
        movementSystem,
            InterfaceEntity,
            BicycleModel,
            VehicleSize,
            Rotation,
            Position,
            Velocity,
            EntityType,
            Trajectory,
            CollisionDetectionEvent,
            ResponseType
        >>({});

    // setupBroadphaseTasks consists of the following sub-tasks:
    // 1. updateLeafPositionsEntry
    // 2. broadphase::updateBVHEntry
    // 3. broadphase::refitEntry
    auto broadphase_setup_sys = phys::PhysicsSystem::setupBroadphaseTasks(
        builder, {moveSystem});

    auto findOverlappingEntities =
        phys::PhysicsSystem::setupStandaloneBroadphaseOverlapTasks(
            builder, {broadphase_setup_sys});

    auto detectCollisions = builder.addToGraph<
        ParallelForNode<Engine, collisionDetectionSystem, CandidateCollision>>(
        {findOverlappingEntities});

    // Improve controllability of agents by setting their velocity to 0
    // after physics is done.
    auto agent_zero_vel = builder.addToGraph<
        ParallelForNode<Engine, agentZeroVelSystem, Velocity>>(
        {detectCollisions});

    // Finalize physics subsystem work
    auto phys_done = phys::PhysicsSystem::setupStandaloneBroadphaseCleanupTasks(
        builder, {agent_zero_vel});

    phys_done = phys::PhysicsSystem::setupCleanupTasks(
        builder, {agent_zero_vel});

    auto reward_sys = builder.addToGraph<ParallelForNode<Engine,
         rewardSystem,
            BicycleModel,
            Trajectory,
            Goal,
            Progress,
            InterfaceEntity
        >>({phys_done});


    // Check if the episode is over
    auto done_sys = builder.addToGraph<
        ParallelForNode<Engine, stepTrackerSystem, BicycleModel, Goal, InterfaceEntity>>(
        {reward_sys});

    // Conditionally reset the world if the episode is over
    auto reset_sys = builder.addToGraph<ParallelForNode<Engine,
        resetSystem,
            WorldReset
        >>({done_sys});

    auto clear_tmp = builder.addToGraph<ResetTmpAllocNode>({reset_sys});
    (void)clear_tmp;


#ifdef MADRONA_GPU_MODE
    // RecycleEntitiesNode is required on the GPU backend in order to reclaim
    // deleted entity IDs.
    auto recycle_sys = builder.addToGraph<RecycleEntitiesNode>({reset_sys});
    (void)recycle_sys;
#endif

    // This second BVH build is a limitation of the current taskgraph API.
    // It's only necessary if the world was reset, but we don't have a way
    // to conditionally queue taskgraph nodes yet.
    auto post_reset_broadphase =
        phys::PhysicsSystem::setupBroadphaseTasks(builder,
                                                           {reset_sys});

    // Finally, collect observations for the next step.
    auto collect_obs = builder.addToGraph<ParallelForNode<Engine,
        collectObservationsSystem,
            BicycleModel,
            VehicleSize,
            Position,
            Rotation,
            Velocity,
            Goal,
            Progress,
            OtherAgents,
            EntityType,
            CollisionDetectionEvent,
            InterfaceEntity
        >>({post_reset_broadphase});

    auto collectAbsoluteSelfObservations = builder.addToGraph<
        ParallelForNode<Engine, collectAbsoluteObservationsSystem, Position,
                        Rotation, Goal, EntityType, VehicleSize, InterfaceEntity>>(
        {collect_obs});

    if (cfg.renderBridge) {
        RenderingSystem::setupTasks(builder, {reset_sys});
    }

    TaskGraphNodeID lidar;
    if(cfg.enableLidar) {
        // The lidar system
#ifdef MADRONA_GPU_MODE
    // Note the use of CustomParallelForNode to create a taskgraph node
    // that launches a warp of threads (32) for each invocation (1).
    // The 32, 1 parameters could be changed to 32, 32 to create a system
    // that cooperatively processes 32 entities within a warp.
    lidar = builder.addToGraph<CustomParallelForNode<Engine,
        lidarSystem, 32, 1,
#else
    lidar = builder.addToGraph<ParallelForNode<Engine,
        lidarSystem,
#endif
            Entity,
            InterfaceEntity,
            EntityType
        >>({collectAbsoluteSelfObservations});
    }

#ifdef MADRONA_GPU_MODE
    TaskGraphNodeID sort_agents;
    if(cfg.enableLidar)
    {
        sort_agents = queueSortByWorld<Agent>(builder, {lidar});
    } else {
        sort_agents = queueSortByWorld<Agent>(builder, {collectAbsoluteSelfObservations});
    }
    // Sort entities, this could be conditional on reset like the second
    // BVH build above.
        
    auto sort_phys_objects = queueSortByWorld<PhysicsEntity>(
        builder, {sort_agents});
    (void)sort_phys_objects;
#else
    (void)lidar;
    (void)collectAbsoluteSelfObservations;
#endif
}

Sim::Sim(Engine &ctx,
         const Config &cfg,
         const WorldInit &init)
    : WorldBase(ctx),
      episodeMgr(init.episodeMgr),
      params(*init.params)
{
    // Below check is used to ensure that the map is not empty due to incorrect WorldInit copy to GPU
    assert(init.map->numObjects);
    assert(init.map->numRoadSegments <= consts::kMaxRoadEntityCount);

    // Currently the physics system needs an upper bound on the number of
    // entities that will be stored in the BVH. We plan to fix this in
    // a future release.
    auto max_total_entities = init.map->numObjects + init.map->numRoadSegments;

    phys::PhysicsSystem::init(ctx, init.rigidBodyObjMgr,
        consts::deltaT, consts::numPhysicsSubsteps, -9.8f * math::up,
        max_total_entities);

    enableRender = cfg.renderBridge != nullptr;

    if (enableRender) {
        RenderingSystem::init(ctx, cfg.renderBridge);
    }

    // Creates agents, walls, etc.
    createPersistentEntities(ctx, init.map);

    // Generate initial world state
    initWorld(ctx);
}

// This declaration is needed for the GPU backend in order to generate the
// CUDA kernel for world initialization, which needs to be specialized to the
// application's world data type (Sim) and config and initialization types.
// On the CPU it is a no-op.
MADRONA_BUILD_MWGPU_ENTRY(Engine, Sim, Sim::Config, WorldInit);

}<|MERGE_RESOLUTION|>--- conflicted
+++ resolved
@@ -192,20 +192,6 @@
     arrIndex = 0; CountT roadIdx = 0;
     while(roadIdx < ctx.data().numRoads) {
         Entity road = ctx.data().roads[roadIdx++];
-<<<<<<< HEAD
-        auto road_iface = ctx.get<RoadInterfaceEntity>(road).e;
-        Vector2 relative_pos = Vector2{ctx.get<Position>(road).x, ctx.get<Position>(road).y} - model.position;
-        relative_pos = rot.inv().rotateVec({relative_pos.x, relative_pos.y, 0}).xy();
-        if(relative_pos.length() > ctx.data().params.observationRadius)
-        {
-            continue;
-        }
-        map_obs.obs[arrIndex] = ctx.get<MapObservation>(road_iface);
-        map_obs.obs[arrIndex].position = relative_pos;
-        map_obs.obs[arrIndex].heading = utils::quatToYaw(rot.inv() * ctx.get<Rotation>(road));
-        arrIndex++;
-    }
-=======
         auto roadPos = ctx.get<Position>(road);
         auto roadRot = ctx.get<Rotation>(road);
 
@@ -218,15 +204,6 @@
             roadPos, roadRot, ctx.get<Scale>(road), ctx.get<EntityType>(road));
         arrIndex++;
     }
-
-    while (arrIndex < consts::kMaxRoadEntityCount)
-    {
-        map_obs.obs[arrIndex].position = Vector2{0.f, 0.f};
-        map_obs.obs[arrIndex].heading = 0.f;
-        map_obs.obs[arrIndex].type = (float)EntityType::None;
-        arrIndex++;
-    }
->>>>>>> 915a8ddc
 }
 
 inline void movementSystem(Engine &e,

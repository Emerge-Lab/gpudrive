--- conflicted
+++ resolved
@@ -531,12 +531,7 @@
     : WorldBase(ctx),
       episodeMgr(init.episodeMgr)
 {
-<<<<<<< HEAD
     polylineReductionThreshold = init.params.polylineReductionThreshold;
-=======
-    // Below check is used to ensure that the map is not empty due to incorrect WorldInit copy to GPU
-    assert(init.map->numObjects);
->>>>>>> 683428c5
 
     // Currently the physics system needs an upper bound on the number of
     // entities that will be stored in the BVH. We plan to fix this in

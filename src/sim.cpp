#include <algorithm>
#include <limits>
#include <madrona/mw_gpu_entry.hpp>

#include "sim.hpp"
#include "level_gen.hpp"
#include "utils.hpp"

using namespace madrona;
using namespace madrona::math;
using namespace madrona::phys;

namespace gpudrive {

// Register all the ECS components and archetypes that will be
// used in the simulation
void Sim::registerTypes(ECSRegistry &registry, const Config &)
{
    base::registerTypes(registry);
    phys::RigidBodyPhysicsSystem::registerTypes(registry);
    viz::VizRenderingSystem::registerTypes(registry);

    registry.registerComponent<Action>();
    registry.registerComponent<SelfObservation>();
    registry.registerComponent<MapObservation>();
    registry.registerComponent<Reward>();
    registry.registerComponent<Done>();
    registry.registerComponent<Progress>();
    registry.registerComponent<OtherAgents>();
    registry.registerComponent<PartnerObservations>();
    registry.registerComponent<Lidar>();
    registry.registerComponent<StepsRemaining>();
    registry.registerComponent<EntityType>();
    registry.registerComponent<BicycleModel>();
    registry.registerComponent<VehicleSize>();
    registry.registerComponent<Goal>();
    registry.registerComponent<Trajectory>();

    registry.registerSingleton<WorldReset>();
    registry.registerSingleton<LevelState>();
    registry.registerSingleton<Shape>();

    registry.registerArchetype<Agent>();
    registry.registerArchetype<PhysicsEntity>();

    registry.exportSingleton<WorldReset>(
        (uint32_t)ExportID::Reset);
    registry.exportSingleton<Shape>((uint32_t)ExportID::Shape);
    registry.exportColumn<Agent, Action>(
        (uint32_t)ExportID::Action);
    registry.exportColumn<Agent, SelfObservation>(
        (uint32_t)ExportID::SelfObservation);
    registry.exportColumn<PhysicsEntity, MapObservation>(
        (uint32_t)ExportID::MapObservation);

    registry.exportColumn<Agent, PartnerObservations>(
        (uint32_t)ExportID::PartnerObservations);
    registry.exportColumn<Agent, Lidar>(
        (uint32_t)ExportID::Lidar);
    registry.exportColumn<Agent, StepsRemaining>(
        (uint32_t)ExportID::StepsRemaining);
    registry.exportColumn<Agent, Reward>(
        (uint32_t)ExportID::Reward);
    registry.exportColumn<Agent, Done>(
        (uint32_t)ExportID::Done);
    registry.exportColumn<Agent, BicycleModel>(
        (uint32_t) ExportID::BicycleModel);
}

static inline void cleanupWorld(Engine &ctx) {}

static inline void initWorld(Engine &ctx)
{
    if (ctx.data().enableVizRender) {
        viz::VizRenderingSystem::reset(ctx);
    }

    phys::RigidBodyPhysicsSystem::reset(ctx);

    // Assign a new episode ID
    EpisodeManager &episode_mgr = *ctx.data().episodeMgr;
    int32_t episode_idx = episode_mgr.curEpisode.fetch_add<sync::relaxed>(1);
    ctx.data().rng = RNG::make(episode_idx);
    ctx.data().curEpisodeIdx = episode_idx;

    // Defined in src/level_gen.hpp / src/level_gen.cpp
    generateWorld(ctx);
}

// This system runs each frame and checks if the current episode is complete
// or if code external to the application has forced a reset by writing to the
// WorldReset singleton.
//
// If a reset is needed, cleanup the existing world and generate a new one.
inline void resetSystem(Engine &ctx, WorldReset &reset)
{
    int32_t should_reset = reset.reset;
    if (ctx.data().autoReset) {
        for (CountT i = 0; i < consts::numAgents; i++) {
            Entity agent = ctx.data().agents[i];
            Done done = ctx.get<Done>(agent);
            if (done.v) {
                should_reset = 1;
            }
        }
    }

    if (should_reset != 0) {
        reset.reset = 0;

        cleanupWorld(ctx);
        initWorld(ctx);

        if (ctx.data().enableVizRender) {
            viz::VizRenderingSystem::markEpisode(ctx);
        }
    }
}


float quatToYaw(Rotation q) {
    // From https://en.wikipedia.org/wiki/Conversion_between_quaternions_and_Euler_angles#Quaternion_to_Euler_angles_(in_3-2-1_sequence)_conversion
    return atan2(2.0f * (q.w * q.z + q.x * q.y), 1.0f - 2.0f * (q.y * q.y + q.z * q.z)); 
}


// This system packages all the egocentric observations together 
// for the policy inputs.
inline void collectObservationsSystem(Engine &ctx,
                                      const BicycleModel &model,
                                      const VehicleSize &size,
                                      const Position &pos,
                                      const Rotation &rot,
                                      const Velocity &vel,
                                      const Goal &goal,
                                      const Progress &progress,
                                      const OtherAgents &other_agents,
                                      SelfObservation &self_obs,
                                      PartnerObservations &partner_obs)
{
    self_obs.bicycle_model = model;
    self_obs.vehicle_size = size; 
    self_obs.goal.position = Vector2{goal.position.x - pos.x, goal.position.y - pos.y};

#pragma unroll
    for (CountT i = 0; i < ctx.data().numAgents - 1; i++) {
        Entity other = other_agents.e[i];

        BicycleModel other_bicycle_model = ctx.get<BicycleModel>(other);
        Rotation other_rot = ctx.get<Rotation>(other);

        Vector2 relative_pos = other_bicycle_model.position - model.position;
        float relative_speed = other_bicycle_model.speed - model.speed;

        Rotation relative_orientation = rot.inv() * other_rot;

        float relative_heading = quatToYaw(relative_orientation);

        partner_obs.obs[i] = {
            .speed = relative_speed,
            .position = relative_pos,
            .heading = relative_heading
        };
    }
}

inline void movementSystem(Engine &e,
			   Action &action,
			   BicycleModel& model,
			   VehicleSize& size,
			   Rotation &rotation,
			   Position& position,
			   Velocity& velocity) 
{

  //TODO: We are not storing previous action for the agent. Is it the ideal behaviour? Tehnically the actions 
  // need to be iterative. If we dont do this, there could be jumps in the acceleration. For eg, acc can go from
  // 4m/s^2 to -4m/s^2 in one step. This is not ideal. We need to store the previous action and then use it to change 
  // gradually.

  // TODO(samk): The following constants are configurable in Nocturne but look to
  // always use the same hard-coded value in practice. Use in-line constants
  // until the configuration is built out. - These values are correct. They are relative and hence are hardcoded.
  const float maxSpeed{std::numeric_limits<float>::max()};
  const float dt{0.1};

  auto clipSpeed = [maxSpeed](float speed) {
    return std::max(std::min(speed, maxSpeed), -maxSpeed);
  };
  // TODO(samk): hoist into Vector2::PolarToVector2D
  auto polarToVector2D = [](float r, float theta) {
    return math::Vector2{r * cosf(theta), r * sinf(theta)};
  };

  // Average speed
  const float v{clipSpeed(model.speed + 0.5f * action.acceleration * dt)};
  const float tanDelta{tanf(action.steering)};
  // Assume center of mass lies at the middle of length, then l / L == 0.5.
  const float beta{std::atan(0.5f * tanDelta)};
  const math::Vector2 d{polarToVector2D(v, model.heading + beta)};
  const float w{v * std::cos(beta) * tanDelta / size.length};

  model.position += d * dt;
  model.heading = utils::AngleAdd(model.heading, w * dt);
  model.speed = clipSpeed(model.speed + action.acceleration * dt);

  // The BVH machinery requires the components rotation, position, and velocity
  // to perform calculations. Thus, to reuse the BVH machinery, we need to also
  // updates these components.

  // TODO(samk): factor out z-dimension constant and reuse when scaling cubes
  position = madrona::base::Position({ .x = model.position.x, .y = model.position.y, .z = 1 });
  rotation = Quat::angleAxis(model.heading, madrona::math::up);
//   velocity.linear = Vector3::zero();
  velocity.linear.x = model.speed * cosf(model.heading);
  velocity.linear.y = model.speed * sinf(model.heading);
  velocity.linear.z = 0;
  velocity.angular = Vector3::zero();
  velocity.angular.z = w;
}

// Make the agents easier to control by zeroing out their velocity
// after each step.
inline void agentZeroVelSystem(Engine &,
                               Velocity &vel,
                               Action &)
{
    vel.linear.x = 0;
    vel.linear.y = 0;
    vel.linear.z = fminf(vel.linear.z, 0);
    vel.angular = Vector3::zero();
}

static inline float distObs(float v)
{
    return v / consts::worldLength;
}

static inline float encodeType(EntityType type)
{
    return (float)type / (float)EntityType::NumTypes;
}

// Launches consts::numLidarSamples per agent.
// This system is specially optimized in the GPU version:
// a warp of threads is dispatched for each invocation of the system
// and each thread in the warp traces one lidar ray for the agent.
inline void lidarSystem(Engine &ctx,
                        Entity e,
                        Lidar &lidar)
{
    Vector3 pos = ctx.get<Position>(e);
    Quat rot = ctx.get<Rotation>(e);
    auto &bvh = ctx.singleton<broadphase::BVH>();

    Vector3 agent_fwd = rot.rotateVec(math::fwd);
    Vector3 right = rot.rotateVec(math::right);

    auto traceRay = [&](int32_t idx) {
        float theta = 2.f * math::pi * (
            float(idx) / float(consts::numLidarSamples)) + math::pi / 2.f;
        float x = cosf(theta);
        float y = sinf(theta);

        Vector3 ray_dir = (x * right + y * agent_fwd).normalize();

        float hit_t;
        Vector3 hit_normal;
        Entity hit_entity =
            bvh.traceRay(pos + 0.5f * math::up, ray_dir, &hit_t,
                         &hit_normal, 200.f);

        if (hit_entity == Entity::none()) {
            lidar.samples[idx] = {
                .depth = 0.f,
                .encodedType = encodeType(EntityType::None),
            };
        } else {
            EntityType entity_type = ctx.get<EntityType>(hit_entity);

            lidar.samples[idx] = {
                .depth = distObs(hit_t),
                .encodedType = encodeType(entity_type),
            };
        }
    };


    // MADRONA_GPU_MODE guards GPU specific logic
#ifdef MADRONA_GPU_MODE
    // Can use standard cuda variables like threadIdx for 
    // warp level programming
    int32_t idx = threadIdx.x % 32;

    if (idx < consts::numLidarSamples) {
        traceRay(idx);
    }
#else
    for (CountT i = 0; i < consts::numLidarSamples; i++) {
        traceRay(i);
    }
#endif
}

// Computes reward for each agent and keeps track of the max distance achieved
// so far through the challenge. Continuous reward is provided for any new
// distance achieved.
inline void rewardSystem(Engine &,
                         Position pos,
                         Progress &progress,
                         Reward &out_reward)
{
    // Just in case agents do something crazy, clamp total reward
    float reward_pos = fminf(pos.y, consts::worldLength * 2);

    float old_max_y = progress.maxY;

    float new_progress = reward_pos - old_max_y;

    float reward;
    if (new_progress > 0) {
        reward = new_progress * consts::rewardPerDist;
        progress.maxY = reward_pos;
    } else {
        reward = consts::slackReward;
    }

    out_reward.v = reward;
}

// Each agent gets a small bonus to it's reward if the other agent has
// progressed a similar distance, to encourage them to cooperate.
// This system reads the values of the Progress component written by
// rewardSystem for other agents, so it must run after.
inline void bonusRewardSystem(Engine &ctx,
                              OtherAgents &others,
                              Progress &progress,
                              Reward &reward)
{
    bool partners_close = true;
    for (CountT i = 0; i < consts::numAgents - 1; i++) {
        Entity other = others.e[i];
        Progress other_progress = ctx.get<Progress>(other);

        if (fabsf(other_progress.maxY - progress.maxY) > 2.f) {
            partners_close = false;
        }
    }

    if (partners_close && reward.v > 0.f) {
        reward.v *= 1.25f;
    }
}

// Keep track of the number of steps remaining in the episode and
// notify training that an episode has completed by
// setting done = 1 on the final step of the episode
inline void stepTrackerSystem(Engine &,
                              StepsRemaining &steps_remaining,
                              Done &done)
{
    int32_t num_remaining = --steps_remaining.t;
    if (num_remaining == consts::episodeLen - 1) {
        done.v = 0;
    } else if (num_remaining == 0) {
        done.v = 1;
    }

}

// Helper function for sorting nodes in the taskgraph.
// Sorting is only supported / required on the GPU backend,
// since the CPU backend currently keeps separate tables for each world.
// This will likely change in the future with sorting required for both
// environments
#ifdef MADRONA_GPU_MODE
template <typename ArchetypeT>
TaskGraph::NodeID queueSortByWorld(TaskGraph::Builder &builder,
                                   Span<const TaskGraph::NodeID> deps)
{
    auto sort_sys =
        builder.addToGraph<SortArchetypeNode<ArchetypeT, WorldID>>(
            deps);
    auto post_sort_reset_tmp =
        builder.addToGraph<ResetTmpAllocNode>({sort_sys});

    return post_sort_reset_tmp;
}
#endif



// Build the task graph
void Sim::setupTasks(TaskGraphBuilder &builder, const Config &cfg)
{
    // Turn policy actions into movement
    auto moveSystem = builder.addToGraph<ParallelForNode<Engine,
        movementSystem,
            Action,
            BicycleModel,
            VehicleSize,
            Rotation,
            Position,
            Velocity
        >>({});
    // setupBroadphaseTasks consists of the following sub-tasks:
    // 1. updateLeafPositionsEntry
    // 2. broadphase::updateBVHEntry
    // 3. broadphase::refitEntry
    auto broadphase_setup_sys =
        phys::RigidBodyPhysicsSystem::setupBroadphaseTasks(builder,
                                                           {moveSystem});

    // Physics collision detection and solver
    // setupSubstepTasks consists of the following sub-tasks:
    // 1. broadphase::findOverlapping
    // 2. collectConstraintSystem
    // 3. substepRigidBodies
    // 4. narrowPhase
    // 5. solvePositions
    // 6. setVelocities
    // 7. solveVelocities
    // 8. updateLeafPositionsEntry
    // 9. refitEntry
    // Tasks 2-7 are executed in a loop where the iteration count is determined
    // by consts::numPhysicsSubsteps. Subtasks 2-7 can be skipped by setting
    // this constant to 0.
    auto substep_sys = phys::RigidBodyPhysicsSystem::setupSubstepTasks(builder,
        {broadphase_setup_sys}, consts::numPhysicsSubsteps);

    // Improve controllability of agents by setting their velocity to 0
    // after physics is done.
    auto agent_zero_vel = builder.addToGraph<ParallelForNode<Engine,
        agentZeroVelSystem, Velocity, Action>>({substep_sys});

    // Finalize physics subsystem work
    auto phys_done = phys::RigidBodyPhysicsSystem::setupCleanupTasks(
        builder, {agent_zero_vel});

    // Check if the episode is over
    auto done_sys = builder.addToGraph<
        ParallelForNode<Engine, stepTrackerSystem, StepsRemaining, Done>>(
        {phys_done});

    // Conditionally reset the world if the episode is over
    auto reset_sys = builder.addToGraph<ParallelForNode<Engine,
        resetSystem,
            WorldReset
        >>({done_sys});

    auto clear_tmp = builder.addToGraph<ResetTmpAllocNode>({reset_sys});
    (void)clear_tmp;


#ifdef MADRONA_GPU_MODE
    // RecycleEntitiesNode is required on the GPU backend in order to reclaim
    // deleted entity IDs.
    auto recycle_sys = builder.addToGraph<RecycleEntitiesNode>({reset_sys});
    (void)recycle_sys;
#endif

    // This second BVH build is a limitation of the current taskgraph API.
    // It's only necessary if the world was reset, but we don't have a way
    // to conditionally queue taskgraph nodes yet.
    auto post_reset_broadphase =
        phys::RigidBodyPhysicsSystem::setupBroadphaseTasks(builder,
                                                           {reset_sys});

    // Finally, collect observations for the next step.
    auto collect_obs = builder.addToGraph<ParallelForNode<Engine,
        collectObservationsSystem,
            BicycleModel,
            VehicleSize,
            Position,
            Rotation,
            Velocity,
            Goal,
            Progress,
            OtherAgents,
            SelfObservation,
            PartnerObservations
        >>({post_reset_broadphase});


    // The lidar system
#ifdef MADRONA_GPU_MODE
    // Note the use of CustomParallelForNode to create a taskgraph node
    // that launches a warp of threads (32) for each invocation (1).
    // The 32, 1 parameters could be changed to 32, 32 to create a system
    // that cooperatively processes 32 entities within a warp.
    auto lidar = builder.addToGraph<CustomParallelForNode<Engine,
        lidarSystem, 32, 1,
#else
    auto lidar = builder.addToGraph<ParallelForNode<Engine,
        lidarSystem,
#endif
            Entity,
            Lidar
        >>({post_reset_broadphase});

    if (cfg.enableViewer) {
        viz::VizRenderingSystem::setupTasks(builder, {reset_sys});
    }

#ifdef MADRONA_GPU_MODE
    // Sort entities, this could be conditional on reset like the second
    // BVH build above.
    auto sort_agents =
        queueSortByWorld<Agent>(builder, {lidar, collect_obs});
    auto sort_phys_objects = queueSortByWorld<PhysicsEntity>(
        builder, {sort_agents});
    (void)sort_phys_objects;
#else
    (void)lidar;
    (void)collect_obs;
#endif
}

Sim::Sim(Engine &ctx,
         const Config &cfg,
         const WorldInit &init)
    : WorldBase(ctx),
      episodeMgr(init.episodeMgr)
{
    // Currently the physics system needs an upper bound on the number of
    // entities that will be stored in the BVH. We plan to fix this in
    // a future release.

    //Below checks are used to ensure that the map is not empty due to incorrect WorldInit copy to GPU
    if(init.map->numObjects == 0)
        printf("Map numObjects is 0\n");
    assert(init.map->numObjects != 0);

    auto max_total_entities = consts::numAgents + consts::numRoadSegments;

    phys::RigidBodyPhysicsSystem::init(ctx, init.rigidBodyObjMgr,
        consts::deltaT, consts::numPhysicsSubsteps, -9.8f * math::up,
        max_total_entities, max_total_entities * max_total_entities / 2,
        consts::numAgents);

    enableVizRender = cfg.enableViewer;

    if (enableVizRender) {
        viz::VizRenderingSystem::init(ctx, init.vizBridge);
    }

    autoReset = cfg.autoReset;

    // Creates agents, walls, etc.
    createPersistentEntities(ctx, init.map);

<<<<<<< HEAD
    // TODO: Wrap below pointers with std::unique_ptr with a custom deleter.
    // Even with unique_ptr, these pointers would need to be explicitly free'd
    // with a call to, say, reset(), because their lifetime does not match that
    // of WorldInit.
    // TOFIX: Below CUDA code is not compiling.
//     if (init.mode == madrona::ExecMode::CUDA) {
// #ifdef MADRONA_CUDA_SUPPORT
//         madrona::cu::deallocGPU(init.map);
// #else
//         FATAL("Madrona was not compiled with CUDA support");
// #endif
//     } else {
//         assert(init.mode == madrona::ExecMode::CPU);
//         delete init.map;
//     }


=======
>>>>>>> e2fb27e4
    // Generate initial world state
    initWorld(ctx);
}

// This declaration is needed for the GPU backend in order to generate the
// CUDA kernel for world initialization, which needs to be specialized to the
// application's world data type (Sim) and config and initialization types.
// On the CPU it is a no-op.
MADRONA_BUILD_MWGPU_ENTRY(Engine, Sim, Sim::Config, WorldInit);

}<|MERGE_RESOLUTION|>--- conflicted
+++ resolved
@@ -549,26 +549,6 @@
     // Creates agents, walls, etc.
     createPersistentEntities(ctx, init.map);
 
-<<<<<<< HEAD
-    // TODO: Wrap below pointers with std::unique_ptr with a custom deleter.
-    // Even with unique_ptr, these pointers would need to be explicitly free'd
-    // with a call to, say, reset(), because their lifetime does not match that
-    // of WorldInit.
-    // TOFIX: Below CUDA code is not compiling.
-//     if (init.mode == madrona::ExecMode::CUDA) {
-// #ifdef MADRONA_CUDA_SUPPORT
-//         madrona::cu::deallocGPU(init.map);
-// #else
-//         FATAL("Madrona was not compiled with CUDA support");
-// #endif
-//     } else {
-//         assert(init.mode == madrona::ExecMode::CPU);
-//         delete init.map;
-//     }
-
-
-=======
->>>>>>> e2fb27e4
     // Generate initial world state
     initWorld(ctx);
 }

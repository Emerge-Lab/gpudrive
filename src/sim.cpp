#include <algorithm>
#include <limits>
#include <madrona/mw_gpu_entry.hpp>
#include <madrona/physics.hpp>

#include "level_gen.hpp"
#include "obb.hpp"
#include "sim.hpp"
#include "utils.hpp"
#include "knn.hpp"
#include "dynamics.hpp"

using namespace madrona;
using namespace madrona::math;
using namespace madrona::phys;

namespace RenderingSystem = madrona::render::RenderingSystem;

namespace gpudrive {

CountT getCurrentStep(const StepsRemaining &stepsRemaining) {
  return consts::episodeLen - stepsRemaining.t;
}

// Register all the ECS components and archetypes that will be
// used in the simulation
void Sim::registerTypes(ECSRegistry &registry, const Config &cfg)
{
    base::registerTypes(registry);
    phys::PhysicsSystem::registerTypes(registry);

    RenderingSystem::registerTypes(registry, cfg.renderBridge);

    registry.registerComponent<Action>();
    registry.registerComponent<SelfObservation>();
    registry.registerComponent<MapObservation>();
    registry.registerComponent<AgentMapObservations>();
    registry.registerComponent<Reward>();
    registry.registerComponent<Done>();
    registry.registerComponent<Progress>();
    registry.registerComponent<OtherAgents>();
    registry.registerComponent<PartnerObservations>();
    registry.registerComponent<Lidar>();
    registry.registerComponent<StepsRemaining>();
    registry.registerComponent<EntityType>();
    registry.registerComponent<VehicleSize>();
    registry.registerComponent<Goal>();
    registry.registerComponent<Trajectory>();
    registry.registerComponent<ControlledState>();
    registry.registerComponent<CollisionDetectionEvent>();
    registry.registerComponent<AbsoluteSelfObservation>();
    registry.registerComponent<Info>();
    registry.registerComponent<AgentInterfaceEntity>();
    registry.registerComponent<RoadInterfaceEntity>();
    registry.registerSingleton<WorldReset>();
    registry.registerSingleton<Shape>();

    registry.registerArchetype<Agent>();
    registry.registerArchetype<PhysicsEntity>();
    registry.registerArchetype<CameraAgent>();
    registry.registerArchetype<AgentInterface>();
    registry.registerArchetype<RoadInterface>();

    registry.exportSingleton<WorldReset>((uint32_t)ExportID::Reset);
    registry.exportSingleton<Shape>((uint32_t)ExportID::Shape);
    registry.exportColumn<AgentInterface, Action>(
        (uint32_t)ExportID::Action);
    registry.exportColumn<AgentInterface, SelfObservation>(
        (uint32_t)ExportID::SelfObservation);
    registry.exportColumn<AgentInterface, AgentMapObservations>(
        (uint32_t)ExportID::AgentMapObservations);
    registry.exportColumn<RoadInterface, MapObservation>(
        (uint32_t)ExportID::MapObservation);

    registry.exportColumn<AgentInterface, PartnerObservations>(
        (uint32_t)ExportID::PartnerObservations);
    registry.exportColumn<AgentInterface, Lidar>(
        (uint32_t)ExportID::Lidar);
    registry.exportColumn<AgentInterface, StepsRemaining>(
        (uint32_t)ExportID::StepsRemaining);
    registry.exportColumn<AgentInterface, Reward>(
        (uint32_t)ExportID::Reward);
    registry.exportColumn<AgentInterface, Done>(
        (uint32_t)ExportID::Done);
    registry.exportColumn<AgentInterface, ControlledState>(
        (uint32_t) ExportID::ControlledState);
    registry.exportColumn<AgentInterface, AbsoluteSelfObservation>(
        (uint32_t)ExportID::AbsoluteSelfObservation);
    registry.exportColumn<AgentInterface, Info>(
        (uint32_t)ExportID::Info);
    registry.exportColumn<Agent, ResponseType>(
        (uint32_t)ExportID::ResponseType);
    registry.exportColumn<Agent, Trajectory>(
        (uint32_t)ExportID::Trajectory);
}

static inline void cleanupWorld(Engine &ctx) {}

static inline void initWorld(Engine &ctx)
{
    phys::PhysicsSystem::reset(ctx);

    // Assign a new episode ID
    EpisodeManager &episode_mgr = *ctx.data().episodeMgr;
    int32_t episode_idx = episode_mgr.curEpisode.fetch_add<sync::relaxed>(1);
    ctx.data().rng = RNG::make(episode_idx);
    ctx.data().curEpisodeIdx = episode_idx;

    // Defined in src/level_gen.hpp / src/level_gen.cpp
    generateWorld(ctx);
}

// This system runs in TaskGraphID::Reset and checks if the code external to the
// application has forced a reset by writing to the WorldReset singleton. If a
// reset is needed, cleanup the existing world and generate a new one.
inline void resetSystem(Engine &ctx, WorldReset &reset)
{
    if (reset.reset == 0) {
      return;
    }

    reset.reset = 0;

    cleanupWorld(ctx);
    initWorld(ctx);
}

inline void collectSelfObsSystem(Engine &ctx,
                           const VehicleSize &size,
                           const Position &pos,
                           const Rotation &rot,
                           const Velocity &vel,
                           const Goal &goal,
                           const CollisionDetectionEvent& collisionEvent,
                           const AgentInterfaceEntity &agent_iface)
{
    auto &self_obs = ctx.get<SelfObservation>(agent_iface.e);
    self_obs.speed = vel.linear.length();
    self_obs.vehicle_size = size;
    auto goalPos = goal.position - pos.xy();
    self_obs.goal.position = rot.inv().rotateVec({goalPos.x, goalPos.y, 0}).xy();

    auto hasCollided = collisionEvent.hasCollided.load_relaxed();
    self_obs.collisionState = hasCollided ? 1.f : 0.f;
}

inline void collectPartnerObsSystem(Engine &ctx,
                              const Position &pos,
                              const Rotation &rot,
                              const OtherAgents &other_agents,
                              const AgentInterfaceEntity &agent_iface)
{
    if(ctx.data().params.disableClassicalObs)
        return;

    auto &partner_obs = ctx.get<PartnerObservations>(agent_iface.e);

    CountT arrIndex = 0; CountT agentIdx = 0;
    while(agentIdx < ctx.data().numAgents - 1)
    {
        Entity other = other_agents.e[agentIdx++];

        const Position &other_position = ctx.get<Position>(other);
        const Velocity &other_velocity = ctx.get<Velocity>(other);
        const Rotation &other_rot = ctx.get<Rotation>(other);
        const VehicleSize &other_size = ctx.get<VehicleSize>(other);

        Vector2 relative_pos = (other_position - pos).xy();
        relative_pos = rot.inv().rotateVec({relative_pos.x, relative_pos.y, 0}).xy();
        float relative_speed = other_velocity.linear.length(); // Design decision: return the speed of the other agent directly

        Rotation relative_orientation = rot.inv() * other_rot;

        float relative_heading = utils::quatToYaw(relative_orientation);

        if(relative_pos.length() > ctx.data().params.observationRadius || ctx.get<EntityType>(other) == EntityType::Padding)
        {
            continue;
        }
        partner_obs.obs[arrIndex++] = {
            .speed = relative_speed,
            .position = relative_pos,
            .heading = relative_heading,
            .vehicle_size = other_size,
            .type = (float)ctx.get<EntityType>(other)
        };
    }
    while(arrIndex < ctx.data().numAgents - 1) {
        partner_obs.obs[arrIndex++] = PartnerObservation::zero();
    }
}

inline void collectMapObservationsSystem(Engine &ctx,
                                        const Position &pos,
                                        const Rotation &rot,
                                        const AgentInterfaceEntity &agent_iface)
{
    if(ctx.data().params.disableClassicalObs)
        return;

    auto &map_obs = ctx.get<AgentMapObservations>(agent_iface.e);
    
    const auto alg = ctx.data().params.roadObservationAlgorithm;
    if (alg == FindRoadObservationsWith::KNearestEntitiesWithRadiusFiltering) {
        selectKNearestRoadEntities<consts::kMaxAgentMapObservationsCount>(
            ctx, rot, pos.xy(), map_obs.obs);
        return;
    }

    assert(alg == FindRoadObservationsWith::AllEntitiesWithRadiusFiltering);

    utils::ReferenceFrame referenceFrame(pos.xy(), rot);
    CountT arrIndex = 0; CountT roadIdx = 0;
    while(roadIdx < ctx.data().numRoads && arrIndex < consts::kMaxAgentMapObservationsCount) {
        Entity road = ctx.data().roads[roadIdx++];
        auto roadPos = ctx.get<Position>(road);
        auto roadRot = ctx.get<Rotation>(road);

        auto dist = referenceFrame.distanceTo(roadPos);
        if (dist > ctx.data().params.observationRadius) {
            continue;
        }

        map_obs.obs[arrIndex] = referenceFrame.observationOf(
            roadPos, roadRot, ctx.get<Scale>(road), ctx.get<EntityType>(road));
        arrIndex++;
    }
    while (arrIndex < consts::kMaxAgentMapObservationsCount) {
        map_obs.obs[arrIndex++] = MapObservation::zero();
    }
}

// Make the agents easier to control by zeroing out their velocity
// after each step.
inline void agentZeroVelSystem(Engine &,
                               Velocity &vel)
{
    vel.linear.x = 0;
    vel.linear.y = 0;
    vel.linear.z = 0;
    vel.angular = Vector3::zero();
}


inline void movementSystem(Engine &e,
                           const AgentInterfaceEntity &agent_iface,
                           VehicleSize &size,
                           Rotation &rotation,
                           Position &position,
                           Velocity &velocity,
                           const EntityType &type,
                           const Trajectory &trajectory,
                           const CollisionDetectionEvent &collisionEvent,
                           const ResponseType &responseType) {
    
    if (collisionEvent.hasCollided.load_relaxed()) {
        switch (e.data().params.collisionBehaviour) {
            case CollisionBehaviour::AgentStop:
                e.get<Done>(agent_iface.e).v = 1;
                agentZeroVelSystem(e, velocity);
                 break;

            case CollisionBehaviour::AgentRemoved:
                e.get<Done>(agent_iface.e).v = 1;
                position = consts::kPaddingPosition;
                agentZeroVelSystem(e, velocity);
                break;

            case CollisionBehaviour::Ignore:
                // Do nothing.
                break;
        }
    }
    const auto &controlledState = e.get<ControlledState>(agent_iface.e);

    if(responseType == ResponseType::Static)
    {
        // Do nothing. The agent is static.
        // Agent can only be static if isStaticAgentControlled is set to true.
        return;
    }

    if(e.get<Done>(agent_iface.e).v && responseType != ResponseType::Static)
    {
        // Case: Agent has not collided but is done. 
        // This can only happen if the agent has reached goal or the episode has ended.
        // In that case we teleport the agent. The agent will not collide with anything.
        position = consts::kPaddingPosition;
        velocity.linear.x = 0;
        velocity.linear.y = 0;
        velocity.linear.z = 0;
        velocity.angular = Vector3::zero();
        return;
    }

    if(controlledState.controlled)
    {
<<<<<<< HEAD
        Action &action = e.get<Action>(agent_iface.e);
        switch (e.data().params.dynamicsModel){
=======
        switch (e.data().params.dynamicsModel)
        {
>>>>>>> 8a59d44c

            case DynamicsModel::InvertibleBicycle:
            {
                forwardBicycleModel(action, rotation, position, velocity);
                break;
            }
            case DynamicsModel::DeltaLocal:
            {
                forwardDeltaModel(action, rotation, position, velocity);
                break;
            }
            case DynamicsModel::Classic:
            {
                forwardKinematics(action, size, rotation, position, velocity);
                break;
            }
            case DynamicsModel::State:
            {
                forwardStateModel(action, rotation, position, velocity);
                break;
            }
        }
    }
    else
    {
        // Follow expert trajectory
        CountT curStepIdx = getCurrentStep(e.get<StepsRemaining>(agent_iface.e));
        position.x = trajectory.positions[curStepIdx].x;
        position.y = trajectory.positions[curStepIdx].y;
        position.z = 1;
        velocity.linear.x = trajectory.velocities[curStepIdx].x;
        velocity.linear.y = trajectory.velocities[curStepIdx].y;
        velocity.linear.z = 0;
        velocity.angular = Vector3::zero();
        rotation = Quat::angleAxis(trajectory.headings[curStepIdx], madrona::math::up);
    }
}


static inline float distObs(float v)
{
    return v / consts::worldLength;
}

static inline float encodeType(EntityType type)
{
    return (float)type / (float)EntityType::NumTypes;
}

// Launches consts::numLidarSamples per agent.
// This system is specially optimized in the GPU version:
// a warp of threads is dispatched for each invocation of the system
// and each thread in the warp traces one lidar ray for the agent.
inline void lidarSystem(Engine &ctx, Entity e, const AgentInterfaceEntity &agent_iface,
                        EntityType &entityType) {
    Lidar &lidar = ctx.get<Lidar>(agent_iface.e);
    assert(entityType != EntityType::None);
    if (entityType == EntityType::Padding) {
        return;
    }
    Vector3 pos = ctx.get<Position>(e);
    Quat rot = ctx.get<Rotation>(e);
    auto &bvh = ctx.singleton<broadphase::BVH>();

    Vector3 agent_fwd = rot.rotateVec(math::fwd);
    Vector3 right = rot.rotateVec(math::right);

    auto traceRay = [&](int32_t idx) {
        float theta = 2.f * math::pi * (
            float(idx) / float(consts::numLidarSamples)) + math::pi / 2.f;
        float x = cosf(theta);
        float y = sinf(theta);

        Vector3 ray_dir = (x * right + y * agent_fwd).normalize();

        float hit_t;
        Vector3 hit_normal;
        Entity hit_entity =
            bvh.traceRay(pos + 0.5f * math::up, ray_dir, &hit_t,
                         &hit_normal, 200.f);

        if (hit_entity == Entity::none()) {
            lidar.samples[idx] = {
                .depth = 0.f,
                .encodedType = encodeType(EntityType::None),
            };
        } else {
            EntityType entity_type = ctx.get<EntityType>(hit_entity);

            lidar.samples[idx] = {
                .depth = distObs(hit_t),
                .encodedType = encodeType(entity_type),
            };
        }
    };


    // MADRONA_GPU_MODE guards GPU specific logic
#ifdef MADRONA_GPU_MODE
    // Can use standard cuda variables like threadIdx for
    // warp level programming
    int32_t idx = threadIdx.x % 32;

    if (idx < consts::numLidarSamples) {
        traceRay(idx);
    }
#else
    for (CountT i = 0; i < consts::numLidarSamples; i++) {
        traceRay(i);
    }
#endif
}

// Computes reward for each agent and keeps track of the max distance achieved
// so far through the challenge. Continuous reward is provided for any new
// distance achieved.
inline void rewardSystem(Engine &ctx,
                         const Position &position,
                         const Trajectory &trajectory,
                         const Goal &goal,
                         Progress &progress,
                         const AgentInterfaceEntity &agent_iface)
{
    Reward &out_reward = ctx.get<Reward>(agent_iface.e);
    const auto &rewardType = ctx.data().params.rewardParams.rewardType;
    if(rewardType == RewardType::DistanceBased)
    {
        float dist = (position.xy() - goal.position).length();
        float reward = -dist;
        out_reward.v = reward;
    }
    else if(rewardType == RewardType::OnGoalAchieved)
    {
        float dist = (position.xy() - goal.position).length();
        float reward = (dist < ctx.data().params.rewardParams.distanceToGoalThreshold) ? 1.f : 0.f;
        out_reward.v = reward;
    }
    else if(rewardType == RewardType::Dense)
    {
        // TODO: Implement full trajectory reward
        assert(false);
    }

    // Just in case agents do something crazy, clamp total reward
    // out_reward.v = fmaxf(fminf(out_reward.v, 1.f), 0.f);
}

// Each agent gets a small bonus to it's reward if the other agent has
// progressed a similar distance, to encourage them to cooperate.
// This system reads the values of the Progress component written by
// rewardSystem for other agents, so it must run after.
inline void bonusRewardSystem(Engine &ctx,
                              OtherAgents &others,
                              Progress &progress,
                              Reward &reward)
{
    bool partners_close = true;
    for (CountT i = 0; i < ctx.data().numAgents - 1; i++) {
        Entity other = others.e[i];
        Progress other_progress = ctx.get<Progress>(other);

        if (fabsf(other_progress.maxY - progress.maxY) > 2.f) {
            partners_close = false;
        }
    }

    if (partners_close && reward.v > 0.f) {
        reward.v *= 1.25f;
    }
}

inline void stepTrackerSystem(Engine &ctx, const AgentInterfaceEntity &agent_iface) {
    StepsRemaining &stepsRemaining = ctx.get<StepsRemaining>(agent_iface.e);
    --stepsRemaining.t;
}

// Keep track of the number of steps remaining in the episode and
// notify training that an episode has completed by
// setting done = 1 on the final step of the episode
inline void doneSystem(Engine &ctx,
                      const Position &position,
                      const Goal &goal,
                      AgentInterfaceEntity &agent_iface)
{
    StepsRemaining &steps_remaining = ctx.get<StepsRemaining>(agent_iface.e);
    Done &done = ctx.get<Done>(agent_iface.e);
    Info &info = ctx.get<Info>(agent_iface.e);
    int32_t num_remaining = steps_remaining.t;
    if (num_remaining == consts::episodeLen - 1 && done.v != 1)
    { // Make sure to not reset an agent's done flag
        done.v = 0;
    }
    else if (num_remaining == 0)
    {
        done.v = 1;
    }

    // An agent can be done early if it reaches the goal
    if (done.v != 1 || info.reachedGoal != 1)
    {
        float dist = (position.xy() - goal.position).length();
        if (dist < ctx.data().params.rewardParams.distanceToGoalThreshold)
        {
            done.v = 1;
            info.reachedGoal = 1;
        }
    }
}

void collisionDetectionSystem(Engine &ctx,
                              const CandidateCollision &candidateCollision) {

    auto isInvalidExpertOrDone = [&](const Loc &candidate) -> bool
    {
        auto agent_iface = ctx.getCheck<AgentInterfaceEntity>(candidate);
        if (agent_iface.valid())
        {
            auto controlledState = ctx.get<ControlledState>(agent_iface.value().e).controlled;
            // Case: If an expert agent is in an invalid state, we need to ignore the collision detection for it.
            if (controlledState == false)
            {
                auto currStep = getCurrentStep(ctx.get<StepsRemaining>(agent_iface.value().e));
                auto &validState = ctx.get<Trajectory>(candidate).valids[currStep];
                if (!validState)
                {
                    return true;
                }
            }
            else
            {
                // Case: If a controlled agent gets done, we teleport it to the padding position
                // Hence we need to ignore the collision detection for it.
                // The agent can also be done because it collided.
                // In that case, we dont want to ignore collision. Especially if AgentStop is set.
                auto &done = ctx.get<Done>(agent_iface.value().e);
                auto &collisionEvent = ctx.get<CollisionDetectionEvent>(candidate);
                if (done.v && !collisionEvent.hasCollided.load_relaxed())
                {
                    return true;
                }
            }
        }
        return false;
    };

    if (isInvalidExpertOrDone(candidateCollision.a) || 
        isInvalidExpertOrDone(candidateCollision.b)) {

        return;
    }

    const CountT PositionColumn{2};
    const CountT RotationColumn{3};
    const CountT ScaleColumn{4};

    const Loc locationA{candidateCollision.a};
    const Position positionA{
        ctx.getDirect<Position>(PositionColumn, locationA)};
    const Rotation rotationA{
        ctx.getDirect<Rotation>(RotationColumn, locationA)};
    const Scale scaleA{ctx.getDirect<Scale>(ScaleColumn, locationA)};

    const Loc locationB{candidateCollision.b};
    const Position positionB{
        ctx.getDirect<Position>(PositionColumn, locationB)};
    const Rotation rotationB{
        ctx.getDirect<Rotation>(RotationColumn, locationB)};
    const Scale scaleB{ctx.getDirect<Scale>(ScaleColumn, locationB)};

    auto obbA = OrientedBoundingBox2D::from(positionA, rotationA, scaleA);
    auto obbB = OrientedBoundingBox2D::from(positionB, rotationB, scaleB);

    bool hasCollided = OrientedBoundingBox2D::hasCollided(obbA, obbB);
    if (not hasCollided) {
        return;
    }

    EntityType aEntityType = ctx.get<EntityType>(candidateCollision.a);
    EntityType bEntityType = ctx.get<EntityType>(candidateCollision.b);

    for(auto &pair : ctx.data().collisionPairs)
    {
        if((pair.first == aEntityType && pair.second == bEntityType) ||
           (pair.first == bEntityType && pair.second == aEntityType))
        {
            return;
        }
    }

    auto maybeCollisionDetectionEventA =
        ctx.getCheck<CollisionDetectionEvent>(candidateCollision.a);
    if (maybeCollisionDetectionEventA.valid()) {
        maybeCollisionDetectionEventA.value().hasCollided.store_relaxed(1);
        auto agent_iface = ctx.get<AgentInterfaceEntity>(candidateCollision.a).e;
        if(bEntityType > EntityType::None && bEntityType <= EntityType::StopSign)
        {
            ctx.get<Info>(agent_iface).collidedWithRoad = 1;
        }
        else if(bEntityType == EntityType::Vehicle)
        {
            ctx.get<Info>(agent_iface).collidedWithVehicle = 1;
        }
        else if(bEntityType <= EntityType::Cyclist)
        {
            ctx.get<Info>(agent_iface).collidedWithNonVehicle = 1;
        }
    }

    auto maybeCollisionDetectionEventB =
        ctx.getCheck<CollisionDetectionEvent>(candidateCollision.b);
    if (maybeCollisionDetectionEventB.valid()) {
        maybeCollisionDetectionEventB.value().hasCollided.store_relaxed(1);
        auto agent_iface = ctx.get<AgentInterfaceEntity>(candidateCollision.b).e;
        if(aEntityType > EntityType::None && aEntityType <= EntityType::StopSign)
        {
            ctx.get<Info>(agent_iface).collidedWithRoad = 1;
        }
        else if(aEntityType == EntityType::Vehicle)
        {
            ctx.get<Info>(agent_iface).collidedWithVehicle = 1;
        }
        else if(aEntityType <= EntityType::Cyclist)
        {
            ctx.get<Info>(agent_iface).collidedWithNonVehicle = 1;
        }
    }


}

// Helper function for sorting nodes in the taskgraph.
// Sorting is only supported / required on the GPU backend,
// since the CPU backend currently keeps separate tables for each world.
// This will likely change in the future with sorting required for both
// environments
#ifdef MADRONA_GPU_MODE
template <typename ArchetypeT>
TaskGraph::NodeID queueSortByWorld(TaskGraph::Builder &builder,
                                   Span<const TaskGraph::NodeID> deps)
{
    auto sort_sys =
        builder.addToGraph<SortArchetypeNode<ArchetypeT, WorldID>>(
            deps);
    auto post_sort_reset_tmp =
        builder.addToGraph<ResetTmpAllocNode>({sort_sys});

    return post_sort_reset_tmp;
}
#endif

inline void collectAbsoluteObservationsSystem(Engine &ctx,
                                              const Position &position,
                                              const Rotation &rotation,
                                              const Goal &goal,
                                              const EntityType &entityType,
                                              const VehicleSize &vehicleSize,
                                              AgentInterfaceEntity &agent_iface) {
    if (entityType == EntityType::Padding) {
        return;
    }

    auto &out = ctx.get<AbsoluteSelfObservation>(agent_iface.e);
    out.position = position;
    out.rotation.rotationAsQuat = rotation;
    out.rotation.rotationFromAxis = utils::quatToYaw(rotation);
    out.goal = goal;
    out.vehicle_size = vehicleSize;
}

void setupRestOfTasks(TaskGraphBuilder &builder, const Sim::Config &cfg,
                      Span<const TaskGraphNodeID> dependencies,
                      bool decrementStep) {
    // setupBroadphaseTasks consists of the following sub-tasks:
    // 1. updateLeafPositionsEntry
    // 2. broadphase::updateBVHEntry
    // 3. broadphase::refitEntry
    auto broadphase_setup_sys =
        phys::PhysicsSystem::setupBroadphaseTasks(builder, dependencies);

    auto findOverlappingEntities =
        phys::PhysicsSystem::setupStandaloneBroadphaseOverlapTasks(
            builder, {broadphase_setup_sys});

    auto detectCollisions = builder.addToGraph<
        ParallelForNode<Engine, collisionDetectionSystem, CandidateCollision>>(
        {findOverlappingEntities});

    // Finalize physics subsystem work
    auto phys_done = phys::PhysicsSystem::setupStandaloneBroadphaseCleanupTasks(
        builder, {detectCollisions});

    phys_done = phys::PhysicsSystem::setupCleanupTasks(
        builder, {detectCollisions});

    auto reward_sys = builder.addToGraph<ParallelForNode<Engine,
         rewardSystem,
            Position,
            Trajectory,
            Goal,
            Progress,
            AgentInterfaceEntity
        >>({phys_done});

    auto previousSystem = reward_sys;
    if (decrementStep) {
        previousSystem = builder.addToGraph<
            ParallelForNode<Engine, stepTrackerSystem, AgentInterfaceEntity>>(
            {reward_sys});
    }

    // Check if the episode is over
    auto done_sys =
        builder.addToGraph<ParallelForNode<Engine, doneSystem, Position, Goal,
                                           AgentInterfaceEntity>>(
            {previousSystem});

    auto clear_tmp = builder.addToGraph<ResetTmpAllocNode>({done_sys});
    (void)clear_tmp;


#ifdef MADRONA_GPU_MODE
    // RecycleEntitiesNode is required on the GPU backend in order to reclaim
    // deleted entity IDs.
    auto recycle_sys = builder.addToGraph<RecycleEntitiesNode>({done_sys});
    (void)recycle_sys;
#endif

    // Finally, collect observations for the next step.
    // auto collect_obs = builder.addToGraph<ParallelForNode<Engine,
    //     collectObservationsSystem,
    //         VehicleSize,
    //         Position,
    //         Rotation,
    //         Velocity,
    //         Goal,
    //         Progress,
    //         OtherAgents,
    //         EntityType,
    //         CollisionDetectionEvent,
    //         AgentInterfaceEntity
    //     >>({clear_tmp});

    auto collect_self_obs = builder.addToGraph<ParallelForNode<Engine,
        collectSelfObsSystem,
        VehicleSize,
        Position,
        Rotation,
        Velocity,
        Goal,
        CollisionDetectionEvent,
        AgentInterfaceEntity>>({clear_tmp});

    auto collect_partner_obs = builder.addToGraph<ParallelForNode<Engine,
        collectPartnerObsSystem,
        Position,
        Rotation,
        OtherAgents,
        AgentInterfaceEntity>>({clear_tmp});
    
    auto collect_map_obs = builder.addToGraph<ParallelForNode<Engine,
        collectMapObservationsSystem,
        Position,
        Rotation,
        AgentInterfaceEntity>>({clear_tmp});

    auto collectAbsoluteSelfObservations = builder.addToGraph<
        ParallelForNode<Engine, collectAbsoluteObservationsSystem, Position,
                        Rotation, Goal, EntityType, VehicleSize, AgentInterfaceEntity>>(
        {clear_tmp});

    if (cfg.renderBridge) {
        RenderingSystem::setupTasks(builder, {done_sys});
    }

    TaskGraphNodeID lidar;
    if(cfg.enableLidar) {
        // The lidar system
#ifdef MADRONA_GPU_MODE
    // Note the use of CustomParallelForNode to create a taskgraph node
    // that launches a warp of threads (32) for each invocation (1).
    // The 32, 1 parameters could be changed to 32, 32 to create a system
    // that cooperatively processes 32 entities within a warp.
    lidar = builder.addToGraph<CustomParallelForNode<Engine,
        lidarSystem, 32, 1,
#else
    lidar = builder.addToGraph<ParallelForNode<Engine,
        lidarSystem,
#endif
            Entity,
            AgentInterfaceEntity,
            EntityType
        >>({clear_tmp});
    }

#ifdef MADRONA_GPU_MODE
    TaskGraphNodeID sort_agents;
    if(cfg.enableLidar)
    {
        sort_agents = queueSortByWorld<Agent>(builder, {lidar, collect_self_obs, collect_partner_obs, collect_map_obs, collectAbsoluteSelfObservations});
    } else {
        sort_agents = queueSortByWorld<Agent>(builder, {collect_self_obs, collect_partner_obs, collect_map_obs, collectAbsoluteSelfObservations});
    }
    // Sort entities, this could be conditional on reset like the second
    // BVH build above.
        
    auto sort_phys_objects = queueSortByWorld<PhysicsEntity>(
        builder, {sort_agents});

    auto sort_agent_ifaces = queueSortByWorld<AgentInterface>(
        builder, {sort_phys_objects});

    auto sort_road_ifaces = queueSortByWorld<RoadInterface>(
        builder, {sort_agent_ifaces});
    (void)sort_road_ifaces;
#else
    (void)lidar;
    (void)collect_self_obs;
    (void)collect_partner_obs;
    (void)collect_map_obs;
    (void)collectAbsoluteSelfObservations;
#endif
}

static void setupStepTasks(TaskGraphBuilder &builder, const Sim::Config &cfg) {
    auto moveSystem = builder.addToGraph<ParallelForNode<Engine,
        movementSystem,
            AgentInterfaceEntity,
            VehicleSize,
            Rotation,
            Position,
            Velocity,
            EntityType,
            Trajectory,
            CollisionDetectionEvent,
            ResponseType
        >>({});  

    setupRestOfTasks(builder, cfg, {moveSystem}, true);
}

static void setupResetTasks(TaskGraphBuilder &builder, const Sim::Config &cfg) {
    auto reset =
        builder.addToGraph<ParallelForNode<Engine, resetSystem, WorldReset>>(
            {});

    setupRestOfTasks(builder, cfg, {reset}, false);
}

void Sim::setupTasks(TaskGraphManager &taskgraph_mgr, const Config &cfg) {
    setupResetTasks(taskgraph_mgr.init(TaskGraphID::Reset), cfg);
    setupStepTasks(taskgraph_mgr.init(TaskGraphID::Step), cfg);
}

Sim::Sim(Engine &ctx,
         const Config &cfg,
         const WorldInit &init)
    : WorldBase(ctx),
      episodeMgr(init.episodeMgr),
      params(*init.params)
{
    // Below check is used to ensure that the map is not empty due to incorrect WorldInit copy to GPU
    assert(init.map->numObjects);
    assert(init.map->numRoadSegments <= consts::kMaxRoadEntityCount);

    // Currently the physics system needs an upper bound on the number of
    // entities that will be stored in the BVH. We plan to fix this in
    // a future release.
    auto max_total_entities = init.map->numObjects + init.map->numRoadSegments;

    phys::PhysicsSystem::init(ctx, init.rigidBodyObjMgr,
        consts::deltaT, consts::numPhysicsSubsteps, -9.8f * math::up,
        max_total_entities);

    enableRender = cfg.renderBridge != nullptr;

    if (enableRender) {
        RenderingSystem::init(ctx, cfg.renderBridge);
    }

    // Creates agents, walls, etc.
    createPersistentEntities(ctx, init.map);

    // Generate initial world state
    initWorld(ctx);
}

// This declaration is needed for the GPU backend in order to generate the
// CUDA kernel for world initialization, which needs to be specialized to the
// application's world data type (Sim) and config and initialization types.
// On the CPU it is a no-op.
MADRONA_BUILD_MWGPU_ENTRY(Engine, Sim, Sim::Config, WorldInit);

}<|MERGE_RESOLUTION|>--- conflicted
+++ resolved
@@ -295,13 +295,9 @@
 
     if(controlledState.controlled)
     {
-<<<<<<< HEAD
         Action &action = e.get<Action>(agent_iface.e);
-        switch (e.data().params.dynamicsModel){
-=======
         switch (e.data().params.dynamicsModel)
         {
->>>>>>> 8a59d44c
 
             case DynamicsModel::InvertibleBicycle:
             {

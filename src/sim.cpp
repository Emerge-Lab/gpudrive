--- conflicted
+++ resolved
@@ -112,38 +112,8 @@
 // reset is needed, cleanup the existing world and generate a new one.
 inline void resetSystem(Engine &ctx, WorldReset &reset)
 {
-<<<<<<< HEAD
-    int32_t should_reset = reset.reset;
-    if (ctx.data().autoReset && ctx.data().numControlledVehicles > 0) {
-        int32_t areAllControlledAgentsDone = 1;
-        for (CountT i = 0; i < ctx.data().numAgents; i++) {
-            Entity agent = ctx.data().agents[i];
-            auto agent_iface = ctx.get<InterfaceEntity>(agent).e;
-            Done done = ctx.get<Done>(agent_iface);
-            ControlledState controlledState = ctx.get<ControlledState>(agent_iface);
-            if (controlledState.controlledState == ControlMode::BICYCLE && !done.v) {
-                areAllControlledAgentsDone = 0;
-            }
-        }
-        should_reset = areAllControlledAgentsDone;
-    }
-    else if (ctx.data().autoReset && ctx.data().numControlledVehicles == 0) {
-        should_reset = 1;
-        for(CountT i = 0; i < ctx.data().numAgents; i++) {
-            Entity agent = ctx.data().agents[i];
-            auto agent_iface = ctx.get<InterfaceEntity>(agent).e;
-            if(ctx.get<EntityType>(agent) == EntityType::Padding) {
-                continue;
-            }
-            if(ctx.get<Done>(agent_iface).v == 0) {
-                should_reset = 0;
-                break;
-            }
-        }
-=======
     if (reset.reset == 0) {
       return;
->>>>>>> 380ab9ee
     }
 
     reset.reset = 0;

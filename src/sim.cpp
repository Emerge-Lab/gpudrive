#include <algorithm>
#include <limits>
#include <madrona/mw_gpu_entry.hpp>

#include "sim.hpp"
#include "level_gen.hpp"
#include "utils.hpp"

using namespace madrona;
using namespace madrona::math;
using namespace madrona::phys;

namespace gpudrive {

// Register all the ECS components and archetypes that will be
// used in the simulation
void Sim::registerTypes(ECSRegistry &registry, const Config &)
{
    base::registerTypes(registry);
    phys::RigidBodyPhysicsSystem::registerTypes(registry);
    viz::VizRenderingSystem::registerTypes(registry);

    registry.registerComponent<Action>();
    registry.registerComponent<SelfObservation>();
    registry.registerComponent<MapObservation>();
    registry.registerComponent<Reward>();
    registry.registerComponent<Done>();
    registry.registerComponent<Progress>();
    registry.registerComponent<OtherAgents>();
    registry.registerComponent<PartnerObservations>();
    registry.registerComponent<Lidar>();
    registry.registerComponent<StepsRemaining>();
    registry.registerComponent<EntityType>();
    registry.registerComponent<BicycleModel>();
    registry.registerComponent<VehicleSize>();
    registry.registerComponent<Goal>();
    registry.registerComponent<Trajectory>();

    registry.registerSingleton<WorldReset>();
    registry.registerSingleton<LevelState>();

    registry.registerArchetype<Agent>();
    registry.registerArchetype<PhysicsEntity>();

    registry.exportSingleton<WorldReset>(
        (uint32_t)ExportID::Reset);
    registry.exportColumn<Agent, Action>(
        (uint32_t)ExportID::Action);
    registry.exportColumn<Agent, SelfObservation>(
        (uint32_t)ExportID::SelfObservation);
    registry.exportColumn<PhysicsEntity, MapObservation>(
        (uint32_t)ExportID::MapObservation);

    registry.exportColumn<Agent, PartnerObservations>(
        (uint32_t)ExportID::PartnerObservations);
    registry.exportColumn<Agent, Lidar>(
        (uint32_t)ExportID::Lidar);
    registry.exportColumn<Agent, StepsRemaining>(
        (uint32_t)ExportID::StepsRemaining);
    registry.exportColumn<Agent, Reward>(
        (uint32_t)ExportID::Reward);
    registry.exportColumn<Agent, Done>(
        (uint32_t)ExportID::Done);
    registry.exportColumn<Agent, BicycleModel>(
        (uint32_t) ExportID::BicycleModel);
}

static inline void cleanupWorld(Engine &ctx) {}

static inline void initWorld(Engine &ctx)
{
    if (ctx.data().enableVizRender) {
        viz::VizRenderingSystem::reset(ctx);
    }

    phys::RigidBodyPhysicsSystem::reset(ctx);

    // Assign a new episode ID
    EpisodeManager &episode_mgr = *ctx.data().episodeMgr;
    int32_t episode_idx = episode_mgr.curEpisode.fetch_add<sync::relaxed>(1);
    ctx.data().rng = RNG::make(episode_idx);
    ctx.data().curEpisodeIdx = episode_idx;

    // Defined in src/level_gen.hpp / src/level_gen.cpp
    generateWorld(ctx);
}

// This system runs each frame and checks if the current episode is complete
// or if code external to the application has forced a reset by writing to the
// WorldReset singleton.
//
// If a reset is needed, cleanup the existing world and generate a new one.
inline void resetSystem(Engine &ctx, WorldReset &reset)
{
    int32_t should_reset = reset.reset;
    if (ctx.data().autoReset) {
        for (CountT i = 0; i < consts::numAgents; i++) {
            Entity agent = ctx.data().agents[i];
            Done done = ctx.get<Done>(agent);
            if (done.v) {
                should_reset = 1;
            }
        }
    }

    if (should_reset != 0) {
        reset.reset = 0;

        cleanupWorld(ctx);
        initWorld(ctx);

        if (ctx.data().enableVizRender) {
            viz::VizRenderingSystem::markEpisode(ctx);
        }
    }
}


float quatToYaw(Rotation q) {
    // From https://en.wikipedia.org/wiki/Conversion_between_quaternions_and_Euler_angles#Quaternion_to_Euler_angles_(in_3-2-1_sequence)_conversion
    return atan2(2.0f * (q.w * q.z + q.x * q.y), 1.0f - 2.0f * (q.y * q.y + q.z * q.z)); 
}


// This system packages all the egocentric observations together 
// for the policy inputs.
inline void collectObservationsSystem(Engine &ctx,
                                      const BicycleModel &model,
                                      const VehicleSize &size,
                                      const Position &pos,
                                      const Rotation &rot,
                                      const Velocity &vel,
                                      const Goal &goal,
                                      const Progress &progress,
                                      const OtherAgents &other_agents,
                                      SelfObservation &self_obs,
                                      PartnerObservations &partner_obs)
{
    self_obs.bicycle_model = model;
    self_obs.vehicle_size = size; 
    self_obs.goal.position = Vector2{goal.position.x - pos.x, goal.position.y - pos.y};

#pragma unroll
    for (CountT i = 0; i < ctx.data().num_agents-1; i++) {
        Entity other = other_agents.e[i];

        BicycleModel other_bicycle_model = ctx.get<BicycleModel>(other);
        Rotation other_rot = ctx.get<Rotation>(other);

        Vector2 relative_pos = other_bicycle_model.position - model.position;
        float relative_speed = other_bicycle_model.speed - model.speed;

        Rotation relative_orientation = rot.inv() * other_rot;

        float relative_heading = quatToYaw(relative_orientation);

        partner_obs.obs[i] = {
            .speed = relative_speed,
            .position = relative_pos,
            .heading = relative_heading
        };
    }
}

inline void movementSystem(Engine &e,
			   Action &action,
			   BicycleModel& model,
			   VehicleSize& size,
			   Rotation &rotation,
			   Position& position,
			   Velocity& velocity) 
{

  //TODO: We are not storing previous action for the agent. Is it the ideal behaviour? Tehnically the actions 
  // need to be iterative. If we dont do this, there could be jumps in the acceleration. For eg, acc can go from
  // 4m/s^2 to -4m/s^2 in one step. This is not ideal. We need to store the previous action and then use it to change 
  // gradually.

  // TODO(samk): The following constants are configurable in Nocturne but look to
  // always use the same hard-coded value in practice. Use in-line constants
  // until the configuration is built out. - These values are correct. They are relative and hence are hardcoded.
  const float maxSpeed{std::numeric_limits<float>::max()};
  const float dt{0.1};

  auto clipSpeed = [maxSpeed](float speed) {
    return std::max(std::min(speed, maxSpeed), -maxSpeed);
  };
  // TODO(samk): hoist into Vector2::PolarToVector2D
  auto polarToVector2D = [](float r, float theta) {
    return math::Vector2{r * cosf(theta), r * sinf(theta)};
  };

  // Average speed
  const float v{clipSpeed(model.speed + 0.5f * action.acceleration * dt)};
  const float tanDelta{tanf(action.steering)};
  // Assume center of mass lies at the middle of length, then l / L == 0.5.
  const float beta{std::atan(0.5f * tanDelta)};
  const math::Vector2 d{polarToVector2D(v, model.heading + beta)};
  const float w{v * std::cos(beta) * tanDelta / size.length};

  model.position += d * dt;
  model.heading = utils::AngleAdd(model.heading, w * dt);
  model.speed = clipSpeed(model.speed + action.acceleration * dt);

  // The BVH machinery requires the components rotation, position, and velocity
  // to perform calculations. Thus, to reuse the BVH machinery, we need to also
  // updates these components.

  // TODO(samk): factor out z-dimension constant and reuse when scaling cubes
  position = madrona::base::Position({ .x = model.position.x, .y = model.position.y, .z = 1 });
  rotation = Quat::angleAxis(model.heading, madrona::math::up);
//   velocity.linear = Vector3::zero();
  velocity.linear.x = model.speed * cosf(model.heading);
  velocity.linear.y = model.speed * sinf(model.heading);
  velocity.linear.z = 0;
  velocity.angular = Vector3::zero();
  velocity.angular.z = w;
}

// Make the agents easier to control by zeroing out their velocity
// after each step.
inline void agentZeroVelSystem(Engine &,
                               Velocity &vel,
                               Action &)
{
    vel.linear.x = 0;
    vel.linear.y = 0;
    vel.linear.z = fminf(vel.linear.z, 0);
    vel.angular = Vector3::zero();
}

static inline float distObs(float v)
{
    return v / consts::worldLength;
}

static inline float encodeType(EntityType type)
{
    return (float)type / (float)EntityType::NumTypes;
}

// Launches consts::numLidarSamples per agent.
// This system is specially optimized in the GPU version:
// a warp of threads is dispatched for each invocation of the system
// and each thread in the warp traces one lidar ray for the agent.
inline void lidarSystem(Engine &ctx,
                        Entity e,
                        Lidar &lidar)
{
    Vector3 pos = ctx.get<Position>(e);
    Quat rot = ctx.get<Rotation>(e);
    auto &bvh = ctx.singleton<broadphase::BVH>();

    Vector3 agent_fwd = rot.rotateVec(math::fwd);
    Vector3 right = rot.rotateVec(math::right);

    auto traceRay = [&](int32_t idx) {
        float theta = 2.f * math::pi * (
            float(idx) / float(consts::numLidarSamples)) + math::pi / 2.f;
        float x = cosf(theta);
        float y = sinf(theta);

        Vector3 ray_dir = (x * right + y * agent_fwd).normalize();

        float hit_t;
        Vector3 hit_normal;
        Entity hit_entity =
            bvh.traceRay(pos + 0.5f * math::up, ray_dir, &hit_t,
                         &hit_normal, 200.f);

        if (hit_entity == Entity::none()) {
            lidar.samples[idx] = {
                .depth = 0.f,
                .encodedType = encodeType(EntityType::None),
            };
        } else {
            EntityType entity_type = ctx.get<EntityType>(hit_entity);

            lidar.samples[idx] = {
                .depth = distObs(hit_t),
                .encodedType = encodeType(entity_type),
            };
        }
    };


    // MADRONA_GPU_MODE guards GPU specific logic
#ifdef MADRONA_GPU_MODE
    // Can use standard cuda variables like threadIdx for 
    // warp level programming
    int32_t idx = threadIdx.x % 32;

    if (idx < consts::numLidarSamples) {
        traceRay(idx);
    }
#else
    for (CountT i = 0; i < consts::numLidarSamples; i++) {
        traceRay(i);
    }
#endif
}

// Computes reward for each agent and keeps track of the max distance achieved
// so far through the challenge. Continuous reward is provided for any new
// distance achieved.
inline void rewardSystem(Engine &,
                         Position pos,
                         Progress &progress,
                         Reward &out_reward)
{
    // Just in case agents do something crazy, clamp total reward
    float reward_pos = fminf(pos.y, consts::worldLength * 2);

    float old_max_y = progress.maxY;

    float new_progress = reward_pos - old_max_y;

    float reward;
    if (new_progress > 0) {
        reward = new_progress * consts::rewardPerDist;
        progress.maxY = reward_pos;
    } else {
        reward = consts::slackReward;
    }

    out_reward.v = reward;
}

// Each agent gets a small bonus to it's reward if the other agent has
// progressed a similar distance, to encourage them to cooperate.
// This system reads the values of the Progress component written by
// rewardSystem for other agents, so it must run after.
inline void bonusRewardSystem(Engine &ctx,
                              OtherAgents &others,
                              Progress &progress,
                              Reward &reward)
{
    bool partners_close = true;
    for (CountT i = 0; i < consts::numAgents - 1; i++) {
        Entity other = others.e[i];
        Progress other_progress = ctx.get<Progress>(other);

        if (fabsf(other_progress.maxY - progress.maxY) > 2.f) {
            partners_close = false;
        }
    }

    if (partners_close && reward.v > 0.f) {
        reward.v *= 1.25f;
    }
}

// Keep track of the number of steps remaining in the episode and
// notify training that an episode has completed by
// setting done = 1 on the final step of the episode
inline void stepTrackerSystem(Engine &,
                              StepsRemaining &steps_remaining,
                              Done &done)
{
    int32_t num_remaining = --steps_remaining.t;
    if (num_remaining == consts::episodeLen - 1) {
        done.v = 0;
    } else if (num_remaining == 0) {
        done.v = 1;
    }

}

// Helper function for sorting nodes in the taskgraph.
// Sorting is only supported / required on the GPU backend,
// since the CPU backend currently keeps separate tables for each world.
// This will likely change in the future with sorting required for both
// environments
#ifdef MADRONA_GPU_MODE
template <typename ArchetypeT>
TaskGraph::NodeID queueSortByWorld(TaskGraph::Builder &builder,
                                   Span<const TaskGraph::NodeID> deps)
{
    auto sort_sys =
        builder.addToGraph<SortArchetypeNode<ArchetypeT, WorldID>>(
            deps);
    auto post_sort_reset_tmp =
        builder.addToGraph<ResetTmpAllocNode>({sort_sys});

    return post_sort_reset_tmp;
}
#endif



// Build the task graph
void Sim::setupTasks(TaskGraphBuilder &builder, const Config &cfg)
{
    // Turn policy actions into movement
    auto moveSystem = builder.addToGraph<ParallelForNode<Engine,
        movementSystem,
            Action,
            BicycleModel,
            VehicleSize,
            Rotation,
            Position,
            Velocity
        >>({});
    // setupBroadphaseTasks consists of the following sub-tasks:
    // 1. updateLeafPositionsEntry
    // 2. broadphase::updateBVHEntry
    // 3. broadphase::refitEntry
    auto broadphase_setup_sys =
        phys::RigidBodyPhysicsSystem::setupBroadphaseTasks(builder,
                                                           {moveSystem});

    // Physics collision detection and solver
    // setupSubstepTasks consists of the following sub-tasks:
    // 1. broadphase::findOverlapping
    // 2. collectConstraintSystem
    // 3. substepRigidBodies
    // 4. narrowPhase
    // 5. solvePositions
    // 6. setVelocities
    // 7. solveVelocities
    // 8. updateLeafPositionsEntry
    // 9. refitEntry
    // Tasks 2-7 are executed in a loop where the iteration count is determined
    // by consts::numPhysicsSubsteps. Subtasks 2-7 can be skipped by setting
    // this constant to 0.
    auto substep_sys = phys::RigidBodyPhysicsSystem::setupSubstepTasks(builder,
        {broadphase_setup_sys}, consts::numPhysicsSubsteps);

    // Improve controllability of agents by setting their velocity to 0
    // after physics is done.
    auto agent_zero_vel = builder.addToGraph<ParallelForNode<Engine,
        agentZeroVelSystem, Velocity, Action>>({substep_sys});

    // Finalize physics subsystem work
    auto phys_done = phys::RigidBodyPhysicsSystem::setupCleanupTasks(
        builder, {agent_zero_vel});

    // Check if the episode is over
    auto done_sys = builder.addToGraph<
        ParallelForNode<Engine, stepTrackerSystem, StepsRemaining, Done>>(
        {phys_done});

    // Conditionally reset the world if the episode is over
    auto reset_sys = builder.addToGraph<ParallelForNode<Engine,
        resetSystem,
            WorldReset
        >>({done_sys});

    auto clear_tmp = builder.addToGraph<ResetTmpAllocNode>({reset_sys});
    (void)clear_tmp;


#ifdef MADRONA_GPU_MODE
    // RecycleEntitiesNode is required on the GPU backend in order to reclaim
    // deleted entity IDs.
    auto recycle_sys = builder.addToGraph<RecycleEntitiesNode>({reset_sys});
    (void)recycle_sys;
#endif

    // This second BVH build is a limitation of the current taskgraph API.
    // It's only necessary if the world was reset, but we don't have a way
    // to conditionally queue taskgraph nodes yet.
    auto post_reset_broadphase =
        phys::RigidBodyPhysicsSystem::setupBroadphaseTasks(builder,
                                                           {reset_sys});

    // Finally, collect observations for the next step.
    auto collect_obs = builder.addToGraph<ParallelForNode<Engine,
        collectObservationsSystem,
            BicycleModel,
            VehicleSize,
            Position,
            Rotation,
            Velocity,
            Goal,
            Progress,
            OtherAgents,
            SelfObservation,
            PartnerObservations
        >>({post_reset_broadphase});


    // The lidar system
#ifdef MADRONA_GPU_MODE
    // Note the use of CustomParallelForNode to create a taskgraph node
    // that launches a warp of threads (32) for each invocation (1).
    // The 32, 1 parameters could be changed to 32, 32 to create a system
    // that cooperatively processes 32 entities within a warp.
    auto lidar = builder.addToGraph<CustomParallelForNode<Engine,
        lidarSystem, 32, 1,
#else
    auto lidar = builder.addToGraph<ParallelForNode<Engine,
        lidarSystem,
#endif
            Entity,
            Lidar
        >>({post_reset_broadphase});

    if (cfg.enableViewer) {
        viz::VizRenderingSystem::setupTasks(builder, {reset_sys});
    }

#ifdef MADRONA_GPU_MODE
    // Sort entities, this could be conditional on reset like the second
    // BVH build above.
    auto sort_agents =
        queueSortByWorld<Agent>(builder, {lidar, collect_obs});
    auto sort_phys_objects = queueSortByWorld<PhysicsEntity>(
        builder, {sort_agents});
    (void)sort_phys_objects;
#else
    (void)lidar;
    (void)collect_obs;
#endif
}

Sim::Sim(Engine &ctx,
         const Config &cfg,
         const WorldInit &init)
    : WorldBase(ctx),
      episodeMgr(init.episodeMgr)
{
    polylineReductionThreshold = init.params.polylineReductionThreshold;

    // Currently the physics system needs an upper bound on the number of
    // entities that will be stored in the BVH. We plan to fix this in
    // a future release.
<<<<<<< HEAD
    max_num_agents = init.params.numAgents;
    max_num_roads = init.params.numRoadSegments;

    CountT max_total_entities = max_num_agents + max_num_roads;
=======
    auto max_total_entities = init.computeEntityUpperBound();
>>>>>>> ea397c1d

    phys::RigidBodyPhysicsSystem::init(ctx, init.rigidBodyObjMgr,
        consts::deltaT, consts::numPhysicsSubsteps, -9.8f * math::up,
        max_total_entities, max_total_entities * max_total_entities / 2,
        max_num_agents);

    enableVizRender = cfg.enableViewer;

    if (enableVizRender) {
        viz::VizRenderingSystem::init(ctx, init.vizBridge);
    }

    autoReset = cfg.autoReset;

    // Creates agents, walls, etc.
<<<<<<< HEAD
    createPersistentEntities(ctx, init.params.jsonPath);
=======
    createPersistentEntities(ctx, init.agentInits, init.agentInitsCount,
                             init.roadInits, init.roadInitsCount);

    // TODO: Wrap below pointers with std::unique_ptr with a custom deleter.
    // Even with unique_ptr, these pointers would need to be explicitly free'd
    // with a call to, say, reset(), because their lifetime does not match that
    // of WorldInit.
    if (init.mode == madrona::ExecMode::CUDA) {
#ifdef MADRONA_CUDA_SUPPORT
        madrona::cu::deallocGPU(init.agentInits);
        madrona::cu::deallocGPU(init.roadInits);
#else
        FATAL("Madrona was not compiled with CUDA support");
#endif
    } else {
        assert(init.mode == madrona::ExecMode::CPU);
        free(init.agentInits);
        free(init.roadInits);
    }
>>>>>>> ea397c1d

    // Generate initial world state
    initWorld(ctx);
}

// This declaration is needed for the GPU backend in order to generate the
// CUDA kernel for world initialization, which needs to be specialized to the
// application's world data type (Sim) and config and initialization types.
// On the CPU it is a no-op.
MADRONA_BUILD_MWGPU_ENTRY(Engine, Sim, Sim::Config, WorldInit);

}<|MERGE_RESOLUTION|>--- conflicted
+++ resolved
@@ -525,14 +525,11 @@
     // Currently the physics system needs an upper bound on the number of
     // entities that will be stored in the BVH. We plan to fix this in
     // a future release.
-<<<<<<< HEAD
+    auto max_total_entities = init.computeEntityUpperBound();
     max_num_agents = init.params.numAgents;
     max_num_roads = init.params.numRoadSegments;
 
     CountT max_total_entities = max_num_agents + max_num_roads;
-=======
-    auto max_total_entities = init.computeEntityUpperBound();
->>>>>>> ea397c1d
 
     phys::RigidBodyPhysicsSystem::init(ctx, init.rigidBodyObjMgr,
         consts::deltaT, consts::numPhysicsSubsteps, -9.8f * math::up,
@@ -548,9 +545,6 @@
     autoReset = cfg.autoReset;
 
     // Creates agents, walls, etc.
-<<<<<<< HEAD
-    createPersistentEntities(ctx, init.params.jsonPath);
-=======
     createPersistentEntities(ctx, init.agentInits, init.agentInitsCount,
                              init.roadInits, init.roadInitsCount);
 
@@ -570,7 +564,6 @@
         free(init.agentInits);
         free(init.roadInits);
     }
->>>>>>> ea397c1d
 
     // Generate initial world state
     initWorld(ctx);

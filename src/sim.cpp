#include <algorithm>
#include <limits>
#include <madrona/mw_gpu_entry.hpp>

#include "sim.hpp"
#include "level_gen.hpp"
#include "utils.hpp"

using namespace madrona;
using namespace madrona::math;
using namespace madrona::phys;

namespace gpudrive {

// Register all the ECS components and archetypes that will be
// used in the simulation
void Sim::registerTypes(ECSRegistry &registry, const Config &)
{
    base::registerTypes(registry);
    phys::RigidBodyPhysicsSystem::registerTypes(registry);
    viz::VizRenderingSystem::registerTypes(registry);

    registry.registerComponent<Action>();
    registry.registerComponent<SelfObservation>();
    registry.registerComponent<MapObservation>();
    registry.registerComponent<Reward>();
    registry.registerComponent<Done>();
    registry.registerComponent<Progress>();
    registry.registerComponent<OtherAgents>();
    registry.registerComponent<PartnerObservations>();
    registry.registerComponent<Lidar>();
    registry.registerComponent<StepsRemaining>();
    registry.registerComponent<EntityType>();
    registry.registerComponent<BicycleModel>();
    registry.registerComponent<VehicleSize>();
    registry.registerComponent<Goal>();
    registry.registerComponent<Trajectory>();

    registry.registerSingleton<WorldReset>();
    registry.registerSingleton<LevelState>();
    registry.registerSingleton<Shape>();

    registry.registerArchetype<Agent>();
    registry.registerArchetype<PhysicsEntity>();

    registry.exportSingleton<WorldReset>(
        (uint32_t)ExportID::Reset);
    registry.exportSingleton<Shape>((uint32_t)ExportID::Shape);
    registry.exportColumn<Agent, Action>(
        (uint32_t)ExportID::Action);
    registry.exportColumn<Agent, SelfObservation>(
        (uint32_t)ExportID::SelfObservation);
    registry.exportColumn<PhysicsEntity, MapObservation>(
        (uint32_t)ExportID::MapObservation);

    registry.exportColumn<Agent, PartnerObservations>(
        (uint32_t)ExportID::PartnerObservations);
    registry.exportColumn<Agent, Lidar>(
        (uint32_t)ExportID::Lidar);
    registry.exportColumn<Agent, StepsRemaining>(
        (uint32_t)ExportID::StepsRemaining);
    registry.exportColumn<Agent, Reward>(
        (uint32_t)ExportID::Reward);
    registry.exportColumn<Agent, Done>(
        (uint32_t)ExportID::Done);
    registry.exportColumn<Agent, BicycleModel>(
        (uint32_t) ExportID::BicycleModel);
}

static inline void cleanupWorld(Engine &ctx) {}

static inline void initWorld(Engine &ctx)
{
    if (ctx.data().enableVizRender) {
        viz::VizRenderingSystem::reset(ctx);
    }

    phys::RigidBodyPhysicsSystem::reset(ctx);

    // Assign a new episode ID
    EpisodeManager &episode_mgr = *ctx.data().episodeMgr;
    int32_t episode_idx = episode_mgr.curEpisode.fetch_add<sync::relaxed>(1);
    ctx.data().rng = RNG::make(episode_idx);
    ctx.data().curEpisodeIdx = episode_idx;

    // Defined in src/level_gen.hpp / src/level_gen.cpp
    generateWorld(ctx);
}

// This system runs each frame and checks if the current episode is complete
// or if code external to the application has forced a reset by writing to the
// WorldReset singleton.
//
// If a reset is needed, cleanup the existing world and generate a new one.
inline void resetSystem(Engine &ctx, WorldReset &reset)
{
    int32_t should_reset = reset.reset;
    if (ctx.data().autoReset) {
        for (CountT i = 0; i < consts::numAgents; i++) {
            Entity agent = ctx.data().agents[i];
            Done done = ctx.get<Done>(agent);
            if (done.v) {
                should_reset = 1;
            }
        }
    }

    if (should_reset != 0) {
        reset.reset = 0;

        cleanupWorld(ctx);
        initWorld(ctx);

        if (ctx.data().enableVizRender) {
            viz::VizRenderingSystem::markEpisode(ctx);
        }
    }
}


float quatToYaw(Rotation q) {
    // From https://en.wikipedia.org/wiki/Conversion_between_quaternions_and_Euler_angles#Quaternion_to_Euler_angles_(in_3-2-1_sequence)_conversion
    return atan2(2.0f * (q.w * q.z + q.x * q.y), 1.0f - 2.0f * (q.y * q.y + q.z * q.z)); 
}


// This system packages all the egocentric observations together 
// for the policy inputs.
inline void collectObservationsSystem(Engine &ctx,
                                      const BicycleModel &model,
                                      const VehicleSize &size,
                                      const Position &pos,
                                      const Rotation &rot,
                                      const Velocity &vel,
                                      const Goal &goal,
                                      const Progress &progress,
                                      const OtherAgents &other_agents,
                                      SelfObservation &self_obs,
                                      PartnerObservations &partner_obs)
{
    self_obs.bicycle_model = model;
    self_obs.vehicle_size = size; 
    self_obs.goal.position = Vector2{goal.position.x - pos.x, goal.position.y - pos.y};

#pragma unroll
<<<<<<< HEAD
    for (CountT i = 0; i < ctx.data().numAgents-1; i++) {
=======
    for (CountT i = 0; i < ctx.data().numAgents - 1; i++) {
>>>>>>> cb0f29d1
        Entity other = other_agents.e[i];

        BicycleModel other_bicycle_model = ctx.get<BicycleModel>(other);
        Rotation other_rot = ctx.get<Rotation>(other);

        Vector2 relative_pos = other_bicycle_model.position - model.position;
        float relative_speed = other_bicycle_model.speed - model.speed;

        Rotation relative_orientation = rot.inv() * other_rot;

        float relative_heading = quatToYaw(relative_orientation);

        partner_obs.obs[i] = {
            .speed = relative_speed,
            .position = relative_pos,
            .heading = relative_heading
        };
    }
}

inline void movementSystem(Engine &e,
			   Action &action,
			   BicycleModel& model,
			   VehicleSize& size,
			   Rotation &rotation,
			   Position& position,
			   Velocity& velocity) 
{

  //TODO: We are not storing previous action for the agent. Is it the ideal behaviour? Tehnically the actions 
  // need to be iterative. If we dont do this, there could be jumps in the acceleration. For eg, acc can go from
  // 4m/s^2 to -4m/s^2 in one step. This is not ideal. We need to store the previous action and then use it to change 
  // gradually.

  // TODO(samk): The following constants are configurable in Nocturne but look to
  // always use the same hard-coded value in practice. Use in-line constants
  // until the configuration is built out. - These values are correct. They are relative and hence are hardcoded.
  const float maxSpeed{std::numeric_limits<float>::max()};
  const float dt{0.1};

  auto clipSpeed = [maxSpeed](float speed) {
    return std::max(std::min(speed, maxSpeed), -maxSpeed);
  };
  // TODO(samk): hoist into Vector2::PolarToVector2D
  auto polarToVector2D = [](float r, float theta) {
    return math::Vector2{r * cosf(theta), r * sinf(theta)};
  };

  // Average speed
  const float v{clipSpeed(model.speed + 0.5f * action.acceleration * dt)};
  const float tanDelta{tanf(action.steering)};
  // Assume center of mass lies at the middle of length, then l / L == 0.5.
  const float beta{std::atan(0.5f * tanDelta)};
  const math::Vector2 d{polarToVector2D(v, model.heading + beta)};
  const float w{v * std::cos(beta) * tanDelta / size.length};

  model.position += d * dt;
  model.heading = utils::AngleAdd(model.heading, w * dt);
  model.speed = clipSpeed(model.speed + action.acceleration * dt);

  // The BVH machinery requires the components rotation, position, and velocity
  // to perform calculations. Thus, to reuse the BVH machinery, we need to also
  // updates these components.

  // TODO(samk): factor out z-dimension constant and reuse when scaling cubes
  position = madrona::base::Position({ .x = model.position.x, .y = model.position.y, .z = 1 });
  rotation = Quat::angleAxis(model.heading, madrona::math::up);
//   velocity.linear = Vector3::zero();
  velocity.linear.x = model.speed * cosf(model.heading);
  velocity.linear.y = model.speed * sinf(model.heading);
  velocity.linear.z = 0;
  velocity.angular = Vector3::zero();
  velocity.angular.z = w;
}

// Make the agents easier to control by zeroing out their velocity
// after each step.
inline void agentZeroVelSystem(Engine &,
                               Velocity &vel,
                               Action &)
{
    vel.linear.x = 0;
    vel.linear.y = 0;
    vel.linear.z = fminf(vel.linear.z, 0);
    vel.angular = Vector3::zero();
}

static inline float distObs(float v)
{
    return v / consts::worldLength;
}

static inline float encodeType(EntityType type)
{
    return (float)type / (float)EntityType::NumTypes;
}

// Launches consts::numLidarSamples per agent.
// This system is specially optimized in the GPU version:
// a warp of threads is dispatched for each invocation of the system
// and each thread in the warp traces one lidar ray for the agent.
inline void lidarSystem(Engine &ctx,
                        Entity e,
                        Lidar &lidar)
{
    Vector3 pos = ctx.get<Position>(e);
    Quat rot = ctx.get<Rotation>(e);
    auto &bvh = ctx.singleton<broadphase::BVH>();

    Vector3 agent_fwd = rot.rotateVec(math::fwd);
    Vector3 right = rot.rotateVec(math::right);

    auto traceRay = [&](int32_t idx) {
        float theta = 2.f * math::pi * (
            float(idx) / float(consts::numLidarSamples)) + math::pi / 2.f;
        float x = cosf(theta);
        float y = sinf(theta);

        Vector3 ray_dir = (x * right + y * agent_fwd).normalize();

        float hit_t;
        Vector3 hit_normal;
        Entity hit_entity =
            bvh.traceRay(pos + 0.5f * math::up, ray_dir, &hit_t,
                         &hit_normal, 200.f);

        if (hit_entity == Entity::none()) {
            lidar.samples[idx] = {
                .depth = 0.f,
                .encodedType = encodeType(EntityType::None),
            };
        } else {
            EntityType entity_type = ctx.get<EntityType>(hit_entity);

            lidar.samples[idx] = {
                .depth = distObs(hit_t),
                .encodedType = encodeType(entity_type),
            };
        }
    };


    // MADRONA_GPU_MODE guards GPU specific logic
#ifdef MADRONA_GPU_MODE
    // Can use standard cuda variables like threadIdx for 
    // warp level programming
    int32_t idx = threadIdx.x % 32;

    if (idx < consts::numLidarSamples) {
        traceRay(idx);
    }
#else
    for (CountT i = 0; i < consts::numLidarSamples; i++) {
        traceRay(i);
    }
#endif
}

// Computes reward for each agent and keeps track of the max distance achieved
// so far through the challenge. Continuous reward is provided for any new
// distance achieved.
inline void rewardSystem(Engine &,
                         Position pos,
                         Progress &progress,
                         Reward &out_reward)
{
    // Just in case agents do something crazy, clamp total reward
    float reward_pos = fminf(pos.y, consts::worldLength * 2);

    float old_max_y = progress.maxY;

    float new_progress = reward_pos - old_max_y;

    float reward;
    if (new_progress > 0) {
        reward = new_progress * consts::rewardPerDist;
        progress.maxY = reward_pos;
    } else {
        reward = consts::slackReward;
    }

    out_reward.v = reward;
}

// Each agent gets a small bonus to it's reward if the other agent has
// progressed a similar distance, to encourage them to cooperate.
// This system reads the values of the Progress component written by
// rewardSystem for other agents, so it must run after.
inline void bonusRewardSystem(Engine &ctx,
                              OtherAgents &others,
                              Progress &progress,
                              Reward &reward)
{
    bool partners_close = true;
    for (CountT i = 0; i < consts::numAgents - 1; i++) {
        Entity other = others.e[i];
        Progress other_progress = ctx.get<Progress>(other);

        if (fabsf(other_progress.maxY - progress.maxY) > 2.f) {
            partners_close = false;
        }
    }

    if (partners_close && reward.v > 0.f) {
        reward.v *= 1.25f;
    }
}

// Keep track of the number of steps remaining in the episode and
// notify training that an episode has completed by
// setting done = 1 on the final step of the episode
inline void stepTrackerSystem(Engine &,
                              StepsRemaining &steps_remaining,
                              Done &done)
{
    int32_t num_remaining = --steps_remaining.t;
    if (num_remaining == consts::episodeLen - 1) {
        done.v = 0;
    } else if (num_remaining == 0) {
        done.v = 1;
    }

}

// Helper function for sorting nodes in the taskgraph.
// Sorting is only supported / required on the GPU backend,
// since the CPU backend currently keeps separate tables for each world.
// This will likely change in the future with sorting required for both
// environments
#ifdef MADRONA_GPU_MODE
template <typename ArchetypeT>
TaskGraph::NodeID queueSortByWorld(TaskGraph::Builder &builder,
                                   Span<const TaskGraph::NodeID> deps)
{
    auto sort_sys =
        builder.addToGraph<SortArchetypeNode<ArchetypeT, WorldID>>(
            deps);
    auto post_sort_reset_tmp =
        builder.addToGraph<ResetTmpAllocNode>({sort_sys});

    return post_sort_reset_tmp;
}
#endif



// Build the task graph
void Sim::setupTasks(TaskGraphBuilder &builder, const Config &cfg)
{
    // Turn policy actions into movement
    auto moveSystem = builder.addToGraph<ParallelForNode<Engine,
        movementSystem,
            Action,
            BicycleModel,
            VehicleSize,
            Rotation,
            Position,
            Velocity
        >>({});
    // setupBroadphaseTasks consists of the following sub-tasks:
    // 1. updateLeafPositionsEntry
    // 2. broadphase::updateBVHEntry
    // 3. broadphase::refitEntry
    auto broadphase_setup_sys =
        phys::RigidBodyPhysicsSystem::setupBroadphaseTasks(builder,
                                                           {moveSystem});

    // Physics collision detection and solver
    // setupSubstepTasks consists of the following sub-tasks:
    // 1. broadphase::findOverlapping
    // 2. collectConstraintSystem
    // 3. substepRigidBodies
    // 4. narrowPhase
    // 5. solvePositions
    // 6. setVelocities
    // 7. solveVelocities
    // 8. updateLeafPositionsEntry
    // 9. refitEntry
    // Tasks 2-7 are executed in a loop where the iteration count is determined
    // by consts::numPhysicsSubsteps. Subtasks 2-7 can be skipped by setting
    // this constant to 0.
    auto substep_sys = phys::RigidBodyPhysicsSystem::setupSubstepTasks(builder,
        {broadphase_setup_sys}, consts::numPhysicsSubsteps);

    // Improve controllability of agents by setting their velocity to 0
    // after physics is done.
    auto agent_zero_vel = builder.addToGraph<ParallelForNode<Engine,
        agentZeroVelSystem, Velocity, Action>>({substep_sys});

    // Finalize physics subsystem work
    auto phys_done = phys::RigidBodyPhysicsSystem::setupCleanupTasks(
        builder, {agent_zero_vel});

    // Check if the episode is over
    auto done_sys = builder.addToGraph<
        ParallelForNode<Engine, stepTrackerSystem, StepsRemaining, Done>>(
        {phys_done});

    // Conditionally reset the world if the episode is over
    auto reset_sys = builder.addToGraph<ParallelForNode<Engine,
        resetSystem,
            WorldReset
        >>({done_sys});

    auto clear_tmp = builder.addToGraph<ResetTmpAllocNode>({reset_sys});
    (void)clear_tmp;


#ifdef MADRONA_GPU_MODE
    // RecycleEntitiesNode is required on the GPU backend in order to reclaim
    // deleted entity IDs.
    auto recycle_sys = builder.addToGraph<RecycleEntitiesNode>({reset_sys});
    (void)recycle_sys;
#endif

    // This second BVH build is a limitation of the current taskgraph API.
    // It's only necessary if the world was reset, but we don't have a way
    // to conditionally queue taskgraph nodes yet.
    auto post_reset_broadphase =
        phys::RigidBodyPhysicsSystem::setupBroadphaseTasks(builder,
                                                           {reset_sys});

    // Finally, collect observations for the next step.
    auto collect_obs = builder.addToGraph<ParallelForNode<Engine,
        collectObservationsSystem,
            BicycleModel,
            VehicleSize,
            Position,
            Rotation,
            Velocity,
            Goal,
            Progress,
            OtherAgents,
            SelfObservation,
            PartnerObservations
        >>({post_reset_broadphase});


    // The lidar system
#ifdef MADRONA_GPU_MODE
    // Note the use of CustomParallelForNode to create a taskgraph node
    // that launches a warp of threads (32) for each invocation (1).
    // The 32, 1 parameters could be changed to 32, 32 to create a system
    // that cooperatively processes 32 entities within a warp.
    auto lidar = builder.addToGraph<CustomParallelForNode<Engine,
        lidarSystem, 32, 1,
#else
    auto lidar = builder.addToGraph<ParallelForNode<Engine,
        lidarSystem,
#endif
            Entity,
            Lidar
        >>({post_reset_broadphase});

    if (cfg.enableViewer) {
        viz::VizRenderingSystem::setupTasks(builder, {reset_sys});
    }

#ifdef MADRONA_GPU_MODE
    // Sort entities, this could be conditional on reset like the second
    // BVH build above.
    auto sort_agents =
        queueSortByWorld<Agent>(builder, {lidar, collect_obs});
    auto sort_phys_objects = queueSortByWorld<PhysicsEntity>(
        builder, {sort_agents});
    (void)sort_phys_objects;
#else
    (void)lidar;
    (void)collect_obs;
#endif
}

Sim::Sim(Engine &ctx,
         const Config &cfg,
         const WorldInit &init)
    : WorldBase(ctx),
      episodeMgr(init.episodeMgr)
{
    polylineReductionThreshold = init.params.polylineReductionThreshold;

    // Currently the physics system needs an upper bound on the number of
    // entities that will be stored in the BVH. We plan to fix this in
    // a future release.
<<<<<<< HEAD
    // auto max_total_entities = init.computeEntityUpperBound();
    // max_num_agents = init.params.numAgents;
    // max_num_roads = init.params.numRoadSegments; // Probably not needed since we would be mostly be concerned with the number of agents.

    // CountT max_entities_to_init = max_num_agents + max_num_roads; // User set limit

    auto max_total_entities = consts::numAgents + consts::numRoadSegments;

    // if(max_total_entities > max_entities_to_init)
    // {
    //     max_total_entities = max_entities_to_init;
    // }
=======

    //Below checks are used to ensure that the map is not empty due to incorrect WorldInit copy to GPU
    if(init.map->numObjects == 0)
        printf("Map numObjects is 0\n");
    assert(init.map->numObjects != 0);

    auto max_total_entities = consts::numAgents + consts::numRoadSegments;
>>>>>>> cb0f29d1

    phys::RigidBodyPhysicsSystem::init(ctx, init.rigidBodyObjMgr,
        consts::deltaT, consts::numPhysicsSubsteps, -9.8f * math::up,
        max_total_entities, max_total_entities * max_total_entities / 2,
        consts::numAgents);

    enableVizRender = cfg.enableViewer;

    if (enableVizRender) {
        viz::VizRenderingSystem::init(ctx, init.vizBridge);
    }

    autoReset = cfg.autoReset;

    // Creates agents, walls, etc.
    createPersistentEntities(ctx, init.map);

    // Generate initial world state
    initWorld(ctx);
}

// This declaration is needed for the GPU backend in order to generate the
// CUDA kernel for world initialization, which needs to be specialized to the
// application's world data type (Sim) and config and initialization types.
// On the CPU it is a no-op.
MADRONA_BUILD_MWGPU_ENTRY(Engine, Sim, Sim::Config, WorldInit);

}<|MERGE_RESOLUTION|>--- conflicted
+++ resolved
@@ -143,11 +143,7 @@
     self_obs.goal.position = Vector2{goal.position.x - pos.x, goal.position.y - pos.y};
 
 #pragma unroll
-<<<<<<< HEAD
-    for (CountT i = 0; i < ctx.data().numAgents-1; i++) {
-=======
     for (CountT i = 0; i < ctx.data().numAgents - 1; i++) {
->>>>>>> cb0f29d1
         Entity other = other_agents.e[i];
 
         BicycleModel other_bicycle_model = ctx.get<BicycleModel>(other);
@@ -531,20 +527,6 @@
     // Currently the physics system needs an upper bound on the number of
     // entities that will be stored in the BVH. We plan to fix this in
     // a future release.
-<<<<<<< HEAD
-    // auto max_total_entities = init.computeEntityUpperBound();
-    // max_num_agents = init.params.numAgents;
-    // max_num_roads = init.params.numRoadSegments; // Probably not needed since we would be mostly be concerned with the number of agents.
-
-    // CountT max_entities_to_init = max_num_agents + max_num_roads; // User set limit
-
-    auto max_total_entities = consts::numAgents + consts::numRoadSegments;
-
-    // if(max_total_entities > max_entities_to_init)
-    // {
-    //     max_total_entities = max_entities_to_init;
-    // }
-=======
 
     //Below checks are used to ensure that the map is not empty due to incorrect WorldInit copy to GPU
     if(init.map->numObjects == 0)
@@ -552,7 +534,6 @@
     assert(init.map->numObjects != 0);
 
     auto max_total_entities = consts::numAgents + consts::numRoadSegments;
->>>>>>> cb0f29d1
 
     phys::RigidBodyPhysicsSystem::init(ctx, init.rigidBodyObjMgr,
         consts::deltaT, consts::numPhysicsSubsteps, -9.8f * math::up,

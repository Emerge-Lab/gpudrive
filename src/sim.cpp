#include <algorithm>
#include <limits>
#include <madrona/mw_gpu_entry.hpp>
#include <madrona/physics.hpp>

#include "level_gen.hpp"
#include "obb.hpp"
#include "sim.hpp"
#include "utils.hpp"
#include "knn.hpp"

using namespace madrona;
using namespace madrona::math;
using namespace madrona::phys;

namespace RenderingSystem = madrona::render::RenderingSystem;

namespace gpudrive {

CountT getCurrentStep(const StepsRemaining &stepsRemaining) {
  return consts::episodeLen - stepsRemaining.t;
}

// Register all the ECS components and archetypes that will be
// used in the simulation
void Sim::registerTypes(ECSRegistry &registry, const Config &cfg)
{
    base::registerTypes(registry);
    phys::PhysicsSystem::registerTypes(registry);

    RenderingSystem::registerTypes(registry, cfg.renderBridge);

    registry.registerComponent<Action>();
    registry.registerComponent<SelfObservation>();
    registry.registerComponent<MapObservation>();
    registry.registerComponent<AgentMapObservations>();
    registry.registerComponent<Reward>();
    registry.registerComponent<Done>();
    registry.registerComponent<Progress>();
    registry.registerComponent<OtherAgents>();
    registry.registerComponent<PartnerObservations>();
    registry.registerComponent<Lidar>();
    registry.registerComponent<StepsRemaining>();
    registry.registerComponent<EntityType>();
    registry.registerComponent<BicycleModel>();
    registry.registerComponent<VehicleSize>();
    registry.registerComponent<Goal>();
    registry.registerComponent<Trajectory>();
    registry.registerComponent<ControlledState>();
    registry.registerComponent<CollisionDetectionEvent>();
    registry.registerComponent<AbsoluteSelfObservation>();
    registry.registerComponent<Info>();
    registry.registerComponent<InterfaceEntity>();
    registry.registerComponent<RoadInterfaceEntity>();
    registry.registerSingleton<WorldReset>();
    registry.registerSingleton<Shape>();

    registry.registerArchetype<Agent>();
    registry.registerArchetype<PhysicsEntity>();
    registry.registerArchetype<CameraAgent>();
    registry.registerArchetype<AgentInterface>();
    registry.registerArchetype<RoadInterface>();

    registry.exportSingleton<WorldReset>(
        (uint32_t)ExportID::Reset);
    registry.exportSingleton<Shape>((uint32_t)ExportID::Shape);
    registry.exportColumn<AgentInterface, Action>(
        (uint32_t)ExportID::Action);
    registry.exportColumn<AgentInterface, SelfObservation>(
        (uint32_t)ExportID::SelfObservation);
    registry.exportColumn<AgentInterface, AgentMapObservations>(
        (uint32_t)ExportID::AgentMapObservations);
    registry.exportColumn<RoadInterface, MapObservation>(
        (uint32_t)ExportID::MapObservation);

    registry.exportColumn<AgentInterface, PartnerObservations>(
        (uint32_t)ExportID::PartnerObservations);
    registry.exportColumn<AgentInterface, Lidar>(
        (uint32_t)ExportID::Lidar);
    registry.exportColumn<AgentInterface, StepsRemaining>(
        (uint32_t)ExportID::StepsRemaining);
    registry.exportColumn<AgentInterface, Reward>(
        (uint32_t)ExportID::Reward);
    registry.exportColumn<AgentInterface, Done>(
        (uint32_t)ExportID::Done);
    registry.exportColumn<AgentInterface, ControlledState>(
        (uint32_t) ExportID::ControlledState);
    registry.exportColumn<AgentInterface, AbsoluteSelfObservation>(
        (uint32_t)ExportID::AbsoluteSelfObservation);
    registry.exportColumn<AgentInterface, Info>(
        (uint32_t)ExportID::Info);
    registry.exportColumn<Agent, ResponseType>(
        (uint32_t)ExportID::ResponseType);
}

static inline void cleanupWorld(Engine &ctx) {}

static inline void initWorld(Engine &ctx)
{
    phys::PhysicsSystem::reset(ctx);

    // Assign a new episode ID
    EpisodeManager &episode_mgr = *ctx.data().episodeMgr;
    int32_t episode_idx = episode_mgr.curEpisode.fetch_add<sync::relaxed>(1);
    ctx.data().rng = RNG::make(episode_idx);
    ctx.data().curEpisodeIdx = episode_idx;

    // Defined in src/level_gen.hpp / src/level_gen.cpp
    generateWorld(ctx);
}

// This system runs each frame and checks if the code external to the
// application has forced a reset by writing to the WorldReset singleton. If a
// reset is needed, cleanup the existing world and generate a new one.
inline void resetSystem(Engine &ctx, WorldReset &reset)
{
    if (reset.reset == 0) {
      return;
    }

    reset.reset = 0;
    cleanupWorld(ctx);
    initWorld(ctx);
}

// This system packages all the egocentric observations together
// for the policy inputs.
inline void collectObservationsSystem(Engine &ctx,
                                      const BicycleModel &model,
                                      const VehicleSize &size,
                                      const Position &pos,
                                      const Rotation &rot,
                                      const Velocity &vel,
                                      const Goal &goal,
                                      const Progress &progress,
                                      const OtherAgents &other_agents,
                                      const EntityType& entityType,
				                      const CollisionDetectionEvent& collisionEvent,
                                      const InterfaceEntity &agent_iface)
{
    auto &self_obs = ctx.get<SelfObservation>(agent_iface.e);
    auto &partner_obs = ctx.get<PartnerObservations>(agent_iface.e);
    auto &map_obs = ctx.get<AgentMapObservations>(agent_iface.e);

    self_obs.speed = model.speed;
    self_obs.vehicle_size = size;
    auto goalPos = goal.position - model.position;
    self_obs.goal.position = rot.inv().rotateVec({goalPos.x, goalPos.y, 0}).xy();

    auto hasCollided = collisionEvent.hasCollided.load_relaxed();
    self_obs.collisionState = hasCollided ? 1.f : 0.f;

    if(ctx.data().params.disableClassicalObs)
        return;

    CountT arrIndex = 0; CountT agentIdx = 0;
    while(agentIdx < ctx.data().numAgents - 1)
    {
        Entity other = other_agents.e[agentIdx++];

        BicycleModel other_bicycle_model = ctx.get<BicycleModel>(other);
        Rotation other_rot = ctx.get<Rotation>(other);
        VehicleSize other_size = ctx.get<VehicleSize>(other);

        Vector2 relative_pos = other_bicycle_model.position - model.position;
        relative_pos = rot.inv().rotateVec({relative_pos.x, relative_pos.y, 0}).xy();
        float relative_speed = other_bicycle_model.speed; // Design decision: return the speed of the other agent directly

        Rotation relative_orientation = rot.inv() * other_rot;

        float relative_heading = utils::quatToYaw(relative_orientation);

        if(relative_pos.length() > ctx.data().params.observationRadius || ctx.get<EntityType>(other) == EntityType::Padding)
        {
            continue;
        }
        partner_obs.obs[arrIndex++] = {
            .speed = relative_speed,
            .position = relative_pos,
            .heading = relative_heading,
            .vehicle_size = other_size,
            .type = (float)ctx.get<EntityType>(other)
        };
    }

    const auto alg = ctx.data().params.roadObservationAlgorithm;
    if (alg == FindRoadObservationsWith::KNearestEntitiesWithRadiusFiltering) {
        selectKNearestRoadEntities<consts::kMaxAgentMapObservationsCount>(
            ctx, rot, model.position, map_obs.obs);
        return;
    }

    assert(alg == FindRoadObservationsWith::AllEntitiesWithRadiusFiltering);

    utils::ReferenceFrame referenceFrame(model.position, rot);
    arrIndex = 0; CountT roadIdx = 0;
    while(roadIdx < ctx.data().numRoads && arrIndex < consts::kMaxAgentMapObservationsCount) {
        Entity road = ctx.data().roads[roadIdx++];
        auto roadPos = ctx.get<Position>(road);
        auto roadRot = ctx.get<Rotation>(road);

        auto dist = referenceFrame.distanceTo(roadPos);
        if (dist > ctx.data().params.observationRadius) {
            continue;
        }

        map_obs.obs[arrIndex] = referenceFrame.observationOf(
            roadPos, roadRot, ctx.get<Scale>(road), ctx.get<EntityType>(road));
        arrIndex++;
    }
<<<<<<< HEAD
=======

    while (arrIndex < consts::kMaxAgentMapObservationsCount)
    {
        map_obs.obs[arrIndex].position = Vector2{0.f, 0.f};
        map_obs.obs[arrIndex].heading = 0.f;
        map_obs.obs[arrIndex].type = (float)EntityType::None;
        arrIndex++;
    }
>>>>>>> 8232ea0e
}

inline void movementSystem(Engine &e,
                           const InterfaceEntity &agent_iface,
                           BicycleModel &model,
                           VehicleSize &size,
                           Rotation &rotation,
                           Position &position,
                           Velocity &velocity,
                           const EntityType &type,
                           const Trajectory &trajectory,
                           const CollisionDetectionEvent &collisionEvent,
                           const ResponseType &responseType) {
    
    if (collisionEvent.hasCollided.load_relaxed())
    {
        if(e.data().params.collisionBehaviour == CollisionBehaviour::AgentStop) {
            velocity.linear.x = 0;
            velocity.linear.y = 0;
            velocity.linear.z = 0;
            velocity.angular = Vector3::zero();
            e.get<Done>(agent_iface.e).v = 1;
            return;
        }  else if(e.data().params.collisionBehaviour == CollisionBehaviour::AgentRemoved)
        {
            e.get<Done>(agent_iface.e).v = 1;
            position = consts::kPaddingPosition;
            velocity.linear.x = 0;
            velocity.linear.y = 0;
            velocity.linear.z = 0;
            velocity.angular = Vector3::zero();
            return;
        }
        else if(e.data().params.collisionBehaviour == CollisionBehaviour::Ignore)
        {
            // Do nothing.
        }
    }
    const auto &controlledState = e.get<ControlledState>(agent_iface.e);

<<<<<<< HEAD
    if(e.get<Done>(agent_iface.e).v && responseType != ResponseType::Static)
=======
    if(responseType == ResponseType::Static)
    {
        // Do nothing. The agent is static.
        // Agent can only be static if initAgentsAsStatic is set to true.
        return;
    }

    if(done.v)
>>>>>>> 8232ea0e
    {
        // Case: Agent has not collided but is done. 
        // This can only happen if the agent has reached goal or the episode has ended.
        // In that case we teleport the agent. The agent will not collide with anything.
        position = consts::kPaddingPosition;
        velocity.linear.x = 0;
        velocity.linear.y = 0;
        velocity.linear.z = 0;
        velocity.angular = Vector3::zero();
        return;
    }

    if (type == EntityType::Vehicle && controlledState.controlledState == ControlMode::BICYCLE)
    {
        const Action &action = e.get<Action>(agent_iface.e);
        // TODO: Handle the case when the agent is not valid. Currently, we are not doing anything.

        // TODO: We are not storing previous action for the agent. Is it the ideal behaviour? Tehnically the actions
        // need to be iterative. If we dont do this, there could be jumps in the acceleration. For eg, acc can go from
        // 4m/s^2 to -4m/s^2 in one step. This is not ideal. We need to store the previous action and then use it to change
        // gradually.

        // TODO(samk): The following constants are configurable in Nocturne but look to
        // always use the same hard-coded value in practice. Use in-line constants
        // until the configuration is built out. - These values are correct. They are relative and hence are hardcoded.
        const float maxSpeed{std::numeric_limits<float>::max()};
        const float dt{0.1};

        auto clipSpeed = [maxSpeed](float speed)
        {
            return std::max(std::min(speed, maxSpeed), -maxSpeed);
        };
        // TODO(samk): hoist into Vector2::PolarToVector2D
        auto polarToVector2D = [](float r, float theta)
        {
            return math::Vector2{r * cosf(theta), r * sinf(theta)};
        };

        // Average speed
        const float v{clipSpeed(model.speed + 0.5f * action.acceleration * dt)};
        const float tanDelta{tanf(action.steering)};
        // Assume center of mass lies at the middle of length, then l / L == 0.5.
        const float beta{std::atan(0.5f * tanDelta)};
        const math::Vector2 d{polarToVector2D(v, model.heading + beta)};
        const float w{v * std::cos(beta) * tanDelta / size.length};

        model.position += d * dt;
        model.heading = utils::AngleAdd(model.heading, w * dt);
        model.speed = clipSpeed(model.speed + action.acceleration * dt);

        // The BVH machinery requires the components rotation, position, and velocity
        // to perform calculations. Thus, to reuse the BVH machinery, we need to also
        // updates these components.

        // TODO(samk): factor out z-dimension constant and reuse when scaling cubes
        position = madrona::base::Position({.x = model.position.x, .y = model.position.y, .z = 1});
        rotation = Quat::angleAxis(model.heading, madrona::math::up);
        velocity.linear.x = model.speed * cosf(model.heading);
        velocity.linear.y = model.speed * sinf(model.heading);
        velocity.linear.z = 0;
        velocity.angular = Vector3::zero();
        velocity.angular.z = w;
    }
    else
    {
        // Follow expert trajectory
        CountT curStepIdx = getCurrentStep(e.get<StepsRemaining>(agent_iface.e));
        model.position= trajectory.positions[curStepIdx];
        model.heading = trajectory.headings[curStepIdx];
        model.speed = trajectory.velocities[curStepIdx].length();
        position.x = trajectory.positions[curStepIdx].x;
        position.y = trajectory.positions[curStepIdx].y;
        velocity.linear.x = trajectory.velocities[curStepIdx].x;
        velocity.linear.y = trajectory.velocities[curStepIdx].y;
        rotation = Quat::angleAxis(trajectory.headings[curStepIdx], madrona::math::up);
    }
}


// Make the agents easier to control by zeroing out their velocity
// after each step.
inline void agentZeroVelSystem(Engine &,
                               Velocity &vel)
{
    vel.linear.x = 0;
    vel.linear.y = 0;
    vel.linear.z = 0;
    vel.angular = Vector3::zero();
}

static inline float distObs(float v)
{
    return v / consts::worldLength;
}

static inline float encodeType(EntityType type)
{
    return (float)type / (float)EntityType::NumTypes;
}

// Launches consts::numLidarSamples per agent.
// This system is specially optimized in the GPU version:
// a warp of threads is dispatched for each invocation of the system
// and each thread in the warp traces one lidar ray for the agent.
inline void lidarSystem(Engine &ctx, Entity e, const InterfaceEntity &agent_iface,
                        EntityType &entityType) {
    Lidar &lidar = ctx.get<Lidar>(agent_iface.e);
    assert(entityType != EntityType::None);
    if (entityType == EntityType::Padding) {
        return;
    }
    Vector3 pos = ctx.get<Position>(e);
    Quat rot = ctx.get<Rotation>(e);
    auto &bvh = ctx.singleton<broadphase::BVH>();

    Vector3 agent_fwd = rot.rotateVec(math::fwd);
    Vector3 right = rot.rotateVec(math::right);

    auto traceRay = [&](int32_t idx) {
        float theta = 2.f * math::pi * (
            float(idx) / float(consts::numLidarSamples)) + math::pi / 2.f;
        float x = cosf(theta);
        float y = sinf(theta);

        Vector3 ray_dir = (x * right + y * agent_fwd).normalize();

        float hit_t;
        Vector3 hit_normal;
        Entity hit_entity =
            bvh.traceRay(pos + 0.5f * math::up, ray_dir, &hit_t,
                         &hit_normal, 200.f);

        if (hit_entity == Entity::none()) {
            lidar.samples[idx] = {
                .depth = 0.f,
                .encodedType = encodeType(EntityType::None),
            };
        } else {
            EntityType entity_type = ctx.get<EntityType>(hit_entity);

            lidar.samples[idx] = {
                .depth = distObs(hit_t),
                .encodedType = encodeType(entity_type),
            };
        }
    };


    // MADRONA_GPU_MODE guards GPU specific logic
#ifdef MADRONA_GPU_MODE
    // Can use standard cuda variables like threadIdx for
    // warp level programming
    int32_t idx = threadIdx.x % 32;

    if (idx < consts::numLidarSamples) {
        traceRay(idx);
    }
#else
    for (CountT i = 0; i < consts::numLidarSamples; i++) {
        traceRay(i);
    }
#endif
}

// Computes reward for each agent and keeps track of the max distance achieved
// so far through the challenge. Continuous reward is provided for any new
// distance achieved.
inline void rewardSystem(Engine &ctx,
                         const BicycleModel &model,
                         const Trajectory &trajectory,
                         const Goal &goal,
                         Progress &progress,
                         const InterfaceEntity &agent_iface)
{
    Reward &out_reward = ctx.get<Reward>(agent_iface.e);
    const auto &rewardType = ctx.data().params.rewardParams.rewardType;
    if(rewardType == RewardType::DistanceBased)
    {
        float dist = (model.position - goal.position).length();
        float reward = -dist;
        out_reward.v = reward;
    }
    else if(rewardType == RewardType::OnGoalAchieved)
    {
        float dist = (model.position - goal.position).length();
        float reward = (dist < ctx.data().params.rewardParams.distanceToGoalThreshold) ? 1.f : 0.f;
        out_reward.v = reward;
    }
    else if(rewardType == RewardType::Dense)
    {
        // TODO: Implement full trajectory reward
        assert(false);
    }

    // Just in case agents do something crazy, clamp total reward
    // out_reward.v = fmaxf(fminf(out_reward.v, 1.f), 0.f);
}

// Each agent gets a small bonus to it's reward if the other agent has
// progressed a similar distance, to encourage them to cooperate.
// This system reads the values of the Progress component written by
// rewardSystem for other agents, so it must run after.
inline void bonusRewardSystem(Engine &ctx,
                              OtherAgents &others,
                              Progress &progress,
                              Reward &reward)
{
    bool partners_close = true;
    for (CountT i = 0; i < ctx.data().numAgents - 1; i++) {
        Entity other = others.e[i];
        Progress other_progress = ctx.get<Progress>(other);

        if (fabsf(other_progress.maxY - progress.maxY) > 2.f) {
            partners_close = false;
        }
    }

    if (partners_close && reward.v > 0.f) {
        reward.v *= 1.25f;
    }
}

// Keep track of the number of steps remaining in the episode and
// notify training that an episode has completed by
// setting done = 1 on the final step of the episode
inline void stepTrackerSystem(Engine &ctx,
                              const BicycleModel &model,
                              const Goal &goal,
                              InterfaceEntity &agent_iface)
{
    // Absolute done is 90 steps.
    StepsRemaining &steps_remaining = ctx.get<StepsRemaining>(agent_iface.e);
    Done &done = ctx.get<Done>(agent_iface.e);
    Info &info = ctx.get<Info>(agent_iface.e);
    int32_t num_remaining = --steps_remaining.t;
    if (num_remaining == consts::episodeLen - 1 && done.v != 1) { // Make sure to not reset an agent's done flag
        done.v = 0;
    } else if (num_remaining == 0) {
        done.v = 1;
    }

    // An agent can be done early if it reaches the goal
    if(done.v != 1 || info.reachedGoal != 1)
    {
        float dist = (model.position - goal.position).length();
        if(dist < ctx.data().params.rewardParams.distanceToGoalThreshold)
        {
            done.v = 1;
            info.reachedGoal = 1;
        }
    }
}

void collisionDetectionSystem(Engine &ctx,
                              const CandidateCollision &candidateCollision) {

    auto isInvalidExpertOrDone = [&](const Loc &candidate) -> bool
    {
        auto agent_iface = ctx.getCheck<InterfaceEntity>(candidate);
        if (agent_iface.valid())
        {
            auto controlledState = ctx.get<ControlledState>(agent_iface.value().e).controlledState;
            // Case: If an expert agent is in an invalid state, we need to ignore the collision detection for it.
            if (controlledState == ControlMode::EXPERT)
            {
                auto currStep = getCurrentStep(ctx.get<StepsRemaining>(agent_iface.value().e));
                auto &validState = ctx.get<Trajectory>(candidate).valids[currStep];
                if (!validState)
                {
                    return true;
                }
            }
            else if (controlledState == ControlMode::BICYCLE)
            {
                // Case: If a controlled agent gets done, we teleport it to the padding position
                // Hence we need to ignore the collision detection for it.
                // The agent can also be done because it collided.
                // In that case, we dont want to ignore collision. Especially if AgentStop is set.
                auto &done = ctx.get<Done>(agent_iface.value().e);
                auto &collisionEvent = ctx.get<CollisionDetectionEvent>(candidate);
                if (done.v && !collisionEvent.hasCollided.load_relaxed())
                {
                    return true;
                }
            }
        }
        return false;
    };

    if (isInvalidExpertOrDone(candidateCollision.a) || 
        isInvalidExpertOrDone(candidateCollision.b)) {

        return;
    }

    const CountT PositionColumn{2};
    const CountT RotationColumn{3};
    const CountT ScaleColumn{4};

    const Loc locationA{candidateCollision.a};
    const Position positionA{
        ctx.getDirect<Position>(PositionColumn, locationA)};
    const Rotation rotationA{
        ctx.getDirect<Rotation>(RotationColumn, locationA)};
    const Scale scaleA{ctx.getDirect<Scale>(ScaleColumn, locationA)};

    const Loc locationB{candidateCollision.b};
    const Position positionB{
        ctx.getDirect<Position>(PositionColumn, locationB)};
    const Rotation rotationB{
        ctx.getDirect<Rotation>(RotationColumn, locationB)};
    const Scale scaleB{ctx.getDirect<Scale>(ScaleColumn, locationB)};

    auto obbA = OrientedBoundingBox2D::from(positionA, rotationA, scaleA);
    auto obbB = OrientedBoundingBox2D::from(positionB, rotationB, scaleB);

    bool hasCollided = OrientedBoundingBox2D::hasCollided(obbA, obbB);
    if (not hasCollided) {
        return;
    }

    EntityType aEntityType = ctx.get<EntityType>(candidateCollision.a);
    EntityType bEntityType = ctx.get<EntityType>(candidateCollision.b);

    for(auto &pair : ctx.data().collisionPairs)
    {
        if((pair.first == aEntityType && pair.second == bEntityType) ||
           (pair.first == bEntityType && pair.second == aEntityType))
        {
            return;
        }
    }

    auto maybeCollisionDetectionEventA =
        ctx.getCheck<CollisionDetectionEvent>(candidateCollision.a);
    if (maybeCollisionDetectionEventA.valid()) {
        maybeCollisionDetectionEventA.value().hasCollided.store_relaxed(1);
        auto agent_iface = ctx.get<InterfaceEntity>(candidateCollision.a).e;
        if(bEntityType > EntityType::None && bEntityType <= EntityType::StopSign)
        {
            ctx.get<Info>(agent_iface).collidedWithRoad = 1;
        }
        else if(bEntityType == EntityType::Vehicle)
        {
            ctx.get<Info>(agent_iface).collidedWithVehicle = 1;
        }
        else if(bEntityType <= EntityType::Cyclist)
        {
            ctx.get<Info>(agent_iface).collidedWithNonVehicle = 1;
        }
    }

    auto maybeCollisionDetectionEventB =
        ctx.getCheck<CollisionDetectionEvent>(candidateCollision.b);
    if (maybeCollisionDetectionEventB.valid()) {
        maybeCollisionDetectionEventB.value().hasCollided.store_relaxed(1);
        auto agent_iface = ctx.get<InterfaceEntity>(candidateCollision.b).e;
        if(aEntityType > EntityType::None && aEntityType <= EntityType::StopSign)
        {
            ctx.get<Info>(agent_iface).collidedWithRoad = 1;
        }
        else if(aEntityType == EntityType::Vehicle)
        {
            ctx.get<Info>(agent_iface).collidedWithVehicle = 1;
        }
        else if(aEntityType <= EntityType::Cyclist)
        {
            ctx.get<Info>(agent_iface).collidedWithNonVehicle = 1;
        }
    }


}

// Helper function for sorting nodes in the taskgraph.
// Sorting is only supported / required on the GPU backend,
// since the CPU backend currently keeps separate tables for each world.
// This will likely change in the future with sorting required for both
// environments
#ifdef MADRONA_GPU_MODE
template <typename ArchetypeT>
TaskGraph::NodeID queueSortByWorld(TaskGraph::Builder &builder,
                                   Span<const TaskGraph::NodeID> deps)
{
    auto sort_sys =
        builder.addToGraph<SortArchetypeNode<ArchetypeT, WorldID>>(
            deps);
    auto post_sort_reset_tmp =
        builder.addToGraph<ResetTmpAllocNode>({sort_sys});

    return post_sort_reset_tmp;
}
#endif

inline void collectAbsoluteObservationsSystem(Engine &ctx,
                                              const Position &position,
                                              const Rotation &rotation,
                                              const Goal &goal,
                                              const EntityType &entityType,
                                              const VehicleSize &vehicleSize,
                                              InterfaceEntity &agent_iface) {
    if (entityType == EntityType::Padding) {
        return;
    }

    auto &out = ctx.get<AbsoluteSelfObservation>(agent_iface.e);
    out.position = position;
    out.rotation.rotationAsQuat = rotation;
    out.rotation.rotationFromAxis = utils::quatToYaw(rotation);
    out.goal = goal;
    out.vehicle_size = vehicleSize;
}

// Build the task graph
void Sim::setupTasks(TaskGraphManager &taskgraph_mgr, const Config &cfg)
{
    TaskGraphBuilder &builder = taskgraph_mgr.init(TaskGraphID::Step);

    // Turn policy actions into movement
    auto moveSystem = builder.addToGraph<ParallelForNode<Engine,
        movementSystem,
            InterfaceEntity,
            BicycleModel,
            VehicleSize,
            Rotation,
            Position,
            Velocity,
            EntityType,
            Trajectory,
            CollisionDetectionEvent,
            ResponseType
        >>({});

    // setupBroadphaseTasks consists of the following sub-tasks:
    // 1. updateLeafPositionsEntry
    // 2. broadphase::updateBVHEntry
    // 3. broadphase::refitEntry
    auto broadphase_setup_sys = phys::PhysicsSystem::setupBroadphaseTasks(
        builder, {moveSystem});

    auto findOverlappingEntities =
        phys::PhysicsSystem::setupStandaloneBroadphaseOverlapTasks(
            builder, {broadphase_setup_sys});

    auto detectCollisions = builder.addToGraph<
        ParallelForNode<Engine, collisionDetectionSystem, CandidateCollision>>(
        {findOverlappingEntities});

    // Improve controllability of agents by setting their velocity to 0
    // after physics is done.
    auto agent_zero_vel = builder.addToGraph<
        ParallelForNode<Engine, agentZeroVelSystem, Velocity>>(
        {detectCollisions});

    // Finalize physics subsystem work
    auto phys_done = phys::PhysicsSystem::setupStandaloneBroadphaseCleanupTasks(
        builder, {agent_zero_vel});

    phys_done = phys::PhysicsSystem::setupCleanupTasks(
        builder, {agent_zero_vel});

    auto reward_sys = builder.addToGraph<ParallelForNode<Engine,
         rewardSystem,
            BicycleModel,
            Trajectory,
            Goal,
            Progress,
            InterfaceEntity
        >>({phys_done});


    // Check if the episode is over
    auto done_sys = builder.addToGraph<
        ParallelForNode<Engine, stepTrackerSystem, BicycleModel, Goal, InterfaceEntity>>(
        {reward_sys});

    // Conditionally reset the world if the episode is over
    auto reset_sys = builder.addToGraph<ParallelForNode<Engine,
        resetSystem,
            WorldReset
        >>({done_sys});

    auto clear_tmp = builder.addToGraph<ResetTmpAllocNode>({reset_sys});
    (void)clear_tmp;


#ifdef MADRONA_GPU_MODE
    // RecycleEntitiesNode is required on the GPU backend in order to reclaim
    // deleted entity IDs.
    auto recycle_sys = builder.addToGraph<RecycleEntitiesNode>({reset_sys});
    (void)recycle_sys;
#endif

    // This second BVH build is a limitation of the current taskgraph API.
    // It's only necessary if the world was reset, but we don't have a way
    // to conditionally queue taskgraph nodes yet.
    auto post_reset_broadphase =
        phys::PhysicsSystem::setupBroadphaseTasks(builder,
                                                           {reset_sys});

    // Finally, collect observations for the next step.
    auto collect_obs = builder.addToGraph<ParallelForNode<Engine,
        collectObservationsSystem,
            BicycleModel,
            VehicleSize,
            Position,
            Rotation,
            Velocity,
            Goal,
            Progress,
            OtherAgents,
            EntityType,
            CollisionDetectionEvent,
            InterfaceEntity
        >>({post_reset_broadphase});

    auto collectAbsoluteSelfObservations = builder.addToGraph<
        ParallelForNode<Engine, collectAbsoluteObservationsSystem, Position,
                        Rotation, Goal, EntityType, VehicleSize, InterfaceEntity>>(
        {collect_obs});

    if (cfg.renderBridge) {
        RenderingSystem::setupTasks(builder, {reset_sys});
    }

    TaskGraphNodeID lidar;
    if(cfg.enableLidar) {
        // The lidar system
#ifdef MADRONA_GPU_MODE
    // Note the use of CustomParallelForNode to create a taskgraph node
    // that launches a warp of threads (32) for each invocation (1).
    // The 32, 1 parameters could be changed to 32, 32 to create a system
    // that cooperatively processes 32 entities within a warp.
    lidar = builder.addToGraph<CustomParallelForNode<Engine,
        lidarSystem, 32, 1,
#else
    lidar = builder.addToGraph<ParallelForNode<Engine,
        lidarSystem,
#endif
            Entity,
            InterfaceEntity,
            EntityType
        >>({collectAbsoluteSelfObservations});
    }

#ifdef MADRONA_GPU_MODE
    TaskGraphNodeID sort_agents;
    if(cfg.enableLidar)
    {
        sort_agents = queueSortByWorld<Agent>(builder, {lidar});
    } else {
        sort_agents = queueSortByWorld<Agent>(builder, {collectAbsoluteSelfObservations});
    }
    // Sort entities, this could be conditional on reset like the second
    // BVH build above.
        
    auto sort_phys_objects = queueSortByWorld<PhysicsEntity>(
        builder, {sort_agents});
    (void)sort_phys_objects;
#else
    (void)lidar;
    (void)collectAbsoluteSelfObservations;
#endif
}

Sim::Sim(Engine &ctx,
         const Config &cfg,
         const WorldInit &init)
    : WorldBase(ctx),
      episodeMgr(init.episodeMgr),
      params(*init.params)
{
    // Below check is used to ensure that the map is not empty due to incorrect WorldInit copy to GPU
    assert(init.map->numObjects);
    assert(init.map->numRoadSegments <= consts::kMaxRoadEntityCount);

    // Currently the physics system needs an upper bound on the number of
    // entities that will be stored in the BVH. We plan to fix this in
    // a future release.
    auto max_total_entities = init.map->numObjects + init.map->numRoadSegments;

    phys::PhysicsSystem::init(ctx, init.rigidBodyObjMgr,
        consts::deltaT, consts::numPhysicsSubsteps, -9.8f * math::up,
        max_total_entities);

    enableRender = cfg.renderBridge != nullptr;

    if (enableRender) {
        RenderingSystem::init(ctx, cfg.renderBridge);
    }

    // Creates agents, walls, etc.
    createPersistentEntities(ctx, init.map);

    // Generate initial world state
    initWorld(ctx);
}

// This declaration is needed for the GPU backend in order to generate the
// CUDA kernel for world initialization, which needs to be specialized to the
// application's world data type (Sim) and config and initialization types.
// On the CPU it is a no-op.
MADRONA_BUILD_MWGPU_ENTRY(Engine, Sim, Sim::Config, WorldInit);

}<|MERGE_RESOLUTION|>--- conflicted
+++ resolved
@@ -208,17 +208,6 @@
             roadPos, roadRot, ctx.get<Scale>(road), ctx.get<EntityType>(road));
         arrIndex++;
     }
-<<<<<<< HEAD
-=======
-
-    while (arrIndex < consts::kMaxAgentMapObservationsCount)
-    {
-        map_obs.obs[arrIndex].position = Vector2{0.f, 0.f};
-        map_obs.obs[arrIndex].heading = 0.f;
-        map_obs.obs[arrIndex].type = (float)EntityType::None;
-        arrIndex++;
-    }
->>>>>>> 8232ea0e
 }
 
 inline void movementSystem(Engine &e,
@@ -259,9 +248,6 @@
     }
     const auto &controlledState = e.get<ControlledState>(agent_iface.e);
 
-<<<<<<< HEAD
-    if(e.get<Done>(agent_iface.e).v && responseType != ResponseType::Static)
-=======
     if(responseType == ResponseType::Static)
     {
         // Do nothing. The agent is static.
@@ -269,8 +255,7 @@
         return;
     }
 
-    if(done.v)
->>>>>>> 8232ea0e
+    if(e.get<Done>(agent_iface.e).v && responseType != ResponseType::Static)
     {
         // Case: Agent has not collided but is done. 
         // This can only happen if the agent has reached goal or the episode has ended.

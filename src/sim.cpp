#include <algorithm>
#include <limits>
#include <madrona/mw_gpu_entry.hpp>

#include "sim.hpp"
#include "level_gen.hpp"
#include "utils.hpp"

using namespace madrona;
using namespace madrona::math;
using namespace madrona::phys;

namespace gpudrive {

// Register all the ECS components and archetypes that will be
// used in the simulation
void Sim::registerTypes(ECSRegistry &registry, const Config &)
{
    base::registerTypes(registry);
    phys::RigidBodyPhysicsSystem::registerTypes(registry);
    viz::VizRenderingSystem::registerTypes(registry);

    registry.registerComponent<Action>();
    registry.registerComponent<SelfObservation>();
    registry.registerComponent<MapObservation>();
    registry.registerComponent<Reward>();
    registry.registerComponent<Done>();
    registry.registerComponent<Progress>();
    registry.registerComponent<OtherAgents>();
    registry.registerComponent<PartnerObservations>();
    registry.registerComponent<Lidar>();
    registry.registerComponent<StepsRemaining>();
    registry.registerComponent<EntityType>();
    registry.registerComponent<BicycleModel>();
    registry.registerComponent<VehicleSize>();
    registry.registerComponent<Goal>();
    registry.registerComponent<Trajectory>();

    registry.registerSingleton<WorldReset>();
    registry.registerSingleton<Shape>();

    registry.registerArchetype<Agent>();
    registry.registerArchetype<PhysicsEntity>();

    registry.exportSingleton<WorldReset>(
        (uint32_t)ExportID::Reset);
    registry.exportSingleton<Shape>((uint32_t)ExportID::Shape);
    registry.exportColumn<Agent, Action>(
        (uint32_t)ExportID::Action);
    registry.exportColumn<Agent, SelfObservation>(
        (uint32_t)ExportID::SelfObservation);
    registry.exportColumn<PhysicsEntity, MapObservation>(
        (uint32_t)ExportID::MapObservation);

    registry.exportColumn<Agent, PartnerObservations>(
        (uint32_t)ExportID::PartnerObservations);
    registry.exportColumn<Agent, Lidar>(
        (uint32_t)ExportID::Lidar);
    registry.exportColumn<Agent, StepsRemaining>(
        (uint32_t)ExportID::StepsRemaining);
    registry.exportColumn<Agent, Reward>(
        (uint32_t)ExportID::Reward);
    registry.exportColumn<Agent, Done>(
        (uint32_t)ExportID::Done);
    registry.exportColumn<Agent, BicycleModel>(
        (uint32_t) ExportID::BicycleModel);
}

static inline void cleanupWorld(Engine &ctx) {}

static inline void initWorld(Engine &ctx)
{
    if (ctx.data().enableVizRender) {
        viz::VizRenderingSystem::reset(ctx);
    }

    phys::RigidBodyPhysicsSystem::reset(ctx);

    // Assign a new episode ID
    EpisodeManager &episode_mgr = *ctx.data().episodeMgr;
    int32_t episode_idx = episode_mgr.curEpisode.fetch_add<sync::relaxed>(1);
    ctx.data().rng = RNG::make(episode_idx);
    ctx.data().curEpisodeIdx = episode_idx;

    // Defined in src/level_gen.hpp / src/level_gen.cpp
    generateWorld(ctx);
}

// This system runs each frame and checks if the current episode is complete
// or if code external to the application has forced a reset by writing to the
// WorldReset singleton.
//
// If a reset is needed, cleanup the existing world and generate a new one.
inline void resetSystem(Engine &ctx, WorldReset &reset)
{
    int32_t should_reset = reset.reset;
    if (ctx.data().autoReset) {
        for (CountT i = 0; i < ctx.data().numAgents; i++) {
            Entity agent = ctx.data().agents[i];
            Done done = ctx.get<Done>(agent);
            if (done.v) {
                should_reset = 1;
            }
        }
    }

    if (should_reset != 0) {
        reset.reset = 0;

        cleanupWorld(ctx);
        initWorld(ctx);

        if (ctx.data().enableVizRender) {
            viz::VizRenderingSystem::markEpisode(ctx);
        }
    }
}


float quatToYaw(Rotation q) {
    // From https://en.wikipedia.org/wiki/Conversion_between_quaternions_and_Euler_angles#Quaternion_to_Euler_angles_(in_3-2-1_sequence)_conversion
    return atan2(2.0f * (q.w * q.z + q.x * q.y), 1.0f - 2.0f * (q.y * q.y + q.z * q.z)); 
}


// This system packages all the egocentric observations together 
// for the policy inputs.
inline void collectObservationsSystem(Engine &ctx,
                                      const BicycleModel &model,
                                      const VehicleSize &size,
                                      const Position &pos,
                                      const Rotation &rot,
                                      const Velocity &vel,
                                      const Goal &goal,
                                      const Progress &progress,
                                      const OtherAgents &other_agents,
                                      SelfObservation &self_obs,
                                      PartnerObservations &partner_obs,
				      const EntityType& entityType) {
     if (entityType == EntityType::Padding) {
       return;
     }
  
    self_obs.bicycle_model = model;
    self_obs.vehicle_size = size; 
    self_obs.goal.position = Vector2{goal.position.x - pos.x, goal.position.y - pos.y};

#pragma unroll
    for (CountT i = 0; i < ctx.data().numAgents - 1; i++) {
        Entity other = other_agents.e[i];

        BicycleModel other_bicycle_model = ctx.get<BicycleModel>(other);
        Rotation other_rot = ctx.get<Rotation>(other);

        Vector2 relative_pos = other_bicycle_model.position - model.position;
        float relative_speed = other_bicycle_model.speed - model.speed;

        Rotation relative_orientation = rot.inv() * other_rot;

        float relative_heading = quatToYaw(relative_orientation);

        partner_obs.obs[i] = {
            .speed = relative_speed,
            .position = relative_pos,
            .heading = relative_heading
        };
    }
}

inline void movementSystem(Engine &e,
			   Action &action,
			   BicycleModel& model,
			   VehicleSize& size,
			   Rotation &rotation,
			   Position& position,
			   Velocity& velocity,
			   const EntityType& entityType) {
  if (entityType == EntityType::Padding) {
    return;
  }
  
  //TODO: We are not storing previous action for the agent. Is it the ideal behaviour? Tehnically the actions 
  // need to be iterative. If we dont do this, there could be jumps in the acceleration. For eg, acc can go from
  // 4m/s^2 to -4m/s^2 in one step. This is not ideal. We need to store the previous action and then use it to change 
  // gradually.

  // TODO(samk): The following constants are configurable in Nocturne but look to
  // always use the same hard-coded value in practice. Use in-line constants
  // until the configuration is built out. - These values are correct. They are relative and hence are hardcoded.
  const float maxSpeed{std::numeric_limits<float>::max()};
  const float dt{0.1};

  auto clipSpeed = [maxSpeed](float speed) {
    return std::max(std::min(speed, maxSpeed), -maxSpeed);
  };
  // TODO(samk): hoist into Vector2::PolarToVector2D
  auto polarToVector2D = [](float r, float theta) {
    return math::Vector2{r * cosf(theta), r * sinf(theta)};
  };

  // Average speed
  const float v{clipSpeed(model.speed + 0.5f * action.acceleration * dt)};
  const float tanDelta{tanf(action.steering)};
  // Assume center of mass lies at the middle of length, then l / L == 0.5.
  const float beta{std::atan(0.5f * tanDelta)};
  const math::Vector2 d{polarToVector2D(v, model.heading + beta)};
  const float w{v * std::cos(beta) * tanDelta / size.length};

  model.position += d * dt;
  model.heading = utils::AngleAdd(model.heading, w * dt);
  model.speed = clipSpeed(model.speed + action.acceleration * dt);

  // The BVH machinery requires the components rotation, position, and velocity
  // to perform calculations. Thus, to reuse the BVH machinery, we need to also
  // updates these components.

  // TODO(samk): factor out z-dimension constant and reuse when scaling cubes
  position = madrona::base::Position({ .x = model.position.x, .y = model.position.y, .z = 1 });
  rotation = Quat::angleAxis(model.heading, madrona::math::up);
//   velocity.linear = Vector3::zero();
  velocity.linear.x = model.speed * cosf(model.heading);
  velocity.linear.y = model.speed * sinf(model.heading);
  velocity.linear.z = 0;
  velocity.angular = Vector3::zero();
  velocity.angular.z = w;
}

// Make the agents easier to control by zeroing out their velocity
// after each step.
inline void agentZeroVelSystem(Engine &,
                               Velocity &vel,
                               Action &)
{
    vel.linear.x = 0;
    vel.linear.y = 0;
    vel.linear.z = fminf(vel.linear.z, 0);
    vel.angular = Vector3::zero();
}

static inline float distObs(float v)
{
    return v / consts::worldLength;
}

static inline float encodeType(EntityType type)
{
    return (float)type / (float)EntityType::NumTypes;
}

// Launches consts::numLidarSamples per agent.
// This system is specially optimized in the GPU version:
// a warp of threads is dispatched for each invocation of the system
// and each thread in the warp traces one lidar ray for the agent.
inline void lidarSystem(Engine &ctx,
                        Entity e,
                        Lidar &lidar)
{
    Vector3 pos = ctx.get<Position>(e);
    Quat rot = ctx.get<Rotation>(e);
    auto &bvh = ctx.singleton<broadphase::BVH>();

    Vector3 agent_fwd = rot.rotateVec(math::fwd);
    Vector3 right = rot.rotateVec(math::right);

    auto traceRay = [&](int32_t idx) {
        float theta = 2.f * math::pi * (
            float(idx) / float(consts::numLidarSamples)) + math::pi / 2.f;
        float x = cosf(theta);
        float y = sinf(theta);

        Vector3 ray_dir = (x * right + y * agent_fwd).normalize();

        float hit_t;
        Vector3 hit_normal;
        Entity hit_entity =
            bvh.traceRay(pos + 0.5f * math::up, ray_dir, &hit_t,
                         &hit_normal, 200.f);

        if (hit_entity == Entity::none()) {
            lidar.samples[idx] = {
                .depth = 0.f,
                .encodedType = encodeType(EntityType::None),
            };
        } else {
            EntityType entity_type = ctx.get<EntityType>(hit_entity);

            lidar.samples[idx] = {
                .depth = distObs(hit_t),
                .encodedType = encodeType(entity_type),
            };
        }
    };


    // MADRONA_GPU_MODE guards GPU specific logic
#ifdef MADRONA_GPU_MODE
    // Can use standard cuda variables like threadIdx for 
    // warp level programming
    int32_t idx = threadIdx.x % 32;

    if (idx < consts::numLidarSamples) {
        traceRay(idx);
    }
#else
    for (CountT i = 0; i < consts::numLidarSamples; i++) {
        traceRay(i);
    }
#endif
}

// Computes reward for each agent and keeps track of the max distance achieved
// so far through the challenge. Continuous reward is provided for any new
// distance achieved.
inline void rewardSystem(Engine &ctx,
                         const BicycleModel &model,
                         const Trajectory &trajectory,
                         const Goal &goal,
                         Progress &progress,
                         Reward &out_reward)
{

    const auto &rewardType = ctx.data().params.rewardParams.rewardType;
    if(rewardType == RewardType::DistanceBased)
    {
        float dist = (model.position - goal.position).length();
        float reward = -dist;
        out_reward.v = reward;
    }
    else if(rewardType == RewardType::OnGoalAchieved)
    {
        float dist = (model.position - goal.position).length();
        float reward = (dist < ctx.data().params.rewardParams.distanceToGoalThreshold) ? 1.f : 0.f;
        out_reward.v = reward;
    }
    else if(rewardType == RewardType::Dense)
    {
        // TODO: Implement full trajectory reward
        // printf("Invalid Reward Type\n");
    }

    // Just in case agents do something crazy, clamp total reward
    // out_reward.v = fmaxf(fminf(out_reward.v, 1.f), 0.f);
}

// Each agent gets a small bonus to it's reward if the other agent has
// progressed a similar distance, to encourage them to cooperate.
// This system reads the values of the Progress component written by
// rewardSystem for other agents, so it must run after.
inline void bonusRewardSystem(Engine &ctx,
                              OtherAgents &others,
                              Progress &progress,
                              Reward &reward)
{
    bool partners_close = true;
    for (CountT i = 0; i < ctx.data().numAgents - 1; i++) {
        Entity other = others.e[i];
        Progress other_progress = ctx.get<Progress>(other);

        if (fabsf(other_progress.maxY - progress.maxY) > 2.f) {
            partners_close = false;
        }
    }

    if (partners_close && reward.v > 0.f) {
        reward.v *= 1.25f;
    }
}

// Keep track of the number of steps remaining in the episode and
// notify training that an episode has completed by
// setting done = 1 on the final step of the episode
inline void stepTrackerSystem(Engine &ctx,
                              const BicycleModel &model,
                              const Goal &goal,
                              StepsRemaining &steps_remaining,
                              Done &done)
{
    // Absolute done is 90 steps.
    int32_t num_remaining = --steps_remaining.t;
    if (num_remaining == consts::episodeLen - 1 && done.v != 1) { // Make sure to not reset an agent's done flag
        done.v = 0;
    } else if (num_remaining == 0) {
        done.v = 1;
    }

    // An agent can be done early if it reaches the goal
    if(done.v != 1)
    {
        float dist = (model.position - goal.position).length();
        if(dist < ctx.data().params.rewardParams.distanceToGoalThreshold)
        {
            done.v = 1;
        }
    }

}

// Helper function for sorting nodes in the taskgraph.
// Sorting is only supported / required on the GPU backend,
// since the CPU backend currently keeps separate tables for each world.
// This will likely change in the future with sorting required for both
// environments
#ifdef MADRONA_GPU_MODE
template <typename ArchetypeT>
TaskGraph::NodeID queueSortByWorld(TaskGraph::Builder &builder,
                                   Span<const TaskGraph::NodeID> deps)
{
    auto sort_sys =
        builder.addToGraph<SortArchetypeNode<ArchetypeT, WorldID>>(
            deps);
    auto post_sort_reset_tmp =
        builder.addToGraph<ResetTmpAllocNode>({sort_sys});

    return post_sort_reset_tmp;
}
#endif



// Build the task graph
void Sim::setupTasks(TaskGraphBuilder &builder, const Config &cfg)
{
    // Turn policy actions into movement
    auto moveSystem = builder.addToGraph<ParallelForNode<Engine,
        movementSystem,
            Action,
            BicycleModel,
            VehicleSize,
            Rotation,
            Position,
            Velocity,
	    EntityType
        >>({});

    // setupBroadphaseTasks consists of the following sub-tasks:
    // 1. updateLeafPositionsEntry
    // 2. broadphase::updateBVHEntry
    // 3. broadphase::refitEntry
    auto broadphase_setup_sys =
        phys::RigidBodyPhysicsSystem::setupBroadphaseTasks(builder,
                                                           {moveSystem});

    // Physics collision detection and solver
    // setupSubstepTasks consists of the following sub-tasks:
    // 1. broadphase::findOverlapping
    // 2. collectConstraintSystem
    // 3. substepRigidBodies
    // 4. narrowPhase
    // 5. solvePositions
    // 6. setVelocities
    // 7. solveVelocities
    // 8. updateLeafPositionsEntry
    // 9. refitEntry
    // Tasks 2-7 are executed in a loop where the iteration count is determined
    // by consts::numPhysicsSubsteps. Subtasks 2-7 can be skipped by setting
    // this constant to 0.
    auto substep_sys = phys::RigidBodyPhysicsSystem::setupSubstepTasks(builder,
        {broadphase_setup_sys}, consts::numPhysicsSubsteps);

    // Improve controllability of agents by setting their velocity to 0
    // after physics is done.
    auto agent_zero_vel = builder.addToGraph<ParallelForNode<Engine,
        agentZeroVelSystem, Velocity, Action>>({substep_sys});

    // Finalize physics subsystem work
    auto phys_done = phys::RigidBodyPhysicsSystem::setupCleanupTasks(
        builder, {agent_zero_vel});

    auto reward_sys = builder.addToGraph<ParallelForNode<Engine,
         rewardSystem,
            BicycleModel,
            Trajectory,
            Goal,
            Progress,
            Reward
        >>({phys_done});


    // Check if the episode is over
    auto done_sys = builder.addToGraph<
<<<<<<< HEAD
        ParallelForNode<Engine, stepTrackerSystem, BicycleModel, Goal, StepsRemaining, Done>>(
=======
        ParallelForNode<Engine, stepTrackerSystem, StepsRemaining, Done>>(
>>>>>>> 64d795ed
        {reward_sys});

    // Conditionally reset the world if the episode is over
    auto reset_sys = builder.addToGraph<ParallelForNode<Engine,
        resetSystem,
            WorldReset
        >>({done_sys});

    auto clear_tmp = builder.addToGraph<ResetTmpAllocNode>({reset_sys});
    (void)clear_tmp;


#ifdef MADRONA_GPU_MODE
    // RecycleEntitiesNode is required on the GPU backend in order to reclaim
    // deleted entity IDs.
    auto recycle_sys = builder.addToGraph<RecycleEntitiesNode>({reset_sys});
    (void)recycle_sys;
#endif

    // This second BVH build is a limitation of the current taskgraph API.
    // It's only necessary if the world was reset, but we don't have a way
    // to conditionally queue taskgraph nodes yet.
    auto post_reset_broadphase =
        phys::RigidBodyPhysicsSystem::setupBroadphaseTasks(builder,
                                                           {reset_sys});

    // Finally, collect observations for the next step.
    auto collect_obs = builder.addToGraph<ParallelForNode<Engine,
        collectObservationsSystem,
            BicycleModel,
            VehicleSize,
            Position,
            Rotation,
            Velocity,
            Goal,
            Progress,
            OtherAgents,
            SelfObservation,
	    PartnerObservations,
            EntityType
        >>({post_reset_broadphase});


    // The lidar system
#ifdef MADRONA_GPU_MODE
    // Note the use of CustomParallelForNode to create a taskgraph node
    // that launches a warp of threads (32) for each invocation (1).
    // The 32, 1 parameters could be changed to 32, 32 to create a system
    // that cooperatively processes 32 entities within a warp.
    auto lidar = builder.addToGraph<CustomParallelForNode<Engine,
        lidarSystem, 32, 1,
#else
    auto lidar = builder.addToGraph<ParallelForNode<Engine,
        lidarSystem,
#endif
            Entity,
            Lidar
        >>({post_reset_broadphase});

    if (cfg.enableViewer) {
        viz::VizRenderingSystem::setupTasks(builder, {reset_sys});
    }

#ifdef MADRONA_GPU_MODE
    // Sort entities, this could be conditional on reset like the second
    // BVH build above.
    auto sort_agents =
        queueSortByWorld<Agent>(builder, {lidar, collect_obs});
    auto sort_phys_objects = queueSortByWorld<PhysicsEntity>(
        builder, {sort_agents});
    (void)sort_phys_objects;
#else
    (void)lidar;
    (void)collect_obs;
#endif
}

Sim::Sim(Engine &ctx,
         const Config &cfg,
         const WorldInit &init)
    : WorldBase(ctx),
      episodeMgr(init.episodeMgr),
      params(*init.params)
{
    // Currently the physics system needs an upper bound on the number of
    // entities that will be stored in the BVH. We plan to fix this in
    // a future release.
    auto max_total_entities = consts::kMaxAgentCount + consts::kMaxRoadEntityCount;

    phys::RigidBodyPhysicsSystem::init(ctx, init.rigidBodyObjMgr,
        consts::deltaT, consts::numPhysicsSubsteps, -9.8f * math::up,
        max_total_entities, max_total_entities * max_total_entities / 2,
        consts::kMaxAgentCount);

    enableVizRender = cfg.enableViewer;

    if (enableVizRender) {
        viz::VizRenderingSystem::init(ctx, init.vizBridge);
    }

    autoReset = cfg.autoReset;

    // Creates agents, walls, etc.
    createPersistentEntities(ctx, init.map);

    // Generate initial world state
    initWorld(ctx);
}

// This declaration is needed for the GPU backend in order to generate the
// CUDA kernel for world initialization, which needs to be specialized to the
// application's world data type (Sim) and config and initialization types.
// On the CPU it is a no-op.
MADRONA_BUILD_MWGPU_ENTRY(Engine, Sim, Sim::Config, WorldInit);

}<|MERGE_RESOLUTION|>--- conflicted
+++ resolved
@@ -478,11 +478,7 @@
 
     // Check if the episode is over
     auto done_sys = builder.addToGraph<
-<<<<<<< HEAD
         ParallelForNode<Engine, stepTrackerSystem, BicycleModel, Goal, StepsRemaining, Done>>(
-=======
-        ParallelForNode<Engine, stepTrackerSystem, StepsRemaining, Done>>(
->>>>>>> 64d795ed
         {reward_sys});
 
     // Conditionally reset the world if the episode is over

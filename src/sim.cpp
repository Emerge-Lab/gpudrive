#include <algorithm>
#include <limits>
#include <madrona/mw_gpu_entry.hpp>
#include <madrona/physics.hpp>

#include "level_gen.hpp"
#include "obb.hpp"
#include "sim.hpp"
#include "utils.hpp"
#include "knn.hpp"
#include "dynamics.hpp"

using namespace madrona;
using namespace madrona::math;
using namespace madrona::phys;

namespace RenderingSystem = madrona::render::RenderingSystem;

namespace gpudrive {

CountT getCurrentStep(const StepsRemaining &stepsRemaining) {
  return consts::episodeLen - stepsRemaining.t;
}

// Register all the ECS components and archetypes that will be
// used in the simulation
void Sim::registerTypes(ECSRegistry &registry, const Config &cfg)
{
    base::registerTypes(registry);
    phys::PhysicsSystem::registerTypes(registry);

    RenderingSystem::registerTypes(registry, cfg.renderBridge);

    registry.registerComponent<Action>();
    registry.registerComponent<SelfObservation>();
    registry.registerComponent<MapObservation>();
    registry.registerComponent<AgentMapObservations>();
    registry.registerComponent<Reward>();
    registry.registerComponent<Done>();
    registry.registerComponent<Progress>();
    registry.registerComponent<OtherAgents>();
    registry.registerComponent<PartnerObservations>();
    registry.registerComponent<Lidar>();
    registry.registerComponent<StepsRemaining>();
    registry.registerComponent<EntityType>();
    registry.registerComponent<VehicleSize>();
    registry.registerComponent<Goal>();
    registry.registerComponent<Trajectory>();
    registry.registerComponent<ControlledState>();
    registry.registerComponent<CollisionDetectionEvent>();
    registry.registerComponent<AbsoluteSelfObservation>();
    registry.registerComponent<Info>();
    registry.registerComponent<AgentInterfaceEntity>();
    registry.registerComponent<RoadInterfaceEntity>();
    registry.registerSingleton<WorldReset>();
    registry.registerSingleton<Shape>();

    registry.registerArchetype<Agent>();
    registry.registerArchetype<PhysicsEntity>();
    registry.registerArchetype<CameraAgent>();
    registry.registerArchetype<AgentInterface>();
    registry.registerArchetype<RoadInterface>();

    registry.exportSingleton<WorldReset>((uint32_t)ExportID::Reset);
    registry.exportSingleton<Shape>((uint32_t)ExportID::Shape);
    registry.exportColumn<AgentInterface, Action>(
        (uint32_t)ExportID::Action);
    registry.exportColumn<AgentInterface, SelfObservation>(
        (uint32_t)ExportID::SelfObservation);
    registry.exportColumn<AgentInterface, AgentMapObservations>(
        (uint32_t)ExportID::AgentMapObservations);
    registry.exportColumn<RoadInterface, MapObservation>(
        (uint32_t)ExportID::MapObservation);

    registry.exportColumn<AgentInterface, PartnerObservations>(
        (uint32_t)ExportID::PartnerObservations);
    registry.exportColumn<AgentInterface, Lidar>(
        (uint32_t)ExportID::Lidar);
    registry.exportColumn<AgentInterface, StepsRemaining>(
        (uint32_t)ExportID::StepsRemaining);
    registry.exportColumn<AgentInterface, Reward>(
        (uint32_t)ExportID::Reward);
    registry.exportColumn<AgentInterface, Done>(
        (uint32_t)ExportID::Done);
    registry.exportColumn<AgentInterface, ControlledState>(
        (uint32_t) ExportID::ControlledState);
    registry.exportColumn<AgentInterface, AbsoluteSelfObservation>(
        (uint32_t)ExportID::AbsoluteSelfObservation);
    registry.exportColumn<AgentInterface, Info>(
        (uint32_t)ExportID::Info);
    registry.exportColumn<Agent, ResponseType>(
        (uint32_t)ExportID::ResponseType);
    registry.exportColumn<Agent, Trajectory>(
        (uint32_t)ExportID::Trajectory);
}

static inline void cleanupWorld(Engine &ctx) {}

static inline void initWorld(Engine &ctx)
{
    phys::PhysicsSystem::reset(ctx);

    // Assign a new episode ID
    EpisodeManager &episode_mgr = *ctx.data().episodeMgr;
    int32_t episode_idx = episode_mgr.curEpisode.fetch_add<sync::relaxed>(1);
    ctx.data().rng = RNG::make(episode_idx);
    ctx.data().curEpisodeIdx = episode_idx;

    // Defined in src/level_gen.hpp / src/level_gen.cpp
    generateWorld(ctx);
}

// This system runs in TaskGraphID::Reset and checks if the code external to the
// application has forced a reset by writing to the WorldReset singleton. If a
// reset is needed, cleanup the existing world and generate a new one.
inline void resetSystem(Engine &ctx, WorldReset &reset)
{
    if (reset.reset == 0) {
      return;
    }

    reset.reset = 0;

    cleanupWorld(ctx);
    initWorld(ctx);
}

inline void collectSelfObsSystem(Engine &ctx,
                           const VehicleSize &size,
                           const Position &pos,
                           const Rotation &rot,
                           const Velocity &vel,
                           const Goal &goal,
                           const CollisionDetectionEvent& collisionEvent,
                           const AgentInterfaceEntity &agent_iface)
{
    auto &self_obs = ctx.get<SelfObservation>(agent_iface.e);
    self_obs.speed = vel.linear.length();
    self_obs.vehicle_size = size;
    auto goalPos = goal.position - pos.xy();
    self_obs.goal.position = rot.inv().rotateVec({goalPos.x, goalPos.y, 0}).xy();

    auto hasCollided = collisionEvent.hasCollided.load_relaxed();
    self_obs.collisionState = hasCollided ? 1.f : 0.f;
}

inline void collectPartnerObsSystem(Engine &ctx,
                              const Position &pos,
                              const Rotation &rot,
                              const OtherAgents &other_agents,
                              const AgentInterfaceEntity &agent_iface)
{
    if(ctx.data().params.disableClassicalObs)
        return;

    auto &partner_obs = ctx.get<PartnerObservations>(agent_iface.e);

    CountT arrIndex = 0; CountT agentIdx = 0;
    while(agentIdx < ctx.data().numAgents - 1)
    {
        Entity other = other_agents.e[agentIdx++];

        const Position &other_position = ctx.get<Position>(other);
        const Velocity &other_velocity = ctx.get<Velocity>(other);
        const Rotation &other_rot = ctx.get<Rotation>(other);
        const VehicleSize &other_size = ctx.get<VehicleSize>(other);

        Vector2 relative_pos = (other_position - pos).xy();
        relative_pos = rot.inv().rotateVec({relative_pos.x, relative_pos.y, 0}).xy();
        float relative_speed = other_velocity.linear.length(); // Design decision: return the speed of the other agent directly

        Rotation relative_orientation = rot.inv() * other_rot;

        float relative_heading = utils::quatToYaw(relative_orientation);

        if(relative_pos.length() > ctx.data().params.observationRadius || ctx.get<EntityType>(other) == EntityType::Padding)
        {
            continue;
        }
        partner_obs.obs[arrIndex++] = {
            .speed = relative_speed,
            .position = relative_pos,
            .heading = relative_heading,
            .vehicle_size = other_size,
            .type = (float)ctx.get<EntityType>(other)
        };
    }
    while(arrIndex < ctx.data().numAgents - 1) {
        partner_obs.obs[arrIndex++] = PartnerObservation::zero();
    }
}

inline void collectMapObservationsSystem(Engine &ctx,
                                        const Position &pos,
                                        const Rotation &rot,
                                        const AgentInterfaceEntity &agent_iface)
{
    if(ctx.data().params.disableClassicalObs)
        return;

    auto &map_obs = ctx.get<AgentMapObservations>(agent_iface.e);
    
    const auto alg = ctx.data().params.roadObservationAlgorithm;
    if (alg == FindRoadObservationsWith::KNearestEntitiesWithRadiusFiltering) {
        selectKNearestRoadEntities<consts::kMaxAgentMapObservationsCount>(
            ctx, rot, pos.xy(), map_obs.obs);
        return;
    }

    assert(alg == FindRoadObservationsWith::AllEntitiesWithRadiusFiltering);

    utils::ReferenceFrame referenceFrame(pos.xy(), rot);
    CountT arrIndex = 0; CountT roadIdx = 0;
    while(roadIdx < ctx.data().numRoads && arrIndex < consts::kMaxAgentMapObservationsCount) {
        Entity road = ctx.data().roads[roadIdx++];
        auto roadPos = ctx.get<Position>(road);
        auto roadRot = ctx.get<Rotation>(road);

        auto dist = referenceFrame.distanceTo(roadPos);
        if (dist > ctx.data().params.observationRadius) {
            continue;
        }

        map_obs.obs[arrIndex] = referenceFrame.observationOf(
            roadPos, roadRot, ctx.get<Scale>(road), ctx.get<EntityType>(road));
        arrIndex++;
    }
    while (arrIndex < consts::kMaxAgentMapObservationsCount) {
        map_obs.obs[arrIndex++] = MapObservation::zero();
    }
}

// Make the agents easier to control by zeroing out their velocity
// after each step.
inline void agentZeroVelSystem(Engine &,
                               Velocity &vel)
{
    vel.linear.x = 0;
    vel.linear.y = 0;
    vel.linear.z = 0;
    vel.angular = Vector3::zero();
}


inline void movementSystem(Engine &e,
                           const AgentInterfaceEntity &agent_iface,
                           VehicleSize &size,
                           Rotation &rotation,
                           Position &position,
                           Velocity &velocity,
                           const EntityType &type,
                           const Trajectory &trajectory,
                           const CollisionDetectionEvent &collisionEvent,
                           const ResponseType &responseType) {
    
    if (collisionEvent.hasCollided.load_relaxed()) {
        switch (e.data().params.collisionBehaviour) {
            case CollisionBehaviour::AgentStop:
<<<<<<< HEAD
                e.get<Done>(agent_iface.e).v = 1;
                agentZeroVelSystem(e, velocity);
                 break;
=======
                done.v = 1;
                agentZeroVelSystem(e, velocity);
                break;
>>>>>>> a0389738

            case CollisionBehaviour::AgentRemoved:
                e.get<Done>(agent_iface.e).v = 1;
                position = consts::kPaddingPosition;
                agentZeroVelSystem(e, velocity);
                break;

            case CollisionBehaviour::Ignore:
                // Do nothing.
                break;
        }
    }
    const auto &controlledState = e.get<ControlledState>(agent_iface.e);

    if(responseType == ResponseType::Static)
    {
        // Do nothing. The agent is static.
        // Agent can only be static if isStaticAgentControlled is set to true.
        return;
    }

    if(e.get<Done>(agent_iface.e).v && responseType != ResponseType::Static)
    {
        // Case: Agent has not collided but is done. 
        // This can only happen if the agent has reached goal or the episode has ended.
        // In that case we teleport the agent. The agent will not collide with anything.
        position = consts::kPaddingPosition;
        velocity.linear.x = 0;
        velocity.linear.y = 0;
        velocity.linear.z = 0;
        velocity.angular = Vector3::zero();
        return;
    }

    if(controlledState.controlled)
    {
<<<<<<< HEAD
        Action &action = e.get<Action>(agent_iface.e);
        if(e.data().params.useWayMaxModel)
        {
            forwardWaymaxModel(action, rotation, position, velocity);
        }
        else 
        {
            forwardKinematics(action, size, rotation, position, velocity);
=======
        switch (e.data().params.dynamicsModel){

            case DynamicsModel::InvertibleBicycle:
               forwardBicycleModel(action, rotation, position, velocity);
               break;
            case DynamicsModel::DeltaLocal:
               forwardDeltaModel(action, rotation, position, velocity);
               break;
            case DynamicsModel::Classic:
               forwardKinematics(action, size, rotation, position, velocity);
               break;

>>>>>>> a0389738
        }
    }
    else
    {
        // Follow expert trajectory
        CountT curStepIdx = getCurrentStep(e.get<StepsRemaining>(agent_iface.e));
        position.x = trajectory.positions[curStepIdx].x;
        position.y = trajectory.positions[curStepIdx].y;
        position.z = 1;
        velocity.linear.x = trajectory.velocities[curStepIdx].x;
        velocity.linear.y = trajectory.velocities[curStepIdx].y;
        velocity.linear.z = 0;
        velocity.angular = Vector3::zero();
        rotation = Quat::angleAxis(trajectory.headings[curStepIdx], madrona::math::up);
    }
}


static inline float distObs(float v)
{
    return v / consts::worldLength;
}

static inline float encodeType(EntityType type)
{
    return (float)type / (float)EntityType::NumTypes;
}

// Launches consts::numLidarSamples per agent.
// This system is specially optimized in the GPU version:
// a warp of threads is dispatched for each invocation of the system
// and each thread in the warp traces one lidar ray for the agent.
inline void lidarSystem(Engine &ctx, Entity e, const AgentInterfaceEntity &agent_iface,
                        EntityType &entityType) {
    Lidar &lidar = ctx.get<Lidar>(agent_iface.e);
    assert(entityType != EntityType::None);
    if (entityType == EntityType::Padding) {
        return;
    }
    Vector3 pos = ctx.get<Position>(e);
    Quat rot = ctx.get<Rotation>(e);
    auto &bvh = ctx.singleton<broadphase::BVH>();

    Vector3 agent_fwd = rot.rotateVec(math::fwd);
    Vector3 right = rot.rotateVec(math::right);

    auto traceRay = [&](int32_t idx) {
        float theta = 2.f * math::pi * (
            float(idx) / float(consts::numLidarSamples)) + math::pi / 2.f;
        float x = cosf(theta);
        float y = sinf(theta);

        Vector3 ray_dir = (x * right + y * agent_fwd).normalize();

        float hit_t;
        Vector3 hit_normal;
        Entity hit_entity =
            bvh.traceRay(pos + 0.5f * math::up, ray_dir, &hit_t,
                         &hit_normal, 200.f);

        if (hit_entity == Entity::none()) {
            lidar.samples[idx] = {
                .depth = 0.f,
                .encodedType = encodeType(EntityType::None),
            };
        } else {
            EntityType entity_type = ctx.get<EntityType>(hit_entity);

            lidar.samples[idx] = {
                .depth = distObs(hit_t),
                .encodedType = encodeType(entity_type),
            };
        }
    };


    // MADRONA_GPU_MODE guards GPU specific logic
#ifdef MADRONA_GPU_MODE
    // Can use standard cuda variables like threadIdx for
    // warp level programming
    int32_t idx = threadIdx.x % 32;

    if (idx < consts::numLidarSamples) {
        traceRay(idx);
    }
#else
    for (CountT i = 0; i < consts::numLidarSamples; i++) {
        traceRay(i);
    }
#endif
}

// Computes reward for each agent and keeps track of the max distance achieved
// so far through the challenge. Continuous reward is provided for any new
// distance achieved.
inline void rewardSystem(Engine &ctx,
                         const Position &position,
                         const Trajectory &trajectory,
                         const Goal &goal,
                         Progress &progress,
                         const AgentInterfaceEntity &agent_iface)
{
    Reward &out_reward = ctx.get<Reward>(agent_iface.e);
    const auto &rewardType = ctx.data().params.rewardParams.rewardType;
    if(rewardType == RewardType::DistanceBased)
    {
        float dist = (position.xy() - goal.position).length();
        float reward = -dist;
        out_reward.v = reward;
    }
    else if(rewardType == RewardType::OnGoalAchieved)
    {
        float dist = (position.xy() - goal.position).length();
        float reward = (dist < ctx.data().params.rewardParams.distanceToGoalThreshold) ? 1.f : 0.f;
        out_reward.v = reward;
    }
    else if(rewardType == RewardType::Dense)
    {
        // TODO: Implement full trajectory reward
        assert(false);
    }

    // Just in case agents do something crazy, clamp total reward
    // out_reward.v = fmaxf(fminf(out_reward.v, 1.f), 0.f);
}

// Each agent gets a small bonus to it's reward if the other agent has
// progressed a similar distance, to encourage them to cooperate.
// This system reads the values of the Progress component written by
// rewardSystem for other agents, so it must run after.
inline void bonusRewardSystem(Engine &ctx,
                              OtherAgents &others,
                              Progress &progress,
                              Reward &reward)
{
    bool partners_close = true;
    for (CountT i = 0; i < ctx.data().numAgents - 1; i++) {
        Entity other = others.e[i];
        Progress other_progress = ctx.get<Progress>(other);

        if (fabsf(other_progress.maxY - progress.maxY) > 2.f) {
            partners_close = false;
        }
    }

    if (partners_close && reward.v > 0.f) {
        reward.v *= 1.25f;
    }
}

inline void stepTrackerSystem(Engine &ctx, const AgentInterfaceEntity &agent_iface) {
    StepsRemaining &stepsRemaining = ctx.get<StepsRemaining>(agent_iface.e);
    --stepsRemaining.t;
}

// Keep track of the number of steps remaining in the episode and
// notify training that an episode has completed by
// setting done = 1 on the final step of the episode
inline void doneSystem(Engine &ctx,
                      const Position &position,
                      const Goal &goal,
                      AgentInterfaceEntity &agent_iface)
{
    StepsRemaining &steps_remaining = ctx.get<StepsRemaining>(agent_iface.e);
    Done &done = ctx.get<Done>(agent_iface.e);
    Info &info = ctx.get<Info>(agent_iface.e);
    int32_t num_remaining = steps_remaining.t;
    if (num_remaining == consts::episodeLen - 1 && done.v != 1)
    { // Make sure to not reset an agent's done flag
        done.v = 0;
    }
    else if (num_remaining == 0)
    {
        done.v = 1;
    }

    // An agent can be done early if it reaches the goal
    if (done.v != 1 || info.reachedGoal != 1)
    {
        float dist = (position.xy() - goal.position).length();
        if (dist < ctx.data().params.rewardParams.distanceToGoalThreshold)
        {
            done.v = 1;
            info.reachedGoal = 1;
        }
    }
}

void collisionDetectionSystem(Engine &ctx,
                              const CandidateCollision &candidateCollision) {

    auto isInvalidExpertOrDone = [&](const Loc &candidate) -> bool
    {
        auto agent_iface = ctx.getCheck<AgentInterfaceEntity>(candidate);
        if (agent_iface.valid())
        {
<<<<<<< HEAD
            auto controlledState = ctx.get<ControlledState>(agent_iface.value().e).controlledState;
            // Case: If an expert agent is in an invalid state, we need to ignore the collision detection for it.
            if (controlledState == ControlMode::EXPERT)
=======
            if( controlledState.value().controlled == false)
>>>>>>> a0389738
            {
                auto currStep = getCurrentStep(ctx.get<StepsRemaining>(agent_iface.value().e));
                auto &validState = ctx.get<Trajectory>(candidate).valids[currStep];
                if (!validState)
                {
                    return true;
                }
            }
<<<<<<< HEAD
            else if (controlledState == ControlMode::BICYCLE)
=======
            else if (controlledState.value().controlled == true)
>>>>>>> a0389738
            {
                // Case: If a controlled agent gets done, we teleport it to the padding position
                // Hence we need to ignore the collision detection for it.
                // The agent can also be done because it collided.
                // In that case, we dont want to ignore collision. Especially if AgentStop is set.
                auto &done = ctx.get<Done>(agent_iface.value().e);
                auto &collisionEvent = ctx.get<CollisionDetectionEvent>(candidate);
                if (done.v && !collisionEvent.hasCollided.load_relaxed())
                {
                    return true;
                }
            }
        }
        return false;
    };

    if (isInvalidExpertOrDone(candidateCollision.a) || 
        isInvalidExpertOrDone(candidateCollision.b)) {

        return;
    }

    const CountT PositionColumn{2};
    const CountT RotationColumn{3};
    const CountT ScaleColumn{4};

    const Loc locationA{candidateCollision.a};
    const Position positionA{
        ctx.getDirect<Position>(PositionColumn, locationA)};
    const Rotation rotationA{
        ctx.getDirect<Rotation>(RotationColumn, locationA)};
    const Scale scaleA{ctx.getDirect<Scale>(ScaleColumn, locationA)};

    const Loc locationB{candidateCollision.b};
    const Position positionB{
        ctx.getDirect<Position>(PositionColumn, locationB)};
    const Rotation rotationB{
        ctx.getDirect<Rotation>(RotationColumn, locationB)};
    const Scale scaleB{ctx.getDirect<Scale>(ScaleColumn, locationB)};

    auto obbA = OrientedBoundingBox2D::from(positionA, rotationA, scaleA);
    auto obbB = OrientedBoundingBox2D::from(positionB, rotationB, scaleB);

    bool hasCollided = OrientedBoundingBox2D::hasCollided(obbA, obbB);
    if (not hasCollided) {
        return;
    }

    EntityType aEntityType = ctx.get<EntityType>(candidateCollision.a);
    EntityType bEntityType = ctx.get<EntityType>(candidateCollision.b);

    for(auto &pair : ctx.data().collisionPairs)
    {
        if((pair.first == aEntityType && pair.second == bEntityType) ||
           (pair.first == bEntityType && pair.second == aEntityType))
        {
            return;
        }
    }

    auto maybeCollisionDetectionEventA =
        ctx.getCheck<CollisionDetectionEvent>(candidateCollision.a);
    if (maybeCollisionDetectionEventA.valid()) {
        maybeCollisionDetectionEventA.value().hasCollided.store_relaxed(1);
        auto agent_iface = ctx.get<AgentInterfaceEntity>(candidateCollision.a).e;
        if(bEntityType > EntityType::None && bEntityType <= EntityType::StopSign)
        {
            ctx.get<Info>(agent_iface).collidedWithRoad = 1;
        }
        else if(bEntityType == EntityType::Vehicle)
        {
            ctx.get<Info>(agent_iface).collidedWithVehicle = 1;
        }
        else if(bEntityType <= EntityType::Cyclist)
        {
            ctx.get<Info>(agent_iface).collidedWithNonVehicle = 1;
        }
    }

    auto maybeCollisionDetectionEventB =
        ctx.getCheck<CollisionDetectionEvent>(candidateCollision.b);
    if (maybeCollisionDetectionEventB.valid()) {
        maybeCollisionDetectionEventB.value().hasCollided.store_relaxed(1);
        auto agent_iface = ctx.get<AgentInterfaceEntity>(candidateCollision.b).e;
        if(aEntityType > EntityType::None && aEntityType <= EntityType::StopSign)
        {
            ctx.get<Info>(agent_iface).collidedWithRoad = 1;
        }
        else if(aEntityType == EntityType::Vehicle)
        {
            ctx.get<Info>(agent_iface).collidedWithVehicle = 1;
        }
        else if(aEntityType <= EntityType::Cyclist)
        {
            ctx.get<Info>(agent_iface).collidedWithNonVehicle = 1;
        }
    }


}

// Helper function for sorting nodes in the taskgraph.
// Sorting is only supported / required on the GPU backend,
// since the CPU backend currently keeps separate tables for each world.
// This will likely change in the future with sorting required for both
// environments
#ifdef MADRONA_GPU_MODE
template <typename ArchetypeT>
TaskGraph::NodeID queueSortByWorld(TaskGraph::Builder &builder,
                                   Span<const TaskGraph::NodeID> deps)
{
    auto sort_sys =
        builder.addToGraph<SortArchetypeNode<ArchetypeT, WorldID>>(
            deps);
    auto post_sort_reset_tmp =
        builder.addToGraph<ResetTmpAllocNode>({sort_sys});

    return post_sort_reset_tmp;
}
#endif

inline void collectAbsoluteObservationsSystem(Engine &ctx,
                                              const Position &position,
                                              const Rotation &rotation,
                                              const Goal &goal,
                                              const EntityType &entityType,
                                              const VehicleSize &vehicleSize,
                                              AgentInterfaceEntity &agent_iface) {
    if (entityType == EntityType::Padding) {
        return;
    }

    auto &out = ctx.get<AbsoluteSelfObservation>(agent_iface.e);
    out.position = position;
    out.rotation.rotationAsQuat = rotation;
    out.rotation.rotationFromAxis = utils::quatToYaw(rotation);
    out.goal = goal;
    out.vehicle_size = vehicleSize;
}

void setupRestOfTasks(TaskGraphBuilder &builder, const Sim::Config &cfg,
                      Span<const TaskGraphNodeID> dependencies,
                      bool decrementStep) {
    // setupBroadphaseTasks consists of the following sub-tasks:
    // 1. updateLeafPositionsEntry
    // 2. broadphase::updateBVHEntry
    // 3. broadphase::refitEntry
    auto broadphase_setup_sys =
        phys::PhysicsSystem::setupBroadphaseTasks(builder, dependencies);

    auto findOverlappingEntities =
        phys::PhysicsSystem::setupStandaloneBroadphaseOverlapTasks(
            builder, {broadphase_setup_sys});

    auto detectCollisions = builder.addToGraph<
        ParallelForNode<Engine, collisionDetectionSystem, CandidateCollision>>(
        {findOverlappingEntities});

    // Finalize physics subsystem work
    auto phys_done = phys::PhysicsSystem::setupStandaloneBroadphaseCleanupTasks(
        builder, {detectCollisions});

    phys_done = phys::PhysicsSystem::setupCleanupTasks(
        builder, {detectCollisions});

    auto reward_sys = builder.addToGraph<ParallelForNode<Engine,
         rewardSystem,
            Position,
            Trajectory,
            Goal,
            Progress,
            AgentInterfaceEntity
        >>({phys_done});

    auto previousSystem = reward_sys;
    if (decrementStep) {
        previousSystem = builder.addToGraph<
            ParallelForNode<Engine, stepTrackerSystem, AgentInterfaceEntity>>(
            {reward_sys});
    }

    // Check if the episode is over
    auto done_sys =
        builder.addToGraph<ParallelForNode<Engine, doneSystem, Position, Goal,
                                           AgentInterfaceEntity>>(
            {previousSystem});

    auto clear_tmp = builder.addToGraph<ResetTmpAllocNode>({done_sys});
    (void)clear_tmp;


#ifdef MADRONA_GPU_MODE
    // RecycleEntitiesNode is required on the GPU backend in order to reclaim
    // deleted entity IDs.
    auto recycle_sys = builder.addToGraph<RecycleEntitiesNode>({done_sys});
    (void)recycle_sys;
#endif

    // Finally, collect observations for the next step.
    // auto collect_obs = builder.addToGraph<ParallelForNode<Engine,
    //     collectObservationsSystem,
    //         VehicleSize,
    //         Position,
    //         Rotation,
    //         Velocity,
    //         Goal,
    //         Progress,
    //         OtherAgents,
    //         EntityType,
    //         CollisionDetectionEvent,
    //         AgentInterfaceEntity
    //     >>({clear_tmp});

    auto collect_self_obs = builder.addToGraph<ParallelForNode<Engine,
        collectSelfObsSystem,
        VehicleSize,
        Position,
        Rotation,
        Velocity,
        Goal,
        CollisionDetectionEvent,
        AgentInterfaceEntity>>({clear_tmp});

    auto collect_partner_obs = builder.addToGraph<ParallelForNode<Engine,
        collectPartnerObsSystem,
        Position,
        Rotation,
        OtherAgents,
        AgentInterfaceEntity>>({clear_tmp});
    
    auto collect_map_obs = builder.addToGraph<ParallelForNode<Engine,
        collectMapObservationsSystem,
        Position,
        Rotation,
        AgentInterfaceEntity>>({clear_tmp});

    auto collectAbsoluteSelfObservations = builder.addToGraph<
        ParallelForNode<Engine, collectAbsoluteObservationsSystem, Position,
                        Rotation, Goal, EntityType, VehicleSize, AgentInterfaceEntity>>(
        {clear_tmp});

    if (cfg.renderBridge) {
        RenderingSystem::setupTasks(builder, {done_sys});
    }

    TaskGraphNodeID lidar;
    if(cfg.enableLidar) {
        // The lidar system
#ifdef MADRONA_GPU_MODE
    // Note the use of CustomParallelForNode to create a taskgraph node
    // that launches a warp of threads (32) for each invocation (1).
    // The 32, 1 parameters could be changed to 32, 32 to create a system
    // that cooperatively processes 32 entities within a warp.
    lidar = builder.addToGraph<CustomParallelForNode<Engine,
        lidarSystem, 32, 1,
#else
    lidar = builder.addToGraph<ParallelForNode<Engine,
        lidarSystem,
#endif
            Entity,
            AgentInterfaceEntity,
            EntityType
        >>({clear_tmp});
    }

#ifdef MADRONA_GPU_MODE
    TaskGraphNodeID sort_agents;
    if(cfg.enableLidar)
    {
        sort_agents = queueSortByWorld<Agent>(builder, {lidar, collect_self_obs, collect_partner_obs, collect_map_obs, collectAbsoluteSelfObservations});
    } else {
        sort_agents = queueSortByWorld<Agent>(builder, {collect_self_obs, collect_partner_obs, collect_map_obs, collectAbsoluteSelfObservations});
    }
    // Sort entities, this could be conditional on reset like the second
    // BVH build above.
        
    auto sort_phys_objects = queueSortByWorld<PhysicsEntity>(
        builder, {sort_agents});
    (void)sort_phys_objects;
#else
    (void)lidar;
    (void)collect_self_obs,
    (void)collect_partner_obs, 
    (void)collect_map_obs,
    (void)collectAbsoluteSelfObservations;
#endif
}

static void setupStepTasks(TaskGraphBuilder &builder, const Sim::Config &cfg) {
    auto moveSystem = builder.addToGraph<ParallelForNode<Engine,
        movementSystem,
            AgentInterfaceEntity,
            VehicleSize,
            Rotation,
            Position,
            Velocity,
            EntityType,
            Trajectory,
            CollisionDetectionEvent,
            ResponseType
        >>({});  

    setupRestOfTasks(builder, cfg, {moveSystem}, true);
}

static void setupResetTasks(TaskGraphBuilder &builder, const Sim::Config &cfg) {
    auto reset =
        builder.addToGraph<ParallelForNode<Engine, resetSystem, WorldReset>>(
            {});

    setupRestOfTasks(builder, cfg, {reset}, false);
}

void Sim::setupTasks(TaskGraphManager &taskgraph_mgr, const Config &cfg) {
    setupResetTasks(taskgraph_mgr.init(TaskGraphID::Reset), cfg);
    setupStepTasks(taskgraph_mgr.init(TaskGraphID::Step), cfg);
}

Sim::Sim(Engine &ctx,
         const Config &cfg,
         const WorldInit &init)
    : WorldBase(ctx),
      episodeMgr(init.episodeMgr),
      params(*init.params)
{
    // Below check is used to ensure that the map is not empty due to incorrect WorldInit copy to GPU
    assert(init.map->numObjects);
    assert(init.map->numRoadSegments <= consts::kMaxRoadEntityCount);

    // Currently the physics system needs an upper bound on the number of
    // entities that will be stored in the BVH. We plan to fix this in
    // a future release.
    auto max_total_entities = init.map->numObjects + init.map->numRoadSegments;

    phys::PhysicsSystem::init(ctx, init.rigidBodyObjMgr,
        consts::deltaT, consts::numPhysicsSubsteps, -9.8f * math::up,
        max_total_entities);

    enableRender = cfg.renderBridge != nullptr;

    if (enableRender) {
        RenderingSystem::init(ctx, cfg.renderBridge);
    }

    // Creates agents, walls, etc.
    createPersistentEntities(ctx, init.map);

    // Generate initial world state
    initWorld(ctx);
}

// This declaration is needed for the GPU backend in order to generate the
// CUDA kernel for world initialization, which needs to be specialized to the
// application's world data type (Sim) and config and initialization types.
// On the CPU it is a no-op.
MADRONA_BUILD_MWGPU_ENTRY(Engine, Sim, Sim::Config, WorldInit);

}<|MERGE_RESOLUTION|>--- conflicted
+++ resolved
@@ -256,15 +256,9 @@
     if (collisionEvent.hasCollided.load_relaxed()) {
         switch (e.data().params.collisionBehaviour) {
             case CollisionBehaviour::AgentStop:
-<<<<<<< HEAD
                 e.get<Done>(agent_iface.e).v = 1;
                 agentZeroVelSystem(e, velocity);
                  break;
-=======
-                done.v = 1;
-                agentZeroVelSystem(e, velocity);
-                break;
->>>>>>> a0389738
 
             case CollisionBehaviour::AgentRemoved:
                 e.get<Done>(agent_iface.e).v = 1;
@@ -301,16 +295,7 @@
 
     if(controlledState.controlled)
     {
-<<<<<<< HEAD
         Action &action = e.get<Action>(agent_iface.e);
-        if(e.data().params.useWayMaxModel)
-        {
-            forwardWaymaxModel(action, rotation, position, velocity);
-        }
-        else 
-        {
-            forwardKinematics(action, size, rotation, position, velocity);
-=======
         switch (e.data().params.dynamicsModel){
 
             case DynamicsModel::InvertibleBicycle:
@@ -323,7 +308,6 @@
                forwardKinematics(action, size, rotation, position, velocity);
                break;
 
->>>>>>> a0389738
         }
     }
     else
@@ -520,13 +504,9 @@
         auto agent_iface = ctx.getCheck<AgentInterfaceEntity>(candidate);
         if (agent_iface.valid())
         {
-<<<<<<< HEAD
-            auto controlledState = ctx.get<ControlledState>(agent_iface.value().e).controlledState;
+            auto controlledState = ctx.get<ControlledState>(agent_iface.value().e).controlled;
             // Case: If an expert agent is in an invalid state, we need to ignore the collision detection for it.
-            if (controlledState == ControlMode::EXPERT)
-=======
-            if( controlledState.value().controlled == false)
->>>>>>> a0389738
+            if (controlledState == false)
             {
                 auto currStep = getCurrentStep(ctx.get<StepsRemaining>(agent_iface.value().e));
                 auto &validState = ctx.get<Trajectory>(candidate).valids[currStep];
@@ -535,11 +515,7 @@
                     return true;
                 }
             }
-<<<<<<< HEAD
-            else if (controlledState == ControlMode::BICYCLE)
-=======
-            else if (controlledState.value().controlled == true)
->>>>>>> a0389738
+            else
             {
                 // Case: If a controlled agent gets done, we teleport it to the padding position
                 // Hence we need to ignore the collision detection for it.

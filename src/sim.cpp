--- conflicted
+++ resolved
@@ -40,11 +40,8 @@
     registry.registerComponent<EntityType>();
     registry.registerComponent<BicycleModel>();
     registry.registerComponent<VehicleSize>();
-<<<<<<< HEAD
     registry.registerComponent<Goal>();
-=======
     registry.registerComponent<Trajectory>();
->>>>>>> 52f504e1
 
     registry.registerSingleton<WorldReset>();
     registry.registerSingleton<LevelState>();
@@ -79,23 +76,7 @@
         (uint32_t) ExportID::BicycleModel);
 }
 
-<<<<<<< HEAD
-static inline void cleanupWorld(Engine &ctx) {
-    // auto &level = ctx.singleton<LevelState>();
-
-    // for (CountT i = 0; i < (consts::numAgents + consts::numRoadSegments); i++) {
-    //   if (level.entities[i] == Entity::none()) {
-    //     continue;
-    //   }
-
-    //   ctx.destroyEntity(level.entities[i]);
-
-    // }
-}
-=======
-
 static inline void cleanupWorld(Engine &ctx) {}
->>>>>>> 52f504e1
 
 static inline void initWorld(Engine &ctx)
 {

import gpudrive
import torch

# Create an instance of RewardParams
reward_params = gpudrive.RewardParams()
reward_params.rewardType = gpudrive.RewardType.DistanceBased  # Or any other value from the enum
reward_params.distanceToGoalThreshold = 1.0  # Set appropriate values
reward_params.distanceToExpertThreshold = 1.0  # Set appropriate values

# Create an instance of Parameters
params = gpudrive.Parameters()
params.polylineReductionThreshold = 0.5  # Set appropriate value
params.observationRadius = 10.0  # Set appropriate value
params.collisionBehaviour = gpudrive.CollisionBehaviour.Ignore  # Set appropriate value
params.datasetInitOptions = gpudrive.DatasetInitOptions.PadN  # Set appropriate value
params.rewardParams = reward_params  # Set the rewardParams attribute to the instance created above
params.maxNumControlledVehicles = 0

# Now use the 'params' instance when creating SimManager
sim = gpudrive.SimManager(
    exec_mode=gpudrive.madrona.ExecMode.CPU,
    gpu_id=0,
    num_worlds=1,
    auto_reset=True,
    json_path="nocturne_data",
<<<<<<< HEAD
    params=params,
    enable_batch_renderer=True, # Optional parameter
    batch_render_view_width=1024,
    batch_render_view_height=1024
=======
    params=params
>>>>>>> 630ffbbc
)

frames = []
for steps in range(90):
    sim.step()
    rgb_tensor = sim.rgb_tensor().to_torch()
    frames.append(rgb_tensor.cpu().numpy()[0,3,:,:,:3]) 
    # Use the obs tensor for further processing

import imageio

imageio.mimsave('movie.gif', frames, duration=0.1)  # Save the frames as a gif<|MERGE_RESOLUTION|>--- conflicted
+++ resolved
@@ -23,14 +23,10 @@
     num_worlds=1,
     auto_reset=True,
     json_path="nocturne_data",
-<<<<<<< HEAD
     params=params,
     enable_batch_renderer=True, # Optional parameter
     batch_render_view_width=1024,
     batch_render_view_height=1024
-=======
-    params=params
->>>>>>> 630ffbbc
 )
 
 frames = []

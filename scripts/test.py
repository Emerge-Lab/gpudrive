--- conflicted
+++ resolved
@@ -15,13 +15,8 @@
 params.rewardParams = reward_params  # Set the rewardParams attribute to the instance created above
 
 # Now use the 'params' instance when creating SimManager
-<<<<<<< HEAD
-sim = gpudrive.SimManager(
-    exec_mode=gpudrive.madrona.ExecMode.CPU,
-=======
 sim = gpudrive_.SimManager(
     exec_mode=gpudrive_.madrona.ExecMode.CUDA,
->>>>>>> a05c28fa
     gpu_id=0,
     num_worlds=1,
     auto_reset=True,

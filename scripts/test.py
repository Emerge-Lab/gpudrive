--- conflicted
+++ resolved
@@ -19,11 +19,7 @@
     gpu_id=0,
     num_worlds=1,
     auto_reset=True,
-<<<<<<< HEAD
     json_path="build/tests/testJsons",
-=======
-    json_path="waymo_data",
->>>>>>> 74ccf658
     params=params
 )
 

--- conflicted
+++ resolved
@@ -15,21 +15,12 @@
 params.rewardParams = reward_params  # Set the rewardParams attribute to the instance created above
 
 # Now use the 'params' instance when creating SimManager
-<<<<<<< HEAD
 sim = gpudrive.SimManager(
     exec_mode=gpudrive.madrona.ExecMode.CPU,
     gpu_id=0,
     num_worlds=1,
     auto_reset=True,
-    json_path="nocturne_data",
-=======
-sim = gpudrive_.SimManager(
-    exec_mode=gpudrive_.madrona.ExecMode.CUDA,
-    gpu_id=0,
-    num_worlds=1,
-    auto_reset=True,
     json_path="build/tests/testJsons",
->>>>>>> e7890884
     params=params
 )
 

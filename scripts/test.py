import gpudrive
import torch

# Create an instance of RewardParams
reward_params = gpudrive.RewardParams()
reward_params.rewardType = gpudrive.RewardType.DistanceBased  # Or any other value from the enum
reward_params.distanceToGoalThreshold = 1.0  # Set appropriate values
reward_params.distanceToExpertThreshold = 1.0  # Set appropriate values

# Create an instance of Parameters
params = gpudrive.Parameters()
params.polylineReductionThreshold = 0.5  # Set appropriate value
params.observationRadius = 10.0  # Set appropriate value
params.rewardParams = reward_params  # Set the rewardParams attribute to the instance created above

sim = gpudrive.SimManager(
    exec_mode=gpudrive.madrona.ExecMode.CPU,
    gpu_id=0,
    num_worlds=1,
    auto_reset=True,
<<<<<<< HEAD
    json_path="/home/aarav/gpudrive/build/tests/testJsons",
=======
    json_path="waymo_data",
>>>>>>> 364972ab
    params=params
)

sim.step()
print(sim.done_tensor().to_torch())<|MERGE_RESOLUTION|>--- conflicted
+++ resolved
@@ -18,11 +18,7 @@
     gpu_id=0,
     num_worlds=1,
     auto_reset=True,
-<<<<<<< HEAD
     json_path="/home/aarav/gpudrive/build/tests/testJsons",
-=======
-    json_path="waymo_data",
->>>>>>> 364972ab
     params=params
 )
 

--- conflicted
+++ resolved
@@ -2,6 +2,7 @@
 #include "consts.hpp"
 #include "mgr.hpp"
 #include <nlohmann/json.hpp>
+#include "test_utils.hpp"
 #include "test_utils.hpp"
 
 #include <iostream>
@@ -16,11 +17,6 @@
 
 // TODO: Add the dynamic files here to be able to test from any json file.
 
-<<<<<<< HEAD
-=======
-
-
->>>>>>> ea397c1d
 class BicycleKinematicModelTest : public ::testing::Test {
 protected:    
     int64_t num_agents = 3;
@@ -39,24 +35,18 @@
             .numRoadSegments = num_roads,
         }
     });
-<<<<<<< HEAD
-=======
-    
-    int64_t num_agents = gpudrive::consts::numAgents;
-    int64_t num_roads = gpudrive::consts::numRoadSegments;
->>>>>>> ea397c1d
     int64_t num_steps = 10;
     int64_t num_worlds = 1;
     int64_t numEntities = 0;
 
     std::pair<float, float> mean = {0, 0};
 
+    int64_t numEntities = 0;
+
+    std::pair<float, float> mean = {0, 0};
+
     std::unordered_map<int64_t, float> agent_length_map;
-<<<<<<< HEAD
     std::ifstream data = std::ifstream("test.json");
-=======
-    std::ifstream data = std::ifstream("/home/aarav/gpudrive/nocturne_data/formatted_json_v2_no_tl_valid/tfrecord-00004-of-00150_246.json");
->>>>>>> ea397c1d
     std::vector<float> initialState;
     std::default_random_engine generator;
     std::uniform_real_distribution<float> acc_distribution;
@@ -103,11 +93,7 @@
             }
             initialState.push_back(float(obj["position"][0]["x"]) - mean.first);
             initialState.push_back(float(obj["position"][0]["y"]) - mean.second);
-<<<<<<< HEAD
             initialState.push_back(test_utils::degreesToRadians(obj["heading"][0]));
-=======
-            initialState.push_back(degreesToRadians(obj["heading"][0]));
->>>>>>> ea397c1d
             initialState.push_back(math::Vector2{.x = obj["velocity"][0]["x"], .y = obj["velocity"][0]["y"]}.length());
             agent_length_map[n_agents++] = obj["length"];
         }

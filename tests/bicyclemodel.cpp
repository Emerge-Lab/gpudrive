#include "gtest/gtest.h"
#include "consts.hpp"
#include "mgr.hpp"
#include "test_utils.hpp"

#include <iostream>
#include <fstream>
#include <cmath>
#include <vector>
#include <random>


using namespace madrona;
using nlohmann::json;

// TODO: Add the dynamic files here to be able to test from any json file.

class BicycleKinematicModelTest : public ::testing::Test {
protected:    
<<<<<<< HEAD
    int64_t num_agents = 3;
    int64_t num_roads = 4050;
    
=======
>>>>>>> f7b1e5d1
    gpudrive::Manager mgr = gpudrive::Manager({
        .execMode = ExecMode::CPU,
        .gpuID = 0,
        .numWorlds = 1,
        .autoReset = false,
<<<<<<< HEAD
        .jsonPath = "test.json",
=======
        .jsonPath = "testJsons",
>>>>>>> f7b1e5d1
        .params = {
            .polylineReductionThreshold = 0.0,
            .observationRadius = 100.0
        }
    });
<<<<<<< HEAD
=======
    
    int64_t num_agents = gpudrive::consts::kMaxAgentCount;
    int64_t num_roads = gpudrive::consts::kMaxRoadEntityCount;
>>>>>>> f7b1e5d1
    int64_t num_steps = 10;
    int64_t num_worlds = 1;
    int64_t numEntities = 0;

    std::pair<float, float> mean = {0, 0};

    std::unordered_map<int64_t, float> agent_length_map;
<<<<<<< HEAD
    std::ifstream data = std::ifstream("test.json");
=======
    std::ifstream data = std::ifstream("testJsons/test.json");
>>>>>>> f7b1e5d1
    std::vector<float> initialState;
    std::default_random_engine generator;
    std::uniform_real_distribution<float> acc_distribution;
    std::uniform_real_distribution<float> steering_distribution; 
    void SetUp() override {
        json rawJson;
        data >> rawJson;
        mean = test_utils::calcMean(rawJson);
        std::cout<<"CTEST Mean x: "<<mean.first<<" Mean y: "<<mean.second<<std::endl;
        int64_t n_agents = 0;
        for (const auto &obj : rawJson["objects"]) {
            if(n_agents == num_agents)
            {
                break;
            }
            if (obj["type"] != "vehicle") {
                continue;
            }
            initialState.push_back(float(obj["position"][0]["x"]) - mean.first);
            initialState.push_back(float(obj["position"][0]["y"]) - mean.second);
            initialState.push_back(test_utils::degreesToRadians(obj["heading"][0]));
            initialState.push_back(math::Vector2{.x = obj["velocity"][0]["x"], .y = obj["velocity"][0]["y"]}.length());
            agent_length_map[n_agents++] = obj["length"];
        }
        acc_distribution = std::uniform_real_distribution<float>(-3.0, 2.0);
        steering_distribution = std::uniform_real_distribution<float>(-0.7, 0.7); 
        generator = std::default_random_engine(42);
    }
};


std::tuple<float, float, float, float> StepBicycleModel(float x, float y, float theta, float speed_curr, float acceleration, float steering_action, float dt = 0.1, float L = 1) {

    float v = speed_curr + 0.5 * acceleration * dt; //Nocturne uses average speed

    float beta = atan(tan(steering_action) * (L/2) / L);

    float w = v * cos(beta) * tan(steering_action) / L;

    float x_next = x + v * cos(theta + beta) * dt;
    float y_next = y + v * sin(theta + beta) * dt;

    float theta_next = std::fmod(theta + w * dt, M_PI*2); // Clipping necessary to follow the implementation in madrona
    theta_next = theta_next > M_PI ? theta_next -  M_PI*2 : (theta_next < - M_PI ? theta_next +  M_PI*2 : theta_next);
    
    float speed_next = speed_curr + acceleration * dt;
    return std::make_tuple(x_next, y_next, theta_next, speed_next);
}

TEST_F(BicycleKinematicModelTest, TestModelEvolution) {
    std::vector<float> expected;
    //Check first step -
    for(int i = 0; i < num_agents; i++)
    {
        auto [x_next, y_next, theta_next, speed_next] = StepBicycleModel(initialState[4*i], initialState[4*i+1], initialState[4*i+2], initialState[4*i+3], 0, 0, 0.1, agent_length_map[i]);
        expected.push_back(x_next);
        expected.push_back(y_next);
        expected.push_back(theta_next);
        expected.push_back(speed_next);
    }
    auto obs = mgr.bicycleModelTensor();
    auto [valid, errorMsg] = test_utils::validateTensor(obs, initialState);
    ASSERT_TRUE(valid);
    
    for(int i = 0; i < num_steps; i++)
    {
        expected.clear();
        auto prev_state = test_utils::flatten_obs(obs); // Due to floating point errors, we cannot use the expected values from the previous step so as not to accumulate errors.
        for(int j = 0; j < num_agents; j++)
        {
            float acc =  acc_distribution(generator);
            float steering = steering_distribution(generator);
            mgr.setAction(0,j,acc,steering,0);
            auto [x_next, y_next, theta_next, speed_next] = StepBicycleModel(prev_state[4*j], prev_state[4*j+1], prev_state[4*j+2], prev_state[4*j+3], acc, steering, 0.1, agent_length_map[j]);
            expected.push_back(x_next);
            expected.push_back(y_next);
            expected.push_back(theta_next);
            expected.push_back(speed_next);
        }
        mgr.step();
        obs = mgr.bicycleModelTensor(); 
        std::tie(valid, errorMsg) = test_utils::validateTensor(obs, expected);
        ASSERT_TRUE(valid);
    }

}

<|MERGE_RESOLUTION|>--- conflicted
+++ resolved
@@ -17,33 +17,20 @@
 
 class BicycleKinematicModelTest : public ::testing::Test {
 protected:    
-<<<<<<< HEAD
-    int64_t num_agents = 3;
-    int64_t num_roads = 4050;
-    
-=======
->>>>>>> f7b1e5d1
     gpudrive::Manager mgr = gpudrive::Manager({
         .execMode = ExecMode::CPU,
         .gpuID = 0,
         .numWorlds = 1,
         .autoReset = false,
-<<<<<<< HEAD
-        .jsonPath = "test.json",
-=======
         .jsonPath = "testJsons",
->>>>>>> f7b1e5d1
         .params = {
             .polylineReductionThreshold = 0.0,
             .observationRadius = 100.0
         }
     });
-<<<<<<< HEAD
-=======
     
     int64_t num_agents = gpudrive::consts::kMaxAgentCount;
     int64_t num_roads = gpudrive::consts::kMaxRoadEntityCount;
->>>>>>> f7b1e5d1
     int64_t num_steps = 10;
     int64_t num_worlds = 1;
     int64_t numEntities = 0;
@@ -51,11 +38,7 @@
     std::pair<float, float> mean = {0, 0};
 
     std::unordered_map<int64_t, float> agent_length_map;
-<<<<<<< HEAD
-    std::ifstream data = std::ifstream("test.json");
-=======
     std::ifstream data = std::ifstream("testJsons/test.json");
->>>>>>> f7b1e5d1
     std::vector<float> initialState;
     std::default_random_engine generator;
     std::uniform_real_distribution<float> acc_distribution;

--- conflicted
+++ resolved
@@ -105,12 +105,8 @@
         time_steps: Optional[List[int]] = None,
         center_agent_indices: Optional[List[int]] = None,
         zoom_radius: int = 100,
-<<<<<<< HEAD
         plot_waypoints: bool = False,
-=======
-        plot_log_replay_trajectory: bool = False,
         plot_vbd_trajectory: bool = False,
->>>>>>> ddc8571b
         agent_positions: Optional[torch.Tensor] = None,
         backward_goals: bool = False,
         policy_masks: Optional[Dict[int, Dict[str, torch.Tensor]]] = None,
@@ -710,6 +706,88 @@
                 log_trajectory.pos_xy[env_idx, control_mask, :, 1]
                 .cpu()
                 .numpy(),
+                color="lightgreen",
+                linewidth=0.35 * line_width_scale,
+                alpha=0.35,
+                zorder=0,
+            )
+    
+    def _plot_vbd_trajectory(
+        self,
+        ax: matplotlib.axes.Axes,
+        env_idx: int,
+        control_mask: torch.Tensor,
+        vbd_trajectory: VBDTrajectory,
+        line_width_scale: int = 1.0,
+    ):
+        """Plot the VBD trajectory for controlled agents in either 2D or 3D."""
+        if self.render_3d:
+            # Get trajectory points
+            trajectory_points = vbd_trajectory.pos_xy[
+                env_idx, control_mask, :, :
+            ].numpy()
+
+            # Set a fixed height for trajectory visualization
+            trajectory_height = 0.05
+
+            # Plot trajectories for each controlled agent
+            for agent_trajectory in trajectory_points:
+                # Filter out invalid points (zeros or out of bounds)
+                valid_mask = (
+                    (agent_trajectory[:, 0] != 0)
+                    & (agent_trajectory[:, 1] != 0)
+                    & (np.abs(agent_trajectory[:, 0]) < OUT_OF_BOUNDS)
+                    & (np.abs(agent_trajectory[:, 1]) < OUT_OF_BOUNDS)
+                )
+                valid_points = agent_trajectory[valid_mask]
+
+                if len(valid_points) > 1:
+                    # Create segments for the trajectory
+                    segments = []
+                    for i in range(len(valid_points) - 1):
+                        segment = np.array(
+                            [
+                                [
+                                    valid_points[i, 0],
+                                    valid_points[i, 1],
+                                    trajectory_height,
+                                ],
+                                [
+                                    valid_points[i + 1, 0],
+                                    valid_points[i + 1, 1],
+                                    trajectory_height,
+                                ],
+                            ]
+                        )
+                        segments.append(segment)
+
+                    # Create line collection with fade effect
+                    colors = np.zeros((len(segments), 4))
+                    colors[:, 1] = 0.9  # Green component
+                    colors[:, 3] = np.linspace(
+                        0.2, 0.6, len(segments)
+                    )  # Alpha gradient
+
+                    lc = Line3DCollection(
+                        segments, colors=colors, linewidth=2 * line_width_scale
+                    )
+                    ax.add_collection3d(lc)
+
+                    # Add points at trajectory positions
+                    ax.scatter3D(
+                        valid_points[:, 0],
+                        valid_points[:, 1],
+                        np.full_like(valid_points[:, 0], trajectory_height),
+                        color="lightgreen",
+                        s=10,
+                        alpha=0.5,
+                        zorder=0,
+                    )
+        else:
+            # Original 2D plotting
+            ax.scatter(
+                vbd_trajectory.pos_xy[env_idx, control_mask, :, 0].numpy(),
+                vbd_trajectory.pos_xy[env_idx, control_mask, :, 1].numpy(),
                 color="lightgreen",
                 linewidth=0.35 * line_width_scale,
                 alpha=0.35,

--- conflicted
+++ resolved
@@ -361,6 +361,25 @@
             else:
                 center_x = 0  # Default center x-coordinate
                 center_y = 0  # Default center y-coordinate
+
+            time_step = (
+                self.env_config.episode_len
+                - self.sim_object.steps_remaining_tensor().to_torch()[
+                    env_idx, 0
+                ]
+            ).item()
+
+            # Add time step text to the figure
+            ax.text(
+                0.05,  # x position in axes coordinates (5% from left)
+                0.95,  # y position in axes coordinates (95% from bottom)
+                f"t = {time_step}",
+                transform=ax.transAxes,  # Use axes coordinates
+                fontsize=15,
+                color="black",
+                ha="left",
+                va="top",
+            )
 
             time_step = (
                 self.env_config.episode_len
@@ -1832,11 +1851,7 @@
         ax.text(
             0.05,  # x position in axes coordinates (5% from left)
             0.90,  # y position in axes coordinates (95% from bottom)
-<<<<<<< HEAD
             r"$O_{t}$ for " + f"t = {time_step}",
-=======
-             r"$O_{t}$ for " + f"t = {time_step}",
->>>>>>> 4e104403
             transform=ax.transAxes,  # Use axes coordinates
             fontsize=15,
             color="black",
@@ -1859,12 +1874,9 @@
                 color=reward_color,  # Using the dynamically determined color
                 ha="left",
                 va="top",
-<<<<<<< HEAD
                 bbox=dict(
                     facecolor="white", alpha=1.0, edgecolor="none", pad=3
                 ),
-=======
->>>>>>> 4e104403
             )
 
         if route_progress is not None:
@@ -1878,7 +1890,6 @@
                 color="black",
                 ha="left",
                 va="top",
-<<<<<<< HEAD
                 bbox=dict(
                     facecolor="white", alpha=1.0, edgecolor="none", pad=3
                 ),
@@ -1892,27 +1903,14 @@
                 trajectory[:, 1][mask].cpu(),  # y coordinates
                 color="g",
                 linewidth=0.05 * line_width_scale,
+                linewidth=0.05 * line_width_scale,
                 marker="o",
                 alpha=0.6,
-=======
-            )
-
-        if trajectory is not None and len(trajectory) > 0:
-            # Plot the trajectory as a line
-            ax.scatter(
-                trajectory[:, 0].cpu(),  # x coordinates
-                trajectory[:, 1].cpu(),  # y coordinates
-                color="g",
-                linewidth=0.05 * line_width_scale,
-                marker="o",
-                alpha=0.3,
->>>>>>> 4e104403
                 zorder=0,
             )
 
             # Draw a circle around every point in the trajectory
             for i in range(trajectory.shape[0]):
-<<<<<<< HEAD
                 if mask[i]:
                     # Draw a circle around the trajectory point
                     circle = Circle(
@@ -1924,18 +1922,6 @@
                         alpha=0.35,
                     )
                     ax.add_patch(circle)
-=======
-                circle = Circle(
-                    (trajectory[i, 0].cpu(), trajectory[i, 1].cpu()),
-                    radius=self.env_config.guidance_pos_xy_radius,
-                    color="lightgrey",
-                    fill=False,
-                    linestyle="--",
-                    alpha=0.25,
-                )
-                ax.add_patch(circle)
-
->>>>>>> 4e104403
 
         ax.set_xlim((-self.env_config.obs_radius, self.env_config.obs_radius))
         ax.set_ylim((-self.env_config.obs_radius, self.env_config.obs_radius))

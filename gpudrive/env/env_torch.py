"""Torch Gym Environment that interfaces with the GPU Drive simulator."""

from gymnasium.spaces import Box, Discrete, Tuple
import numpy as np
import torch
from itertools import product
import mediapy as media
import gymnasium

from gpudrive.env import constants
from gpudrive.env.config import EnvConfig, RenderConfig
from gpudrive.env.base_env import GPUDriveGymEnv
from gpudrive.datatypes.trajectory import (
    LogTrajectory,
    VBDTrajectory,
    to_local_frame,
)
from gpudrive.datatypes.roadgraph import (
    LocalRoadGraphPoints,
    GlobalRoadGraphPoints,
)
from gpudrive.datatypes.observation import (
    LocalEgoState,
    GlobalEgoState,
    PartnerObs,
    LidarObs,
    BevObs,
)
from gpudrive.datatypes.metadata import Metadata
from gpudrive.datatypes.info import Info

from gpudrive.visualize.core import MatplotlibVisualizer
from gpudrive.visualize.utils import img_from_fig
from gpudrive.env.dataset import SceneDataLoader
from gpudrive.utils.geometry import normalize_min_max

from gpudrive.integrations.vbd.data.utils import process_scenario_data


class GPUDriveTorchEnv(GPUDriveGymEnv):
    """Torch Gym Environment that interfaces with the GPU Drive simulator."""

    def __init__(
        self,
        config,
        data_loader,
        max_cont_agents,
        device="cuda",
        action_type="discrete",
        render_config: RenderConfig = RenderConfig(),
        backend="torch",
    ):
        # Initialization of environment configurations
        self.config = config
        self.data_loader = data_loader
        self.num_worlds = data_loader.batch_size
        self.max_cont_agents = max_cont_agents
        self.device = device
        self.render_config = render_config
        self.backend = backend
        self.max_num_agents_in_scene = self.config.max_num_agents_in_scene

        self.world_time_steps = torch.zeros(
            self.num_worlds, dtype=torch.short, device=self.device
        )

        # Initialize reward weights tensor to None initially
        self.reward_weights_tensor = None

        # Environment parameter setup
        params = self._setup_environment_parameters()

        # Initialize the iterator once
        self.data_iterator = iter(self.data_loader)

        # Get the initial data batch (set of traffic scenarios)
        self.data_batch = next(self.data_iterator)

        # Initialize simulator
        self.sim = self._initialize_simulator(params, self.data_batch)

        self.init_steps = self.config.init_steps

        # Controlled agents setup
        self.cont_agent_mask = self.get_controlled_agents_mask()
        self.max_agent_count = self.cont_agent_mask.shape[1]
        self.num_valid_controlled_agents_across_worlds = (
            self.cont_agent_mask.sum().item()
        )

        self.setup_guidance()

        self.episode_len = self.config.episode_len
        self.step_in_world = (
            self.episode_len - self.sim.steps_remaining_tensor().to_torch()
        )

        if self.config.reward_type == "reward_conditioned":
            # Use default condition_mode from config or fall back to "random"
            condition_mode = getattr(self.config, "condition_mode", "random")
            self.agent_type = getattr(self.config, "agent_type", None)
            self._set_reward_weights(
                condition_mode=condition_mode, agent_type=self.agent_type
            )

        self.previous_action_value_tensor = torch.zeros(
            (self.num_worlds, self.max_cont_agents, 3), device=self.device
        )

        # Setup action and observation spaces
        self.observation_space = Box(
            low=-1.0,
            high=1.0,
            shape=(self.get_obs(self.cont_agent_mask).shape[-1],),
        )

        self.single_observation_space = gymnasium.spaces.Box(
            low=-1.0,
            high=1.0,
            shape=(self.observation_space.shape[-1],),
            dtype=np.float32,
        )

        self._setup_action_space(action_type)
        self.single_action_space = self.action_space
        self.num_agents = self.cont_agent_mask.sum().item()

        # Rendering setup
        self.vis = MatplotlibVisualizer(
            sim_object=self.sim,
            controlled_agent_mask=self.cont_agent_mask,
            reference_trajectory=self.reference_trajectory,
            goal_radius=self.config.dist_to_goal_threshold,
            num_worlds=self.num_worlds,
            render_config=self.render_config,
            env_config=self.config,
        )

    def setup_guidance(self):
        """Configure the reference trajectory based on the guidance mode."""
        self.guidance_mode = self.config.guidance_mode

        if self.guidance_mode == "vbd_amortized":
            trajectory_tensor = self.sim.vbd_trajectory_tensor()
            self.reference_trajectory = VBDTrajectory.from_tensor(
                trajectory_tensor, self.backend, self.device
            )
        elif self.guidance_mode == "vbd_online":
            # TODO: Add support for 'vbd_online' mode
            raise ValueError(
                f"Unsupported guidance mode: {self.guidance_mode}."
            )
        else:  # Default option is "log_replay"
            trajectory_tensor = self.sim.expert_trajectory_tensor()
            self.reference_trajectory = LogTrajectory.from_tensor(
                trajectory_tensor,
                self.num_worlds,
                self.max_agent_count,
                self.backend,
                self.device,
            )

        # Length of the guidance trajectory
        self.reference_traj_len = self.reference_trajectory.length

    def _initialize_vbd(self):
        """
        Initialize the Versatile Behavior Diffusion (VBD) model and related
        components. Link: https://arxiv.org/abs/2404.02524.
        When using amortized VBD, we don't need to run the model at runtime.

        Args:
            config: Configuration object containing VBD settings.
        """
        self.use_vbd = self.config.use_vbd
        self.vbd_trajectory_weight = self.config.vbd_trajectory_weight
        if self.use_vbd:
            self._load_vbd_trajectories()
        else:
<<<<<<< HEAD
            self.init_steps = self.config.init_steps
=======
>>>>>>> 5e2a0998
            self.vbd_trajectories = None

    def _generate_sample_batch(self, init_steps=10):
        """Generate a sample batch for the VBD model."""
        means_xy = (
            self.sim.world_means_tensor().to_torch()[:, :2].to(self.device)
        )

        # Get the logged trajectory and restore the mean
        log_trajectory = LogTrajectory.from_tensor(
            self.sim.expert_trajectory_tensor(),
            self.num_worlds,
            self.max_agent_count,
            backend=self.backend,
            device=self.device,
        )
        log_trajectory.restore_mean(
            mean_x=means_xy[:, 0], mean_y=means_xy[:, 1]
        )

        # Get global road graph and restore the mean
        global_road_graph = GlobalRoadGraphPoints.from_tensor(
            roadgraph_tensor=self.sim.map_observation_tensor(),
            backend=self.backend,
            device=self.device,
        )
        global_road_graph.restore_mean(
            mean_x=means_xy[:, 0], mean_y=means_xy[:, 1]
        )
        global_road_graph.restore_xy()

        # Get global agent observations and restore the mean
        global_agent_obs = GlobalEgoState.from_tensor(
            abs_self_obs_tensor=self.sim.absolute_self_observation_tensor(),
            backend=self.backend,
            device=self.device,
        )
        global_agent_obs.restore_mean(
            mean_x=means_xy[:, 0], mean_y=means_xy[:, 1]
        )
        metadata = Metadata.from_tensor(
            metadata_tensor=self.sim.metadata_tensor(),
            backend=self.backend,
            device=self.device,
        )
        sample_batch = process_scenario_data(
            max_controlled_agents=self.max_cont_agents,
            controlled_agent_mask=self.cont_agent_mask,
            global_agent_obs=global_agent_obs,
            global_road_graph=global_road_graph,
            log_trajectory=log_trajectory,
            episode_len=self.episode_len,
            init_steps=init_steps,
            raw_agent_types=self.sim.info_tensor().to_torch()[:, :, 4],
            metadata=metadata,
        )
        return sample_batch

    def _set_reward_weights(self, condition_mode="random", agent_type=None):
        """Set agent reward weights for all or specific environments.

        Args:
            condition_mode: Determines how reward weights are sampled:
                        - "random": Random sampling within bounds (default for training)
                        - "fixed": Use predefined agent_type weights (for testing)
                        - "preset": Use a specific preset from agent_type parameter
            agent_type: Specifies which preset weights to use if condition_mode is "preset" or "fixed"
                    If condition_mode is "preset", can be one of: "cautious", "aggressive", "balanced"
                    If condition_mode is "fixed", should be a tensor of shape [3] with weight values
        """
        # Use weight sharing across environments for memory efficiency
        if self.reward_weights_tensor is None:
            self.reward_weights_tensor = torch.zeros(
                self.cont_agent_mask.shape[1],  # max_agent_count from mask
                3,  # collision, goal_achieved, off_road
                device="cpu",
                dtype=torch.float16,
            )

        # Read bounds for the three reward components
        lower_bounds = torch.tensor(
            [
                self.config.collision_weight_lb,
                self.config.goal_achieved_weight_lb,
                self.config.off_road_weight_lb,
            ],
            device="cpu",
            dtype=torch.float16,
        )

        upper_bounds = torch.tensor(
            [
                self.config.collision_weight_ub,
                self.config.goal_achieved_weight_ub,
                self.config.off_road_weight_ub,
            ],
            device="cpu",
            dtype=torch.float16,
        )
        bounds_range = upper_bounds - lower_bounds

        # Preset agent personality types
        agent_presets = {
            "cautious": torch.tensor(
                [
                    self.config.collision_weight_lb
                    * 0.9,  # Strong collision penalty
                    self.config.goal_achieved_weight_ub
                    * 0.7,  # Moderate goal reward
                    self.config.off_road_weight_lb
                    * 0.9,  # Strong off-road penalty
                ],
                device=self.device,
                dtype=torch.float16,
            ),
            "aggressive": torch.tensor(
                [
                    self.config.collision_weight_lb
                    * 0.5,  # Lower collision penalty
                    self.config.goal_achieved_weight_ub
                    * 0.9,  # Higher goal reward
                    self.config.off_road_weight_lb
                    * 0.6,  # Moderate off-road penalty
                ],
                device=self.device,
                dtype=torch.float16,
            ),
            "balanced": torch.tensor(
                [
                    (
                        self.config.collision_weight_lb
                        + self.config.collision_weight_ub
                    )
                    / 2,
                    (
                        self.config.goal_achieved_weight_lb
                        + self.config.goal_achieved_weight_ub
                    )
                    / 2,
                    (
                        self.config.off_road_weight_lb
                        + self.config.off_road_weight_ub
                    )
                    / 2,
                ],
                device=self.device,
                dtype=torch.float16,
            ),
            "risk_taker": torch.tensor(
                [
                    self.config.collision_weight_lb
                    * 0.3,  # Minimal collision penalty
                    self.config.goal_achieved_weight_ub,  # Maximum goal reward
                    self.config.off_road_weight_lb
                    * 0.4,  # Low off-road penalty
                ],
                device=self.device,
                dtype=torch.float16,
            ),
        }
        # Just get the max agents dimension from the controlled agent mask
        max_agents = self.cont_agent_mask.shape[1]

        if condition_mode == "random":
            # Traditional random sampling within bounds
            random_values = torch.rand(
                max_agents,
                3,
                device="cpu",
                dtype=torch.float16,
            )
            scaled_values = lower_bounds + random_values * bounds_range

        elif condition_mode == "preset":
            # Use a predefined agent type
            if agent_type not in agent_presets:
                raise ValueError(
                    f"Unknown agent_type: {agent_type}. Available types: {list(agent_presets.keys())}"
                )

            # CHANGED: Create a tensor with the preset weights for all agents, but no environment dimension
            preset_weights = agent_presets[agent_type]
            scaled_values = preset_weights.unsqueeze(0).expand(max_agents, 3)

        elif condition_mode == "fixed":
            # Use custom provided weights
            if agent_type is None or not isinstance(agent_type, torch.Tensor):
                raise ValueError(
                    "For condition_mode='fixed', agent_type must be a tensor of shape [3]"
                )

            custom_weights = agent_type.to(device="cpu", dtype=torch.float16)
            if custom_weights.shape != (3,):
                raise ValueError(
                    f"agent_type tensor must have shape [3], got {custom_weights.shape}"
                )

            scaled_values = custom_weights.unsqueeze(0).expand(max_agents, 3)

        else:
            raise ValueError(f"Unknown condition_mode: {condition_mode}")

        self.reward_weights_tensor = scaled_values

        return self.reward_weights_tensor

    def reset(
        self,
        mask=None,
        env_idx_list=None,
        condition_mode=None,
        agent_type=None,
    ):
        """Reset the worlds and return the initial observations.

        Args:
            mask: Optional mask indicating which agents to return observations for
            env_idx_list: Optional list of environment indices to reset
            condition_mode: Determines how reward weights are sampled:
                        - "random": Random sampling within bounds (default for training)
                        - "fixed": Use predefined agent_type weights (for testing)
                        - "preset": Use a specific preset from agent_type parameter
            agent_type: Specifies which preset weights to use or custom weights
        """
        if env_idx_list is not None:
            self.sim.reset(env_idx_list)
        else:
            env_idx_list = list(range(self.num_worlds))
            self.sim.reset(env_idx_list)

        # Re-initialize reward weights if using reward_conditioned
        if (
            hasattr(self.config, "reward_type")
            and self.config.reward_type == "reward_conditioned"
        ):
            # Use the specified condition_mode or default to the config setting
            mode = (
                condition_mode
                if condition_mode is not None
                else getattr(self.config, "condition_mode", "random")
            )
            use_agent_type = (
                agent_type if agent_type is not None else self.agent_type
            )
            self._set_reward_weights(
                condition_mode=mode, agent_type=use_agent_type
            )

        self.world_time_steps.fill_(self.init_steps)

        # Reset smoothness tracking for reset environments
        if env_idx_list is not None:
            reset_mask = torch.zeros(
                self.num_worlds, dtype=torch.bool, device=self.device
            )
            reset_mask[torch.tensor(env_idx_list, device=self.device)] = True

            # Zero out only the reset environments
            self.previous_action_value_tensor[reset_mask] = 0.0
        else:
            self.previous_action_value_tensor.zero_()

<<<<<<< HEAD
        # Advance the simulator with log playback if warmup steps are provided
        if self.config.init_steps > 0:
            self.advance_sim_with_log_playback(
                init_steps=self.init_steps,
            )

=======
>>>>>>> 5e2a0998
        return self.get_obs(mask)

    def get_dones(self):
        """
        Returns tensor indicating which agents have terminated.
        """
        terminal = (
            self.sim.done_tensor()
            .to_torch()
            .clone()
            .squeeze(dim=2)
            .to(torch.float)
        )
        return terminal.bool()

    def get_infos(self):
        """
        Returns the info tensor for the current step.
        """
        return Info.from_tensor(
            self.sim.info_tensor(),
            backend=self.backend,
            device=self.device,
        )

    def get_rewards(
        self,
        collision_weight=-0.5,
        goal_achieved_weight=1.0,
        off_road_weight=-0.5,
    ):
        """Obtain the rewards for the current step."""

        # Return the weighted combination of the reward components
        info_tensor = self.sim.info_tensor().to_torch().clone()
        off_road = info_tensor[:, :, 0].to(torch.float)

        # True if the vehicle is in collision with another road object
        # (i.e. a cyclist or pedestrian)
        collided = info_tensor[:, :, 1:3].to(torch.float).sum(axis=2)
        goal_achieved = info_tensor[:, :, 3].to(torch.float)

        if self.config.reward_type == "sparse_on_goal_achieved":
            return self.sim.reward_tensor().to_torch().clone().squeeze(dim=2)

        elif self.config.reward_type == "weighted_combination":
            weighted_rewards = (
                collision_weight * collided
                + goal_achieved_weight * goal_achieved
                + off_road_weight * off_road
            )
            return weighted_rewards

        elif self.config.reward_type == "reward_conditioned":
            if self.reward_weights_tensor is None:
                self._set_reward_weights()

            # Compute the weighted rewards
            collision_weights = (
                self.reward_weights_tensor[:, 0]
                .expand(self.num_worlds, -1)
                .to(self.device)
            )
            goal_weights = (
                self.reward_weights_tensor[:, 1]
                .expand(self.num_worlds, -1)
                .to(self.device)
            )
            off_road_weights = (
                self.reward_weights_tensor[:, 2]
                .expand(self.num_worlds, -1)
                .to(self.device)
            )

            weighted_rewards = (
                collision_weights * collided
                + goal_weights * goal_achieved
                + off_road_weights * off_road
            )

            return weighted_rewards

        elif self.config.reward_type == "guided_autonomy":

            self.base_rewards = (
                collision_weight * collided + off_road_weight * off_road
            )

            step_in_world = self.step_in_world[:, 0, :].squeeze(-1)

            # Assumption: All worlds are at the same time step
            # Check if we still have referene trajectory points, if not
            # we set the guidance errors to zero.
            if step_in_world[0] < self.reference_traj_len:
                batch_indices = torch.arange(step_in_world.shape[0])

                # Guidance
                suggested_pos_xy = self.reference_trajectory.pos_xy[
                    batch_indices, :, step_in_world, :
                ]

                suggested_speed = self.reference_trajectory.ref_speed[
                    batch_indices, :, step_in_world
                ].squeeze(-1)

                suggested_heading = self.reference_trajectory.yaw[
                    batch_indices, :, step_in_world
                ].squeeze(-1)

                is_valid = (
                    self.reference_trajectory.valids[
                        batch_indices, :, step_in_world
                    ]
                    .squeeze(-1)
                    .bool()
                )

                # Get actual agent positions
                agent_states = GlobalEgoState.from_tensor(
                    self.sim.absolute_self_observation_tensor(),
                    self.backend,
                    self.device,
                )

                actual_agent_pos_xy = agent_states.pos_xy

                actual_agent_speed = (
                    self.sim.self_observation_tensor().to_torch()[:, :, 0]
                )

                actual_agent_heading = agent_states.rotation_angle

                # Compute distances
                guidance_pos_error = torch.norm(
                    suggested_pos_xy - actual_agent_pos_xy, dim=-1
                )
                guidance_speed_error = (
                    suggested_speed - actual_agent_speed
                ) ** 2
                guidance_heading_error = (
                    suggested_heading - actual_agent_heading
                ) ** 2

                self.guidance_error = (
                    -self.config.guidance_pos_xy_weight
                    * torch.log(guidance_pos_error + 1.0)
                    - self.config.guidance_speed_weight
                    * torch.log(guidance_speed_error + 1.0)
                    - self.config.guidance_heading_weight
                    * torch.log(guidance_heading_error + 1.0)
                )

                # Zero-out guidance errors for invalid time steps, that is,
                # those that were not observed at the current time step
                self.guidance_error[~is_valid] = 0.0

                # Reduce guidance density
                if self.config.guidance_sample_interval > 1:
                    waypoint_mask = (
                        (
                            step_in_world
                            % self.config.guidance_sample_interval
                            == 0
                        )
                        .float()
                        .unsqueeze(1)
                    )
                    self.guidance_error = self.guidance_error * waypoint_mask

            else:
                self.guidance_error = torch.zeros_like(self.base_rewards)

            # Encourage smooth driving
            if hasattr(self, "action_diff"):
                acceleration_jerk = (
                    self.action_diff[:, :, 0] ** 2
                )  # First action component is acceleration
                steering_jerk = (
                    self.action_diff[:, :, 1] ** 2
                )  # Second action component is steering

                self.smoothness_penalty = -(
                    self.config.smoothness_weight * acceleration_jerk
                    + self.config.smoothness_weight * steering_jerk
                )
            else:
                self.smoothness_penalty = torch.zeros_like(self.base_rewards)

            self.guidance_error += self.smoothness_penalty

            # Combine base rewards with guidance error
            rewards = self.base_rewards + self.guidance_error

            return rewards

    def step_dynamics(self, actions):
        if actions is not None:
            self._apply_actions(actions)
        self.sim.step()

        # Update time in worlds
        self.step_in_world = (
            self.episode_len - self.sim.steps_remaining_tensor().to_torch()
        )

        not_done_worlds = ~self.get_dones().any(
            dim=1
        )  # Check if any agent in world is done
        self.world_time_steps[not_done_worlds] += 1

    def _apply_actions(self, actions):
        """Apply the actions to the simulator."""

        if (
            self.config.dynamics_model == "classic"
            or self.config.dynamics_model == "bicycle"
            or self.config.dynamics_model == "delta_local"
        ):
            if actions.dim() == 2:  # (num_worlds, max_agent_count)
                # Map action indices to action values if indices are provided
                actions = (
                    torch.nan_to_num(actions, nan=0).long().to(self.device)
                )
                self.action_value_tensor = self.action_keys_tensor[actions]

            elif actions.dim() == 3:
                if actions.shape[2] == 1:
                    actions = actions.squeeze(dim=2).to(self.device)
                    self.action_value_tensor = self.action_keys_tensor[actions]
                else:  # Assuming we are given the actual action values
                    self.action_value_tensor = actions.to(self.device)
            else:
                raise ValueError(f"Invalid action shape: {actions.shape}")

        else:
            self.action_value_tensor = actions.to(self.device)

        if not hasattr(self, "previous_action_value_tensor"):
            # Initialize with current actions on first call
            self.previous_action_value_tensor = (
                self.action_value_tensor.clone()
            )

        if self.config.dynamics_model == "state" and self.previous_action_value_tensor.shape != self.action_value_tensor.shape:
            self.previous_action_value_tensor = (
                self.action_value_tensor.clone()
            )

        # Calculate action differences (jerk)
        self.action_diff = (
            self.action_value_tensor - self.previous_action_value_tensor
        )
        self.previous_action_value_tensor = self.action_value_tensor.clone()

        self._copy_actions_to_simulator(self.action_value_tensor)

    def _copy_actions_to_simulator(self, actions):
        """Copy the provided actions to the simulator."""
        if (
            self.config.dynamics_model == "classic"
            or self.config.dynamics_model == "bicycle"
        ):
            # Action space: (acceleration, steering, heading)
            self.sim.action_tensor().to_torch()[:, :, :3].copy_(actions)
        elif self.config.dynamics_model == "delta_local":
            # Action space: (dx, dy, dyaw)
            self.sim.action_tensor().to_torch()[:, :, :3].copy_(actions)
        elif self.config.dynamics_model == "state":
            # Following the StateAction struct in types.hpp
            # Need to provide:
            # (x, y, z, yaw, vel x, vel y, vel z, ang_vel_x, ang_vel_y, ang_vel_z)
            self.sim.action_tensor().to_torch()[:, :, :10].copy_(actions)
        else:
            raise ValueError(
                f"Invalid dynamics model: {self.config.dynamics_model}"
            )

    def _set_discrete_action_space(self) -> None:
        """Configure the discrete action space based on dynamics model."""
        products = None

        if self.config.dynamics_model == "delta_local":
            self.dx = self.config.dx.to(self.device)
            self.dy = self.config.dy.to(self.device)
            self.dyaw = self.config.dyaw.to(self.device)
            products = product(self.dx, self.dy, self.dyaw)
        elif (
            self.config.dynamics_model == "classic"
            or self.config.dynamics_model == "bicycle"
        ):
            self.steer_actions = self.config.steer_actions.to(self.device)
            self.accel_actions = self.config.accel_actions.to(self.device)
            self.head_actions = self.config.head_tilt_actions.to(self.device)
            products = product(
                self.accel_actions, self.steer_actions, self.head_actions
            )
        elif self.config.dynamics_model == "state":
            self.x = self.config.x.to(self.device)
            self.y = self.config.y.to(self.device)
            self.yaw = self.config.yaw.to(self.device)
            self.vx = self.config.vx.to(self.device)
            self.vy = self.config.vy.to(self.device)

        else:
            raise ValueError(
                f"Invalid dynamics model: {self.config.dynamics_model}"
            )

        # Create a mapping from action indices to action values
        self.action_key_to_values = {}
        self.values_to_action_key = {}
        if products is not None:
            for action_idx, (action_1, action_2, action_3) in enumerate(
                products
            ):
                self.action_key_to_values[action_idx] = [
                    action_1.item(),
                    action_2.item(),
                    action_3.item(),
                ]
                self.values_to_action_key[
                    round(action_1.item(), 5),
                    round(action_2.item(), 5),
                    round(action_3.item(), 5),
                ] = action_idx

            self.action_keys_tensor = torch.tensor(
                [
                    self.action_key_to_values[key]
                    for key in sorted(self.action_key_to_values.keys())
                ]
            ).to(self.device)

            return Discrete(n=int(len(self.action_key_to_values)))
        else:
            return Discrete(n=1)

    def _set_continuous_action_space(self) -> None:
        """Configure the continuous action space."""
        if self.config.dynamics_model == "delta_local":
            self.dx = self.config.dx.to(self.device)
            self.dy = self.config.dy.to(self.device)
            self.dyaw = self.config.dyaw.to(self.device)
            action_1 = self.dx.clone().cpu().numpy()
            action_2 = self.dy.clone().cpu().numpy()
            action_3 = self.dyaw.clone().cpu().numpy()
        elif self.config.dynamics_model == "classic":
            self.steer_actions = self.config.steer_actions.to(self.device)
            self.accel_actions = self.config.accel_actions.to(self.device)
            self.head_actions = torch.tensor([0], device=self.device)
            action_1 = self.steer_actions.clone().cpu().numpy()
            action_2 = self.accel_actions.clone().cpu().numpy()
            action_3 = self.head_actions.clone().cpu().numpy()
        else:
            raise ValueError(
                f"Continuous action space is currently not supported for dynamics_model: {self.config.dynamics_model}."
            )

        action_space = Tuple(
            (
                Box(action_1.min(), action_1.max(), shape=(1,)),
                Box(action_2.min(), action_2.max(), shape=(1,)),
                Box(action_3.min(), action_3.max(), shape=(1,)),
            )
        )
        return action_space

    def _get_guidance(self, mask=None) -> torch.Tensor:
        """Receive (expert) suggestions from pre-trained model or logs."""

        if not self.config.guidance:
            return torch.zeros(0, device=self.device)

        guidance = []

        if mask is None:

            valid_timesteps_mask = self.reference_trajectory.valids.bool()

            # Provide agent with index to pay attention to through one-hot encoding
            next_step_in_world = torch.clamp(
                self.step_in_world[:, 0, :].squeeze(-1) + 1,
                min=0,
                max=self.reference_traj_len - 1,
            )
            time_one_hot = torch.zeros(
                (
                    self.num_worlds,
                    self.max_agent_count,
                    self.reference_traj_len,
                    1,
                ),
                device=self.device,
            )
            time_one_hot[:, :, next_step_in_world, :] = 1.0

            if self.config.add_reference_speed:
                reference_speed = (
                    self.reference_trajectory.ref_speed.clone()
                    / constants.MAX_SPEED
                )
                reference_speed[~valid_timesteps_mask] = constants.INVALID_ID
                guidance.append(reference_speed)

<<<<<<< HEAD
            states = None
            if (
                self.config.add_reference_pos_xy
                or self.config.add_reference_heading
            ):
                states = GlobalEgoState.from_tensor(
                    self.sim.absolute_self_observation_tensor(),
                    self.backend,
                    self.device,
=======
                base_fields.append(avg_ref_speed.unsqueeze(-1))

            if self.config.add_reference_path:

                state = (
                    self.sim.absolute_self_observation_tensor()
                    .to_torch()
                    .clone().to(self.device)
>>>>>>> 5e2a0998
                )

            if self.config.add_reference_pos_xy:
                glob_reference_xy = self.reference_trajectory.pos_xy
                local_reference_xy = torch.empty_like(glob_reference_xy)

                # Transform reference path to be relative to current
                # agent positions and heading
                for world_idx in range(self.num_worlds):
                    for agent_idx in range(self.max_cont_agents):
                        local_reference_xy[
                            world_idx, agent_idx, :, :
                        ] = to_local_frame(
                            global_pos_xy=glob_reference_xy[
                                world_idx, agent_idx, :, :
                            ],
                            ego_pos=states.pos_xy[world_idx, agent_idx],
                            ego_yaw=states.rotation_angle[
                                world_idx, agent_idx
                            ],
                            device=self.device,
                        )

                local_ref_xy_orig = local_reference_xy.clone()

                # Normalize
                local_reference_xy /= constants.MAX_REF_POINT

                # Set invalid steps to -1.0
                local_reference_xy[
                    ~valid_timesteps_mask.expand_as(local_reference_xy)
                ] = constants.INVALID_ID

                # Make unnormalized reference path available for plotting
                self.reference_path = torch.cat(
                    (local_ref_xy_orig, time_one_hot), dim=-1
                )

                reference_path = torch.cat(
                    (local_reference_xy, time_one_hot), dim=-1
                )
                guidance.append(reference_path)

            if self.config.add_reference_heading:
                reference_headings = self.reference_trajectory.yaw.clone()

                # Transform headings to local coordinate frame
                for world_idx in range(self.num_worlds):
                    for agent_idx in range(self.max_cont_agents):
                        # Subtract current agent heading to get relative heading
                        reference_headings[
                            world_idx, agent_idx
                        ] -= states.rotation_angle[world_idx, agent_idx]

                # Normalize
                reference_headings = (
                    reference_headings / constants.MAX_ORIENTATION_RAD
                )

                # Set invalid timesteps to -1
                reference_headings[
                    ~valid_timesteps_mask
                ] = constants.INVALID_ID
                guidance.append(reference_headings)

            return torch.cat(guidance, dim=-1).flatten(start_dim=2)

        else:
            batch_size = mask.sum()
            batch_indices = torch.arange(batch_size)

            # Provide agent with index to pay attention to through one-hot encoding
            next_step_in_world = torch.clamp(
                self.step_in_world[mask] + 1,
                min=0,
                max=self.reference_traj_len - 1,
            )
            time_one_hot = torch.zeros(
                (batch_size, self.reference_traj_len, 1),
                device=self.device,
            )
            time_one_hot[batch_indices, next_step_in_world] = 1.0

            valid_timesteps_mask = self.reference_trajectory.valids.bool()[
                mask
            ]

            states = None
            if (
                self.config.add_reference_pos_xy
                or self.config.add_reference_heading
            ):
                states = GlobalEgoState.from_tensor(
                    self.sim.absolute_self_observation_tensor(),
                    self.backend,
                    self.device,
                )

            if self.config.add_reference_speed:
                reference_speed = (
                    self.reference_trajectory.ref_speed[mask].clone()
                    / constants.MAX_SPEED
                )
                reference_speed[~valid_timesteps_mask] = constants.INVALID_ID
                guidance.append(reference_speed)

            if self.config.add_reference_pos_xy:
                global_reference_xy = self.reference_trajectory.pos_xy.clone()[
                    mask
                ]

                # Translate all points to a local coordinate frame
                translated = global_reference_xy - states.pos_xy[
                    mask
                ].unsqueeze(1)

                # Create batch of rotation matrices: [batch, 2, 2]
                cos_yaw = torch.cos(states.rotation_angle[mask])
                sin_yaw = torch.sin(states.rotation_angle[mask])
                rotation_matrices = torch.stack(
                    [
                        torch.stack([cos_yaw, sin_yaw], dim=1),
                        torch.stack([-sin_yaw, cos_yaw], dim=1),
                    ],
                    dim=1,
                )

                # Apply rotation to all points
                local_reference_xy = torch.bmm(
                    rotation_matrices, translated.transpose(1, 2)
                ).transpose(1, 2)

                local_reference_xy_orig = local_reference_xy.clone()

                # Normalize to [-1, 1]
                local_reference_xy /= constants.MAX_REF_POINT

                # Set invalid timesteps to -1
                local_reference_xy[
                    ~valid_timesteps_mask.expand_as(local_reference_xy)
                ] = constants.INVALID_ID

                # Stack
                reference_path = torch.cat(
                    (local_reference_xy, time_one_hot), dim=2
                )

                self.reference_path = torch.cat(
                    (local_reference_xy_orig, time_one_hot), dim=2
                )
                guidance.append(reference_path)

            if self.config.add_reference_heading:
                reference_headings = self.reference_trajectory.yaw[
                    mask
                ].clone()

                # Translate headings to local coordinate frame by subtracting current global agent headings
                reference_headings = (
                    reference_headings
                    - states.rotation_angle[mask].view(-1, 1, 1)
                )

                # Normalize by 2pi to ensure values are in [-1, 1]
                reference_headings = (
                    reference_headings / constants.MAX_ORIENTATION_RAD
                )

                # Set invalid timesteps to -1
                reference_headings[
                    ~valid_timesteps_mask
                ] = constants.INVALID_ID
                guidance.append(reference_headings)

        return torch.cat(guidance, dim=-1).flatten(start_dim=1)

    def _get_ego_state(self, mask=None) -> torch.Tensor:
        """Get the ego state."""

        if not self.config.ego_state:
            return torch.Tensor().to(self.device)

        ego_state = LocalEgoState.from_tensor(
            self_obs_tensor=self.sim.self_observation_tensor(),
            backend=self.backend,
            device=self.device,
            mask=mask,
        )

        if self.config.norm_obs:
            ego_state.normalize()

        base_fields = [
            ego_state.speed.unsqueeze(-1),
            ego_state.vehicle_length.unsqueeze(-1),
            ego_state.vehicle_width.unsqueeze(-1),
            ego_state.is_collided.unsqueeze(-1),
        ]

        if mask is None:

            if self.config.add_previous_action:
                normalized_prev_actions = (
                    self.previous_action_value_tensor[:, :, :2]
                    / constants.MAX_ACTION_VALUE
                )
                base_fields.append(normalized_prev_actions)

            if self.config.reward_type == "reward_conditioned":

                full_fields = base_fields + [
                    self.reward_weights_tensor.expand(self.num_worlds, -1)
                ]
                return torch.stack(full_fields).permute(1, 2, 0)
            else:
                return torch.cat(base_fields, dim=-1)
        else:

            base_fields.append(
                self.previous_action_value_tensor[mask][:, :2]
                / constants.MAX_ACTION_VALUE,  # Previous accel, steering
            )
            if self.config.reward_type == "reward_conditioned":
                _, agent_indices = torch.where(mask)
                weights_for_masked_agents = self.reward_weights_tensor.to(
                    self.device
                )[agent_indices]

                return torch.stack(
                    [
                        ego_state.speed,
                        ego_state.vehicle_length,
                        ego_state.vehicle_width,
                        ego_state.rel_goal_x,
                        ego_state.rel_goal_y,
                        ego_state.is_collided,
                        weights_for_masked_agents[:, 0],
                        weights_for_masked_agents[:, 1],
                        weights_for_masked_agents[:, 2],
                    ]
                ).permute(1, 0)
            else:
                return torch.cat(base_fields, dim=1)

    def _get_partner_obs(self, mask=None):
        """Get partner observations."""

        if not self.config.partner_obs:
            return torch.Tensor().to(self.device)

        partner_obs = PartnerObs.from_tensor(
            partner_obs_tensor=self.sim.partner_observations_tensor(),
            backend=self.backend,
            device=self.device,
            mask=mask,
        )

        if self.config.norm_obs:
            partner_obs.normalize()

        if mask is not None:
            return partner_obs.data.flatten(start_dim=1)
        else:
            return torch.concat(
                [
                    partner_obs.speed,
                    partner_obs.rel_pos_x,
                    partner_obs.rel_pos_y,
                    partner_obs.orientation,
                    partner_obs.vehicle_length,
                    partner_obs.vehicle_width,
                ],
                dim=-1,
            ).flatten(start_dim=2)

    def _get_road_map_obs(self, mask=None):
        """Get road map observations."""
        if not self.config.road_map_obs:
            return torch.Tensor().to(self.device)

        roadgraph = LocalRoadGraphPoints.from_tensor(
            local_roadgraph_tensor=self.sim.agent_roadmap_tensor(),
            backend=self.backend,
            device=self.device,
            mask=mask,
        )
        roadgraph.one_hot_encode_road_point_types()

        if self.config.norm_obs:
            roadgraph.normalize()

        if mask is not None:
            return torch.cat(
                [
                    roadgraph.data,
                    roadgraph.type,
                ],
                dim=-1,
            ).flatten(start_dim=1)
        else:
            return torch.cat(
                [
                    roadgraph.x.unsqueeze(-1),
                    roadgraph.y.unsqueeze(-1),
                    roadgraph.segment_length.unsqueeze(-1),
                    roadgraph.segment_width.unsqueeze(-1),
                    roadgraph.segment_height.unsqueeze(-1),
                    roadgraph.orientation.unsqueeze(-1),
                    roadgraph.type,
                ],
                dim=-1,
            ).flatten(start_dim=2)

    def _get_lidar_obs(self, mask=None):
        """Get lidar observations."""

        if not self.config.lidar_obs:
            return torch.Tensor().to(self.device)

        lidar = LidarObs.from_tensor(
            lidar_tensor=self.sim.lidar_tensor(),
            backend=self.backend,
            device=self.device,
        )

        if mask is not None:
            return [
                lidar.agent_samples[mask],
                lidar.road_edge_samples[mask],
                lidar.road_line_samples[mask],
            ]
        else:
            return torch.cat(
                [
                    lidar.agent_samples,
                    lidar.road_edge_samples,
                    lidar.road_line_samples,
                ],
                dim=-1,
            ).flatten(start_dim=2)

    def _get_bev_obs(self, mask=None):
        """Get BEV segmentation map observation.

        Returns:
            torch.Tensor: (num_worlds, max_agent_count, resolution, resolution, 1)
        """
        if not self.config.bev_obs:
            return torch.Tensor().to(self.device)

        bev = BevObs.from_tensor(
            bev_tensor=self.sim.bev_observation_tensor(),
            backend=self.backend,
            device=self.device,
        )
        bev.one_hot_encode_bev_map()

        if mask is not None:
            return bev.bev_segmentation_map[mask].flatten(start_dim=1)
        else:
            return bev.bev_segmentation_map.flatten(start_dim=2)

    def _get_vbd_obs(self, mask=None):
        """
        Get ego-centric VBD trajectory observations for controlled agents.

        Args:
            mask: Optional mask to filter agents

        Returns:
            Tensor of ego-centric VBD trajectories
        """
        if not self.use_vbd or self.vbd_trajectories is None:
            return torch.Tensor().to(self.device)

        # Get current agent positions and orientations
        agent_state = GlobalEgoState.from_tensor(
            abs_self_obs_tensor=self.sim.absolute_self_observation_tensor(),
            backend=self.backend,
            device=self.device,
        )

        # Initialize output tensor
        traj_feature_dim = (
            self.vbd_trajectories.shape[2] * self.vbd_trajectories.shape[3]
        )

        if mask is not None:
            # Count valid agents for output tensor size
            valid_count = mask.sum().item()
            ego_vbd_trajectories = torch.zeros(
                (valid_count, traj_feature_dim), device=self.device
            )

            # Track which output index we're filling
            out_idx = 0

            # Process each world
            for w in range(self.num_worlds):
                # Get valid agent indices for this world
                world_mask = mask[w]
                agent_indices = torch.where(world_mask)[0]

                if len(agent_indices) == 0:
                    continue

                # Extract ego positions and yaws for these agents
                ego_pos_x = agent_state.pos_x[w, agent_indices]
                ego_pos_y = agent_state.pos_y[w, agent_indices]
                ego_yaw = agent_state.rotation_angle[w, agent_indices]

                # Process each agent in this world
                for i, agent_idx in enumerate(agent_indices):
                    # Get global trajectory for this agent
                    global_traj = self.vbd_trajectories[w, agent_idx]

                    # Create 2D rotation matrix for this agent
                    cos_yaw = torch.cos(ego_yaw[i])
                    sin_yaw = torch.sin(ego_yaw[i])
                    rotation_matrix = torch.tensor(
                        [[cos_yaw, sin_yaw], [-sin_yaw, cos_yaw]],
                        device=self.device,
                    )

                    # Transform positions using matrix multiplication
                    pos_xy = global_traj[:, :2]
                    ego_pos = torch.tensor(
                        [ego_pos_x[i], ego_pos_y[i]], device=self.device
                    ).reshape(1, 2)
                    translated_pos = (
                        pos_xy - ego_pos
                    )  # Broadcasting to subtract from all timesteps
                    rotated_pos = torch.matmul(
                        translated_pos, rotation_matrix.T
                    )

                    # Transform velocities (only rotation, no translation)
                    vel_xy = global_traj[:, 3:5]
                    rotated_vel = torch.matmul(vel_xy, rotation_matrix.T)

                    # Create transformed trajectory
                    transformed_traj = torch.zeros_like(global_traj)
                    transformed_traj[:, :2] = rotated_pos
                    transformed_traj[:, 2] = (
                        global_traj[:, 2] - ego_yaw[i]
                    )  # Adjust heading
                    transformed_traj[:, 3:5] = rotated_vel

                    # Flatten and add to output
                    ego_vbd_trajectories[out_idx] = transformed_traj.reshape(
                        -1
                    )
                    out_idx += 1

            if self.config.norm_obs:
                ego_vbd_trajectories = self._normalize_vbd_obs(
                    ego_vbd_trajectories, self.vbd_trajectories.shape[2]
                )

            return ego_vbd_trajectories

        else:
            # Without mask, process all agents in all worlds
            ego_vbd_trajectories = torch.zeros(
                (self.num_worlds, self.max_agent_count, traj_feature_dim),
                device=self.device,
            )

            # Process each world
            for w in range(self.num_worlds):
                # Get controlled agent indices for this world
                valid_mask = self.cont_agent_mask[w]
                world_agent_indices = torch.where(valid_mask)[0]

                if len(world_agent_indices) == 0:
                    continue

                # Extract ego positions and yaws
                ego_pos_x = agent_state.pos_x[w]
                ego_pos_y = agent_state.pos_y[w]
                ego_yaw = agent_state.rotation_angle[w]

                # Process each agent in this world
                for agent_idx in world_agent_indices:
                    # Get global trajectory
                    global_traj = self.vbd_trajectories[w, agent_idx]

                    # Create 2D rotation matrix for this agent
                    cos_yaw = torch.cos(ego_yaw[agent_idx])
                    sin_yaw = torch.sin(ego_yaw[agent_idx])
                    rotation_matrix = torch.tensor(
                        [[cos_yaw, sin_yaw], [-sin_yaw, cos_yaw]],
                        device=self.device,
                    )

                    # Transform positions
                    pos_xy = global_traj[:, :2]
                    ego_pos = torch.tensor(
                        [ego_pos_x[agent_idx], ego_pos_y[agent_idx]],
                        device=self.device,
                    ).reshape(1, 2)
                    translated_pos = pos_xy - ego_pos
                    rotated_pos = torch.matmul(
                        translated_pos, rotation_matrix.T
                    )

                    # Transform velocities
                    vel_xy = global_traj[:, 3:5]
                    rotated_vel = torch.matmul(vel_xy, rotation_matrix.T)

                    # Create transformed trajectory
                    transformed_traj = torch.zeros_like(global_traj)
                    transformed_traj[:, :2] = rotated_pos
                    transformed_traj[:, 2] = (
                        global_traj[:, 2] - ego_yaw[agent_idx]
                    )
                    transformed_traj[:, 3:5] = rotated_vel

                    # Flatten and add to output
                    ego_vbd_trajectories[
                        w, agent_idx
                    ] = transformed_traj.reshape(-1)

            if self.config.norm_obs:
                ego_vbd_trajectories = self._normalize_vbd_obs(
                    ego_vbd_trajectories, self.vbd_trajectories.shape[2]
                )

            return ego_vbd_trajectories

    def _normalize_vbd_obs(self, trajectories_flat, traj_len):
        """
        Normalize flattened VBD trajectory values to be between -1 and 1, with clipping.

        Args:
            trajectories_flat: Flattened tensor containing trajectory data
            traj_len: Number of trajectory steps

        Returns:
            Normalized flattened trajectories tensor
        """
        # Get original shape for proper reshaping
        original_shape = trajectories_flat.shape

        # Calculate feature dimension
        feature_dim = 5  # x, y, yaw, vel_x, vel_y

        # Reshape to separate the features
        if len(original_shape) == 2:  # (num_agents, flattened_features)
            traj_features = trajectories_flat.reshape(
                -1, traj_len, feature_dim
            )
        else:  # (num_worlds, max_agents, flattened_features)
            traj_features = trajectories_flat.reshape(
                original_shape[0], original_shape[1], traj_len, feature_dim
            )

        # Normalize each feature
        # x, y positions
        traj_features[..., 0] = normalize_min_max(
            tensor=traj_features[..., 0],
            min_val=constants.MIN_REL_GOAL_COORD,
            max_val=constants.MAX_REL_GOAL_COORD,
        )
        traj_features[..., 1] = normalize_min_max(
            tensor=traj_features[..., 1],
            min_val=constants.MIN_REL_GOAL_COORD,
            max_val=constants.MAX_REL_GOAL_COORD,
        )

        # Normalize yaw angle
        traj_features[..., 2] = (
            traj_features[..., 2] / constants.MAX_ORIENTATION_RAD
        )

        # Normalize velocities
        traj_features[..., 3] = traj_features[..., 3] / constants.MAX_SPEED
        traj_features[..., 4] = traj_features[..., 4] / constants.MAX_SPEED

        # Clip all values to the [-1, 1] range
        traj_features = torch.clamp(traj_features, min=-1.0, max=1.0)

        # Reshape back to original format
        return traj_features.reshape(original_shape)

    def get_obs(self, mask=None):
        """Get observation: Combine different types of environment information into a single tensor.
        Returns:
            torch.Tensor: (num_worlds, max_agent_count, num_features)
        """
        ego_states = self._get_ego_state(mask)
        partner_observations = self._get_partner_obs(mask)
        road_map_observations = self._get_road_map_obs(mask)
        guidance = self._get_guidance(mask)

        if self.config.use_vbd and self.config.vbd_in_obs:
            # Add ego-centric VBD trajectories
            vbd_observations = self._get_vbd_obs(mask)

            obs = torch.cat(
                (
                    ego_states,
                    partner_observations,
                    road_map_observations,
                    vbd_observations,
                ),
                dim=-1,
            )
        else:
            obs = torch.cat(
                (
                    ego_states,
                    partner_observations,
                    road_map_observations,
                    guidance,
                ),
                dim=-1,
            )

        return obs

    def get_controlled_agents_mask(self):
        """Get the control mask. Shape: [num_worlds, max_agent_count]"""
        return (
            self.sim.controlled_state_tensor().to_torch().clone() == 1
        ).squeeze(axis=2)

    def advance_sim_with_log_playback(self, init_steps=0):
        """Advances the simulator by stepping the objects with the logged human trajectories.

        Args:
            init_steps (int): Number of warmup steps.
        """
        if init_steps >= self.config.episode_len:
            raise ValueError(
                "The length of the expert trajectory is 91,"
                f"so init_steps = {init_steps} should be < than 91."
            )

        self.init_frames = []

        self.log_playback_traj, _, _, _ = self.get_expert_actions()

        for time_step in range(init_steps):
            self.step_dynamics(
                actions=self.log_playback_traj[:, :, time_step, :]
            )

    def remove_agents_by_id(
        self, perc_to_rmv_per_scene, remove_controlled_agents=True
    ):
        """Delete random agents in scenarios.

        Args:
            perc_to_rmv_per_scene (float): Percentage of agents to remove per scene
            remove_controlled_agents (bool): If True, removes controlled agents. If False, removes uncontrolled agents
        """
        # Obtain agent ids
        agent_ids = LocalEgoState.from_tensor(
            self_obs_tensor=self.sim.self_observation_tensor(),
            backend="torch",
            device=self.device,
        ).id

        # Choose the appropriate mask based on whether we're removing controlled or uncontrolled agents
        if remove_controlled_agents:
            agent_mask = self.cont_agent_mask
        else:
            # Create inverse mask for uncontrolled agents
            agent_mask = ~self.cont_agent_mask

        for env_idx in range(self.num_worlds):
            # Get all relevant agent IDs (controlled or uncontrolled) for the current environment
            scene_agent_ids = agent_ids[env_idx, :][agent_mask[env_idx]].long()

            if (
                scene_agent_ids.numel() > 0
            ):  # Ensure there are agents to sample
                # Determine the number of agents to sample (X% of the total agents)
                num_to_sample = max(
                    1, int(perc_to_rmv_per_scene * scene_agent_ids.size(0))
                )

                # Randomly sample agent IDs to remove using torch
                sampled_indices = torch.randperm(scene_agent_ids.size(0))[
                    :num_to_sample
                ]
                sampled_agent_ids = scene_agent_ids[sampled_indices]

                # Delete the sampled agents from the environment
                self.sim.deleteAgents({env_idx: sampled_agent_ids.tolist()})

        # Reset controlled agent mask and visualizer
        self.cont_agent_mask = self.get_controlled_agents_mask()
        self.max_agent_count = self.cont_agent_mask.shape[1]
        self.num_valid_controlled_agents_across_worlds = (
            self.cont_agent_mask.sum().item()
        )

        # Reset static scenario data for the visualizer
        self.vis.initialize_static_scenario_data(
            controlled_agent_mask=self.cont_agent_mask,
            reference_trajectory=self.reference_trajectory.clone(),
        )

    def swap_data_batch(self, data_batch=None):
        """
        Swap the current data batch in the simulator with a new one
        and reinitialize dependent attributes.
        """

        if data_batch is None:  # Sample new data batch from the data loader
            self.data_batch = next(self.data_iterator)
        else:
            self.data_batch = data_batch

        # Validate that the number of worlds (envs) matches the batch size
        if len(self.data_batch) != self.num_worlds:
            raise ValueError(
                f"Data batch size ({len(self.data_batch)}) does not match "
                f"the expected number of worlds ({self.num_worlds})."
            )

        # Update the simulator with the new data
        self.sim.set_maps(self.data_batch)

        # Reinitialize the mask for controlled agents
        self.cont_agent_mask = self.get_controlled_agents_mask()
        self.max_agent_count = self.cont_agent_mask.shape[1]
        self.num_valid_controlled_agents_across_worlds = (
            self.cont_agent_mask.sum().item()
        )

        # Reset static scenario data for the visualizer
<<<<<<< HEAD
        self.vis.initialize_static_scenario_data(
            controlled_agent_mask=self.cont_agent_mask,
            reference_trajectory=self.reference_trajectory.clone(),
        )

        # Receive guidance trajectories from the new batch of scenarios
        self.setup_guidance()
=======
        self.vis.initialize_static_scenario_data(self.cont_agent_mask)

        # Obtain new log trajectory
        self.log_trajectory = LogTrajectory.from_tensor(
            self.sim.expert_trajectory_tensor(),
            self.num_worlds,
            self.max_agent_count,
            backend=self.backend,
            device=self.device
        )

    def _load_vbd_trajectories(self):
        """Load VBD trajectories directly from the simulator."""
        if not self.use_vbd:
            return

        # Get VBD trajectories from the simulator
        vbd_traj = VBDTrajectory.from_tensor(
            self.sim.vbd_trajectory_tensor(),
            backend=self.backend,
            device=self.device,
        )

        self.vbd_trajectories = vbd_traj
>>>>>>> 5e2a0998

    def get_expert_actions(self):
        """Get expert actions for the full trajectories across worlds.

        Returns:
            expert_actions: Inferred or logged actions for the agents.
            expert_speeds: Speeds from the logged trajectories.
            expert_positions: Positions from the logged trajectories.
            expert_yaws: Heading from the logged trajectories.
        """

        log_trajectory = LogTrajectory.from_tensor(
            self.sim.expert_trajectory_tensor(),
            self.num_worlds,
            self.max_agent_count,
            backend=self.backend,
            device=self.device
        )

        if self.config.dynamics_model == "delta_local":
            inferred_actions = log_trajectory.inferred_actions[..., :3]
            inferred_actions[..., 0] = torch.clamp(
                inferred_actions[..., 0], -6, 6
            )
            inferred_actions[..., 1] = torch.clamp(
                inferred_actions[..., 1], -6, 6
            )
            inferred_actions[..., 2] = torch.clamp(
                inferred_actions[..., 2], -torch.pi, torch.pi
            )
        elif self.config.dynamics_model == "state":
            # Extract (x, y, yaw, velocity x, velocity y)
            inferred_actions = torch.cat(
                (
                    log_trajectory.pos_xy,
                    torch.ones(
                        (*log_trajectory.pos_xy.shape[:-1], 1),
                        device=self.device,
                    ),
                    log_trajectory.yaw,
                    log_trajectory.vel_xy,
                    torch.zeros(
                        (*log_trajectory.pos_xy.shape[:-1], 4),
                        device=self.device,
                    ),
                ),
                dim=-1,
            )
        elif (
            self.config.dynamics_model == "classic"
            or self.config.dynamics_model == "bicycle"
        ):
            inferred_actions = log_trajectory.inferred_actions[..., :3]
            inferred_actions[..., 0] = torch.clamp(
                inferred_actions[..., 0], -6, 6
            )
            inferred_actions[..., 1] = torch.clamp(
                inferred_actions[..., 1], -0.3, 0.3
            )

        return (
            inferred_actions,
            log_trajectory.pos_xy,
            log_trajectory.vel_xy,
            log_trajectory.yaw,
        )

    def get_env_filenames(self):
        """Obtain the tfrecord filename for each world, mapping world indices to map names."""

        map_name_integers = self.sim.map_name_tensor().to_torch()
        filenames = {}
        # Iterate through the number of worlds
        for i in range(self.num_worlds):
            tensor = map_name_integers[i]
            # Convert ints to characters, ignoring zeros
            map_name = "".join([chr(i) for i in tensor.tolist() if i != 0])
            filenames[i] = map_name

        return filenames

    def get_scenario_ids(self):
        """Obtain the scenario ID for each world."""
        scenario_id_integers = self.sim.scenario_id_tensor().to_torch()
        scenario_ids = {}

        # Iterate through the number of worlds
        for i in range(self.num_worlds):
            tensor = scenario_id_integers[i]
            # Convert ints to characters, ignoring zeros
            scenario_id = "".join([chr(i) for i in tensor.tolist() if i != 0])
            scenario_ids[i] = scenario_id

        return scenario_ids


if __name__ == "__main__":

    env_config = EnvConfig(
<<<<<<< HEAD
        guidance=True,
        guidance_mode="log_replay",  # "vbd_amortized"
        add_reference_pos_xy=True,
        add_reference_speed=True,
        add_reference_heading=True,
        reward_type="guided_autonomy",
=======
        dynamics_model="delta_local",
        reward_type="follow_waypoints",
        add_reference_path=True,
        init_mode="womd_tracks_to_predict",
        init_steps=10,       
>>>>>>> 5e2a0998
    )
    render_config = RenderConfig()

    # Create data loader
    train_loader = SceneDataLoader(
        root="data/processed/examples",
        batch_size=1,
        dataset_size=1,
        sample_with_replacement=False,
        shuffle=False,
        file_prefix=""
    )

    # Make env
    env = GPUDriveTorchEnv(
        config=env_config,
        data_loader=train_loader,
        max_cont_agents=64,  # Number of agents to control
        device="cpu",
    )

    control_mask = env.cont_agent_mask
    print(f"Number of controlled agents: {control_mask.sum()}")

    # Rollout
    obs = env.reset(mask=control_mask)

    sim_frames = []
    agent_obs_frames = []

    expert_actions, _, _, _ = env.get_expert_actions()

    env_idx = 0
    
    highlight_agent = torch.where(control_mask[env_idx, :])[0][0].item()

    agent_positions = []
    init_state = GlobalEgoState.from_tensor(
        env.sim.absolute_self_observation_tensor(),
        device=env.device,
    )
    means_xy = (
            env.sim.world_means_tensor().to_torch()[:, :2].to(env.device)
        )
    init_state.restore_mean(
        mean_x=means_xy[:, 0], mean_y=means_xy[:, 1]
    )
    agent_positions.append(init_state.pos_xy[env_idx, highlight_agent])

    print(f"Highlighted agent: {highlight_agent}")
    print(f"Position: {agent_positions[-1]}")

    for t in range(env.init_steps, env.episode_len):
        print(f"Step: {t+1}")

        # Step the environment
        expert_actions, _, _, _ = env.get_expert_actions()
        env.step_dynamics(expert_actions[:, :, t, :])

        current_state = GlobalEgoState.from_tensor(
            env.sim.absolute_self_observation_tensor(),
            device=env.device,
        )
        current_state.restore_mean(
            mean_x=means_xy[:, 0], mean_y=means_xy[:, 1]
        )
        agent_positions.append(current_state.pos_xy[env_idx, highlight_agent])

        # Make video
        sim_states = env.vis.plot_simulator_state(
            env_indices=[env_idx],
            zoom_radius=70,
            time_steps=[t],
            center_agent_indices=[highlight_agent],
            plot_guidance_pos_xy=True,
        )

        agent_obs = env.vis.plot_agent_observation(
            env_idx=env_idx,
            agent_idx=highlight_agent,
            figsize=(10, 10),
            trajectory=env.reference_path[highlight_agent, :, :].to(
                env.device
            ),
        )

        sim_frames.append(img_from_fig(sim_states[0]))
        agent_obs_frames.append(img_from_fig(agent_obs))

        obs = env.get_obs(control_mask)
        reward = env.get_rewards()

        print(f"A_t: {expert_actions[env_idx, highlight_agent, t, :]}")
        print(f"R_t+1: {reward[env_idx, highlight_agent]}")
        print(f"Position: {agent_positions[-1]}")

        done = env.get_dones()
        info = env.get_infos()

        print(done[env.cont_agent_mask])

        # if done.all().bool():
        #     # Check resetting behavior
        #     _ = env.reset(control_mask)
        #     env.step_dynamics(expert_actions[:, :, 0, :])

    env.close()

    media.write_video(
        "sim_video.gif", np.array(sim_frames), fps=10, codec="gif"
    )
    media.write_video(
        f"obs_video_env_{env_idx}_agent_{highlight_agent}.gif",
        np.array(agent_obs_frames),
        fps=10,
        codec="gif",
    )<|MERGE_RESOLUTION|>--- conflicted
+++ resolved
@@ -177,10 +177,8 @@
         if self.use_vbd:
             self._load_vbd_trajectories()
         else:
-<<<<<<< HEAD
             self.init_steps = self.config.init_steps
-=======
->>>>>>> 5e2a0998
+
             self.vbd_trajectories = None
 
     def _generate_sample_batch(self, init_steps=10):
@@ -443,15 +441,6 @@
         else:
             self.previous_action_value_tensor.zero_()
 
-<<<<<<< HEAD
-        # Advance the simulator with log playback if warmup steps are provided
-        if self.config.init_steps > 0:
-            self.advance_sim_with_log_playback(
-                init_steps=self.init_steps,
-            )
-
-=======
->>>>>>> 5e2a0998
         return self.get_obs(mask)
 
     def get_dones(self):
@@ -695,7 +684,11 @@
                 self.action_value_tensor.clone()
             )
 
-        if self.config.dynamics_model == "state" and self.previous_action_value_tensor.shape != self.action_value_tensor.shape:
+        if (
+            self.config.dynamics_model == "state"
+            and self.previous_action_value_tensor.shape
+            != self.action_value_tensor.shape
+        ):
             self.previous_action_value_tensor = (
                 self.action_value_tensor.clone()
             )
@@ -856,7 +849,6 @@
                 reference_speed[~valid_timesteps_mask] = constants.INVALID_ID
                 guidance.append(reference_speed)
 
-<<<<<<< HEAD
             states = None
             if (
                 self.config.add_reference_pos_xy
@@ -866,16 +858,6 @@
                     self.sim.absolute_self_observation_tensor(),
                     self.backend,
                     self.device,
-=======
-                base_fields.append(avg_ref_speed.unsqueeze(-1))
-
-            if self.config.add_reference_path:
-
-                state = (
-                    self.sim.absolute_self_observation_tensor()
-                    .to_torch()
-                    .clone().to(self.device)
->>>>>>> 5e2a0998
                 )
 
             if self.config.add_reference_pos_xy:
@@ -1610,7 +1592,6 @@
         )
 
         # Reset static scenario data for the visualizer
-<<<<<<< HEAD
         self.vis.initialize_static_scenario_data(
             controlled_agent_mask=self.cont_agent_mask,
             reference_trajectory=self.reference_trajectory.clone(),
@@ -1618,32 +1599,6 @@
 
         # Receive guidance trajectories from the new batch of scenarios
         self.setup_guidance()
-=======
-        self.vis.initialize_static_scenario_data(self.cont_agent_mask)
-
-        # Obtain new log trajectory
-        self.log_trajectory = LogTrajectory.from_tensor(
-            self.sim.expert_trajectory_tensor(),
-            self.num_worlds,
-            self.max_agent_count,
-            backend=self.backend,
-            device=self.device
-        )
-
-    def _load_vbd_trajectories(self):
-        """Load VBD trajectories directly from the simulator."""
-        if not self.use_vbd:
-            return
-
-        # Get VBD trajectories from the simulator
-        vbd_traj = VBDTrajectory.from_tensor(
-            self.sim.vbd_trajectory_tensor(),
-            backend=self.backend,
-            device=self.device,
-        )
-
-        self.vbd_trajectories = vbd_traj
->>>>>>> 5e2a0998
 
     def get_expert_actions(self):
         """Get expert actions for the full trajectories across worlds.
@@ -1660,7 +1615,7 @@
             self.num_worlds,
             self.max_agent_count,
             backend=self.backend,
-            device=self.device
+            device=self.device,
         )
 
         if self.config.dynamics_model == "delta_local":
@@ -1743,20 +1698,12 @@
 if __name__ == "__main__":
 
     env_config = EnvConfig(
-<<<<<<< HEAD
         guidance=True,
         guidance_mode="log_replay",  # "vbd_amortized"
         add_reference_pos_xy=True,
         add_reference_speed=True,
         add_reference_heading=True,
         reward_type="guided_autonomy",
-=======
-        dynamics_model="delta_local",
-        reward_type="follow_waypoints",
-        add_reference_path=True,
-        init_mode="womd_tracks_to_predict",
-        init_steps=10,       
->>>>>>> 5e2a0998
     )
     render_config = RenderConfig()
 
@@ -1767,7 +1714,7 @@
         dataset_size=1,
         sample_with_replacement=False,
         shuffle=False,
-        file_prefix=""
+        file_prefix="",
     )
 
     # Make env
@@ -1790,7 +1737,7 @@
     expert_actions, _, _, _ = env.get_expert_actions()
 
     env_idx = 0
-    
+
     highlight_agent = torch.where(control_mask[env_idx, :])[0][0].item()
 
     agent_positions = []
@@ -1798,12 +1745,8 @@
         env.sim.absolute_self_observation_tensor(),
         device=env.device,
     )
-    means_xy = (
-            env.sim.world_means_tensor().to_torch()[:, :2].to(env.device)
-        )
-    init_state.restore_mean(
-        mean_x=means_xy[:, 0], mean_y=means_xy[:, 1]
-    )
+    means_xy = env.sim.world_means_tensor().to_torch()[:, :2].to(env.device)
+    init_state.restore_mean(mean_x=means_xy[:, 0], mean_y=means_xy[:, 1])
     agent_positions.append(init_state.pos_xy[env_idx, highlight_agent])
 
     print(f"Highlighted agent: {highlight_agent}")

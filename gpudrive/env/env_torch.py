"""Torch Gym Environment that interfaces with the GPU Drive simulator."""

from gymnasium.spaces import Box, Discrete, Tuple
import numpy as np
import torch
from itertools import product
import mediapy as media
import gymnasium

from gpudrive.datatypes.observation import (
    LocalEgoState,
    GlobalEgoState,
    PartnerObs,
    LidarObs,
    BevObs,
)

from gpudrive.env import constants
from gpudrive.env.config import EnvConfig, RenderConfig
from gpudrive.env.base_env import GPUDriveGymEnv
from gpudrive.datatypes.trajectory import LogTrajectory
from gpudrive.datatypes.roadgraph import (
    LocalRoadGraphPoints,
    GlobalRoadGraphPoints,
)
from gpudrive.datatypes.metadata import Metadata
from gpudrive.datatypes.info import Info

from gpudrive.visualize.core import MatplotlibVisualizer
from gpudrive.visualize.utils import img_from_fig
from gpudrive.env.dataset import SceneDataLoader
from gpudrive.utils.geometry import normalize_min_max

from gpudrive.integrations.vbd.data_utils import process_scenario_data


class GPUDriveTorchEnv(GPUDriveGymEnv):
    """Torch Gym Environment that interfaces with the GPU Drive simulator."""

    def __init__(
        self,
        config,
        data_loader,
        max_cont_agents,
        device="cuda",
        action_type="discrete",
        render_config: RenderConfig = RenderConfig(),
        backend="torch",
    ):
        # Initialization of environment configurations
        self.config = config
        self.data_loader = data_loader
        self.num_worlds = data_loader.batch_size
        self.max_cont_agents = max_cont_agents
        self.device = device
        self.render_config = render_config
        self.backend = backend
        self.max_num_agents_in_scene = self.config.max_num_agents_in_scene
        self.world_time_steps = torch.zeros(
            self.num_worlds, dtype=torch.short, device=self.device
        )

        # Initialize reward weights tensor to None initially
        self.reward_weights_tensor = None

        # Environment parameter setup
        params = self._setup_environment_parameters()

        # Initialize the iterator once
        self.data_iterator = iter(self.data_loader)

        # Get the initial data batch (set of traffic scenarios)
        self.data_batch = next(self.data_iterator)

        # Initialize simulator
        self.sim = self._initialize_simulator(params, self.data_batch)

        # Controlled agents setup
        self.cont_agent_mask = self.get_controlled_agents_mask()
        self.max_agent_count = self.cont_agent_mask.shape[1]
        self.num_valid_controlled_agents_across_worlds = (
            self.cont_agent_mask.sum().item()
        )

        self.log_trajectory = LogTrajectory.from_tensor(
            self.sim.expert_trajectory_tensor(),
            self.num_worlds,
            self.max_agent_count,
            backend=self.backend,
        )

        # Now initialize reward weights tensor if using reward_conditioned reward type
        if (
            hasattr(self.config, "reward_type")
            and self.config.reward_type == "reward_conditioned"
        ):
            # Use default condition_mode from config or fall back to "random"
            condition_mode = getattr(self.config, "condition_mode", "random")
            self.agent_type = getattr(self.config, "agent_type", None)
            self._set_reward_weights(
                condition_mode=condition_mode, agent_type=self.agent_type
            )

        self.episode_len = self.config.episode_len

        # Initialize VBD model if used
        self._initialize_vbd()

        # Setup action and observation spaces
        self.observation_space = Box(
            low=-1.0,
            high=1.0,
            shape=(self.get_obs(self.cont_agent_mask).shape[-1],),
        )

        self.single_observation_space = gymnasium.spaces.Box(
            low=-1.0,
            high=1.0,
            shape=(self.observation_space.shape[-1],),
            dtype=np.float32,
        )

        self._setup_action_space(action_type)
        self.single_action_space = self.action_space

        self.num_agents = self.cont_agent_mask.sum().item()

        # Rendering setup
        self.vis = MatplotlibVisualizer(
            sim_object=self.sim,
            controlled_agent_mask=self.cont_agent_mask,
            goal_radius=self.config.dist_to_goal_threshold,
            backend=self.backend,
            num_worlds=self.num_worlds,
            render_config=self.render_config,
            env_config=self.config,
        )

    def _initialize_vbd(self):
        """
        Initialize the Versatile Behavior Diffusion (VBD) model and related
        components. Link: https://arxiv.org/abs/2404.02524.

        Args:
            config: Configuration object containing VBD settings.
        """
        self.use_vbd = self.config.use_vbd
        self.vbd_trajectory_weight = self.config.vbd_trajectory_weight

        # Set initialization steps - ensure minimum steps for VBD
        if self.use_vbd:
            self.init_steps = max(
                self.config.init_steps, 10
            )  # Minimum 10 steps for VBD
        else:
            self.init_steps = self.config.init_steps

        if (
            self.use_vbd
            and hasattr(self.config, "vbd_model_path")
            and self.config.vbd_model_path
        ):
            self.vbd_model = self._load_vbd_model(self.config.vbd_model_path)

            self.vbd_trajectories = torch.zeros(
                (
                    self.num_worlds,
                    self.max_agent_count,
                    self.episode_len - self.init_steps,
                    5,
                ),
                device=self.device,
                dtype=torch.float32,
            )

            self._generate_vbd_trajectories()
        else:
            self.vbd_model = None
            self.vbd_trajectories = None

    def _load_vbd_model(self, model_path):
        """Load the Versatile Behavior Diffusion (VBD) model from checkpoint."""
        from gpudrive.integrations.vbd.sim_agent.sim_actor import VBDTest

        model = VBDTest.load_from_checkpoint(
            model_path, torch.device(self.device)
        )
        _ = model.eval()
        return model

    def _generate_sample_batch(self, init_steps=10):
        """Generate a sample batch for the VBD model."""
        means_xy = (
            self.sim.world_means_tensor().to_torch()[:, :2].to(self.device)
        )

        # Get the logged trajectory and restore the mean
        log_trajectory = LogTrajectory.from_tensor(
            self.sim.expert_trajectory_tensor(),
            self.num_worlds,
            self.max_agent_count,
            backend=self.backend,
        )
        log_trajectory.restore_mean(
            mean_x=means_xy[:, 0], mean_y=means_xy[:, 1]
        )

        # Get global road graph and restore the mean
        global_road_graph = GlobalRoadGraphPoints.from_tensor(
            roadgraph_tensor=self.sim.map_observation_tensor(),
            backend=self.backend,
            device=self.device,
        )
        global_road_graph.restore_mean(
            mean_x=means_xy[:, 0], mean_y=means_xy[:, 1]
        )
        global_road_graph.restore_xy()

        # Get global agent observations and restore the mean
        global_agent_obs = GlobalEgoState.from_tensor(
            abs_self_obs_tensor=self.sim.absolute_self_observation_tensor(),
            backend=self.backend,
            device=self.device,
        )
        global_agent_obs.restore_mean(
            mean_x=means_xy[:, 0], mean_y=means_xy[:, 1]
        )
        metadata = Metadata.from_tensor(
            metadata_tensor=self.sim.metadata_tensor(),
            backend=self.backend,
        )
        sample_batch = process_scenario_data(
            max_controlled_agents=self.max_cont_agents,
            controlled_agent_mask=self.cont_agent_mask,
            global_agent_obs=global_agent_obs,
            global_road_graph=global_road_graph,
            log_trajectory=log_trajectory,
            episode_len=self.episode_len,
            init_steps=init_steps,
            raw_agent_types=self.sim.info_tensor().to_torch()[:, :, 4],
            metadata=metadata,
        )
        return sample_batch

    def _set_reward_weights(self, condition_mode="random", agent_type=None):
        """Set agent reward weights for all or specific environments.

        Args:
            condition_mode: Determines how reward weights are sampled:
                        - "random": Random sampling within bounds (default for training)
                        - "fixed": Use predefined agent_type weights (for testing)
                        - "preset": Use a specific preset from agent_type parameter
            agent_type: Specifies which preset weights to use if condition_mode is "preset" or "fixed"
                    If condition_mode is "preset", can be one of: "cautious", "aggressive", "balanced"
                    If condition_mode is "fixed", should be a tensor of shape [3] with weight values
        """
        # Use weight sharing across environments for memory efficiency
        if self.reward_weights_tensor is None:
            self.reward_weights_tensor = torch.zeros(
                self.cont_agent_mask.shape[1],  # max_agent_count from mask
                3,  # collision, goal_achieved, off_road
                device="cpu",
                dtype=torch.float16,
            )

        # Read bounds for the three reward components
        lower_bounds = torch.tensor(
            [
                self.config.collision_weight_lb,
                self.config.goal_achieved_weight_lb,
                self.config.off_road_weight_lb,
            ],
            device="cpu",
            dtype=torch.float16,
        )

        upper_bounds = torch.tensor(
            [
                self.config.collision_weight_ub,
                self.config.goal_achieved_weight_ub,
                self.config.off_road_weight_ub,
            ],
            device="cpu",
            dtype=torch.float16,
        )
        bounds_range = upper_bounds - lower_bounds

        # Preset agent personality types
        agent_presets = {
            "cautious": torch.tensor(
                [
                    self.config.collision_weight_lb
                    * 0.9,  # Strong collision penalty
                    self.config.goal_achieved_weight_ub
                    * 0.7,  # Moderate goal reward
                    self.config.off_road_weight_lb
                    * 0.9,  # Strong off-road penalty
                ],
                device=self.device,
                dtype=torch.float16,
            ),
            "aggressive": torch.tensor(
                [
                    self.config.collision_weight_lb
                    * 0.5,  # Lower collision penalty
                    self.config.goal_achieved_weight_ub
                    * 0.9,  # Higher goal reward
                    self.config.off_road_weight_lb
                    * 0.6,  # Moderate off-road penalty
                ],
                device=self.device,
                dtype=torch.float16,
            ),
            "balanced": torch.tensor(
                [
                    (
                        self.config.collision_weight_lb
                        + self.config.collision_weight_ub
                    )
                    / 2,
                    (
                        self.config.goal_achieved_weight_lb
                        + self.config.goal_achieved_weight_ub
                    )
                    / 2,
                    (
                        self.config.off_road_weight_lb
                        + self.config.off_road_weight_ub
                    )
                    / 2,
                ],
                device=self.device,
                dtype=torch.float16,
            ),
            "risk_taker": torch.tensor(
                [
                    self.config.collision_weight_lb
                    * 0.3,  # Minimal collision penalty
                    self.config.goal_achieved_weight_ub,  # Maximum goal reward
                    self.config.off_road_weight_lb
                    * 0.4,  # Low off-road penalty
                ],
                device=self.device,
                dtype=torch.float16,
            ),
        }
        # Just get the max agents dimension from the controlled agent mask
        max_agents = self.cont_agent_mask.shape[1]

        if condition_mode == "random":
            # Traditional random sampling within bounds
            random_values = torch.rand(
                max_agents,
                3,
                device="cpu",
                dtype=torch.float16,
            )
            scaled_values = lower_bounds + random_values * bounds_range

        elif condition_mode == "preset":
            # Use a predefined agent type
            if agent_type not in agent_presets:
                raise ValueError(
                    f"Unknown agent_type: {agent_type}. Available types: {list(agent_presets.keys())}"
                )

            # CHANGED: Create a tensor with the preset weights for all agents, but no environment dimension
            preset_weights = agent_presets[agent_type]
            scaled_values = preset_weights.unsqueeze(0).expand(max_agents, 3)

        elif condition_mode == "fixed":
            # Use custom provided weights
            if agent_type is None or not isinstance(agent_type, torch.Tensor):
                raise ValueError(
                    "For condition_mode='fixed', agent_type must be a tensor of shape [3]"
                )

            custom_weights = agent_type.to(device="cpu", dtype=torch.float16)
            if custom_weights.shape != (3,):
                raise ValueError(
                    f"agent_type tensor must have shape [3], got {custom_weights.shape}"
                )

            scaled_values = custom_weights.unsqueeze(0).expand(max_agents, 3)

        else:
            raise ValueError(f"Unknown condition_mode: {condition_mode}")

        self.reward_weights_tensor = scaled_values

        return self.reward_weights_tensor

    def reset(
        self,
        mask=None,
        env_idx_list=None,
        condition_mode=None,
        agent_type=None,
    ):
        """Reset the worlds and return the initial observations.

        Args:
            mask: Optional mask indicating which agents to return observations for
            env_idx_list: Optional list of environment indices to reset
            condition_mode: Determines how reward weights are sampled:
                        - "random": Random sampling within bounds (default for training)
                        - "fixed": Use predefined agent_type weights (for testing)
                        - "preset": Use a specific preset from agent_type parameter
            agent_type: Specifies which preset weights to use or custom weights
        """
        if env_idx_list is not None:
            self.sim.reset(env_idx_list)
        else:
            env_idx_list = list(range(self.num_worlds))
            self.sim.reset(env_idx_list)

        # Re-initialize reward weights if using reward_conditioned
        if (
            hasattr(self.config, "reward_type")
            and self.config.reward_type == "reward_conditioned"
        ):
            # Use the specified condition_mode or default to the config setting
            mode = (
                condition_mode
                if condition_mode is not None
                else getattr(self.config, "condition_mode", "random")
            )
            use_agent_type = (
                agent_type if agent_type is not None else self.agent_type
            )
            self._set_reward_weights(
                condition_mode=mode, agent_type=use_agent_type
            )

        self.world_time_steps.zero_()

        # Advance the simulator with log playback if warmup steps are provided
        if self.init_steps > 0:
            self.advance_sim_with_log_playback(
                init_steps=self.init_steps,
                # render_init=self.render_config.render_init,
            )

        return self.get_obs(mask)

    def get_dones(self):
        return (
            self.sim.done_tensor()
            .to_torch()
            .clone()
            .squeeze(dim=2)
            .to(torch.float)
        )

    def get_infos(self):
        return Info.from_tensor(
            self.sim.info_tensor(),
            backend=self.backend,
            device=self.device,
        )

    def get_rewards(
        self,
        collision_weight=-0.5,
        goal_achieved_weight=1.0,
        off_road_weight=-0.5,
        world_time_steps=None,
    ):
        """Obtain the rewards for the current step."""

        # Return the weighted combination of the reward components
        info_tensor = self.sim.info_tensor().to_torch().clone()
        off_road = info_tensor[:, :, 0].to(torch.float)

        # True if the vehicle is in collision with another road object
        # (i.e. a cyclist or pedestrian)
        collided = info_tensor[:, :, 1:3].to(torch.float).sum(axis=2)
        goal_achieved = info_tensor[:, :, 3].to(torch.float)

        if self.config.reward_type == "sparse_on_goal_achieved":
            return self.sim.reward_tensor().to_torch().clone().squeeze(dim=2)

        elif self.config.reward_type == "weighted_combination":
            weighted_rewards = (
                collision_weight * collided
                + goal_achieved_weight * goal_achieved
                + off_road_weight * off_road
            )
            return weighted_rewards

        elif self.config.reward_type == "reward_conditioned":
            if self.reward_weights_tensor is None:
                self._set_reward_weights()

            # Compute the weighted rewards
            collision_weights = (
                self.reward_weights_tensor[:, 0]
                .expand(self.num_worlds, -1)
                .to(self.device)
            )
            goal_weights = (
                self.reward_weights_tensor[:, 1]
                .expand(self.num_worlds, -1)
                .to(self.device)
            )
            off_road_weights = (
                self.reward_weights_tensor[:, 2]
                .expand(self.num_worlds, -1)
                .to(self.device)
            )

            weighted_rewards = (
                collision_weights * collided
                + goal_weights * goal_achieved
                + off_road_weights * off_road
            )

            return weighted_rewards

        elif self.config.reward_type == "distance_to_vdb_trajs":
            # Reward based on distance to VBD predicted trajectories
            # (i.e. the deviation from the predicted trajectory)
            weighted_rewards = (
                collision_weight * collided
                + goal_achieved_weight * goal_achieved
                + off_road_weight * off_road
            )

            agent_states = GlobalEgoState.from_tensor(
                self.sim.absolute_self_observation_tensor(),
                self.backend,
                self.device,
            )

            agent_pos = torch.stack(
                [agent_states.pos_x, agent_states.pos_y], dim=-1
            )

            # Extract VBD positions at current time steps for each world
            vbd_pos = []
            for i in range(self.num_worlds):
                current_time = (
                    self.world_time_steps[i].item() - self.init_steps
                )
                # Make sure we don't exceed trajectory length
                current_time = min(
                    current_time, self.vbd_trajectories.shape[2] - 1
                )
                vbd_pos.append(self.vbd_trajectories[i, :, current_time, :2])
            vbd_pos_tensor = torch.stack(vbd_pos)

            # Compute euclidean distance between agent and logs
            dist_to_vbd = torch.norm(vbd_pos_tensor - agent_pos, dim=-1)

            # Add reward based on inverse distance to logs
            weighted_rewards += self.vbd_trajectory_weight * torch.exp(
                -dist_to_vbd
            )

            return weighted_rewards

        elif self.config.reward_type == "follow_waypoints":
            # Reward based on proximity to waypoints within a radius and penalty for collision/off-road

            # Calculate base weighted rewards
            base_rewards = (
                collision_weight * collided
                + goal_achieved_weight * goal_achieved
                + off_road_weight * off_road
            )

            # Extract waypoints (ground truth) at time t
            batch_indices = torch.arange(world_time_steps.shape[0])
            gt_agent_pos = self.log_trajectory.pos_xy[
                batch_indices, :, world_time_steps, :
            ]

            waypoint_mask = (
                (world_time_steps % self.config.waypoint_sample_interval == 0)
                .float()
                .unsqueeze(1)
            )

            # Get actual agent positions
            agent_state = GlobalEgoState.from_tensor(
                self.sim.absolute_self_observation_tensor(),
                self.backend,
            )

            actual_agent_pos = torch.stack(
                [agent_state.pos_x, agent_state.pos_y], dim=-1
            )

            # Compute euclidean distance between agent and waypoints
            dist_to_waypoints = torch.norm(
                gt_agent_pos - actual_agent_pos, dim=-1
            )

            # Apply waypoint mask to zero out distances for non-sampled time steps
            dist_to_waypoints = dist_to_waypoints * waypoint_mask

            # Create proximity reward based on waypoint_radius
            # Only reward agents within the waypoint radius
            # Smoothly increases as agent gets closer to the center
            proximity_mask = (
                dist_to_waypoints <= self.config.waypoint_radius
            ).float()

            waypoint_rewards = (
                proximity_mask
                * (1.0 - dist_to_waypoints / self.config.waypoint_radius)
                * self.config.waypoint_max_reward
            )

            rewards = base_rewards + waypoint_rewards

            return rewards

    def step_dynamics(self, actions):
        if actions is not None:
            self._apply_actions(actions)
        self.sim.step()
        not_done_worlds = ~self.get_dones().any(
            dim=1
        )  # Check if any agent in world is done
        self.world_time_steps[not_done_worlds] += 1

    def _apply_actions(self, actions):
        """Apply the actions to the simulator."""

        if (
            self.config.dynamics_model == "classic"
            or self.config.dynamics_model == "bicycle"
            or self.config.dynamics_model == "delta_local"
        ):
            if actions.dim() == 2:  # (num_worlds, max_agent_count)
                # Map action indices to action values if indices are provided
                actions = (
                    torch.nan_to_num(actions, nan=0).long().to(self.device)
                )
                action_value_tensor = self.action_keys_tensor[actions]

            elif actions.dim() == 3:
                if actions.shape[2] == 1:
                    actions = actions.squeeze(dim=2).to(self.device)
                    action_value_tensor = self.action_keys_tensor[actions]
                else:  # Assuming we are given the actual action values
                    action_value_tensor = actions.to(self.device)
            else:
                raise ValueError(f"Invalid action shape: {actions.shape}")

        else:
            action_value_tensor = actions.to(self.device)

        # Feed the action values to gpudrive
        self._copy_actions_to_simulator(action_value_tensor)

    def _copy_actions_to_simulator(self, actions):
        """Copy the provided actions to the simulator."""
        if (
            self.config.dynamics_model == "classic"
            or self.config.dynamics_model == "bicycle"
        ):
            # Action space: (acceleration, steering, heading)
            self.sim.action_tensor().to_torch()[:, :, :3].copy_(actions)
        elif self.config.dynamics_model == "delta_local":
            # Action space: (dx, dy, dyaw)
            self.sim.action_tensor().to_torch()[:, :, :3].copy_(actions)
        elif self.config.dynamics_model == "state":
            # Following the StateAction struct in types.hpp
            # Need to provide:
            # (x, y, z, yaw, vel x, vel y, vel z, ang_vel_x, ang_vel_y, ang_vel_z)
            self.sim.action_tensor().to_torch()[:, :, :10].copy_(actions)
        else:
            raise ValueError(
                f"Invalid dynamics model: {self.config.dynamics_model}"
            )

    def _set_discrete_action_space(self) -> None:
        """Configure the discrete action space based on dynamics model."""
        products = None

        if self.config.dynamics_model == "delta_local":
            self.dx = self.config.dx.to(self.device)
            self.dy = self.config.dy.to(self.device)
            self.dyaw = self.config.dyaw.to(self.device)
            products = product(self.dx, self.dy, self.dyaw)
        elif (
            self.config.dynamics_model == "classic"
            or self.config.dynamics_model == "bicycle"
        ):
            self.steer_actions = self.config.steer_actions.to(self.device)
            self.accel_actions = self.config.accel_actions.to(self.device)
            self.head_actions = self.config.head_tilt_actions.to(self.device)
            products = product(
                self.accel_actions, self.steer_actions, self.head_actions
            )
        elif self.config.dynamics_model == "state":
            self.x = self.config.x.to(self.device)
            self.y = self.config.y.to(self.device)
            self.yaw = self.config.yaw.to(self.device)
            self.vx = self.config.vx.to(self.device)
            self.vy = self.config.vy.to(self.device)

        else:
            raise ValueError(
                f"Invalid dynamics model: {self.config.dynamics_model}"
            )

        # Create a mapping from action indices to action values
        self.action_key_to_values = {}
        self.values_to_action_key = {}
        if products is not None:
            for action_idx, (action_1, action_2, action_3) in enumerate(
                products
            ):
                self.action_key_to_values[action_idx] = [
                    action_1.item(),
                    action_2.item(),
                    action_3.item(),
                ]
                self.values_to_action_key[
                    round(action_1.item(), 5),
                    round(action_2.item(), 5),
                    round(action_3.item(), 5),
                ] = action_idx

            self.action_keys_tensor = torch.tensor(
                [
                    self.action_key_to_values[key]
                    for key in sorted(self.action_key_to_values.keys())
                ]
            ).to(self.device)

            return Discrete(n=int(len(self.action_key_to_values)))
        else:
            return Discrete(n=1)

    def _set_continuous_action_space(self) -> None:
        """Configure the continuous action space."""
        if self.config.dynamics_model == "delta_local":
            self.dx = self.config.dx.to(self.device)
            self.dy = self.config.dy.to(self.device)
            self.dyaw = self.config.dyaw.to(self.device)
            action_1 = self.dx.clone().cpu().numpy()
            action_2 = self.dy.clone().cpu().numpy()
            action_3 = self.dyaw.clone().cpu().numpy()
        elif self.config.dynamics_model == "classic":
            self.steer_actions = self.config.steer_actions.to(self.device)
            self.accel_actions = self.config.accel_actions.to(self.device)
            self.head_actions = torch.tensor([0], device=self.device)
            action_1 = self.steer_actions.clone().cpu().numpy()
            action_2 = self.accel_actions.clone().cpu().numpy()
            action_3 = self.head_actions.clone().cpu().numpy()
        else:
            raise ValueError(
                f"Continuous action space is currently not supported for dynamics_model: {self.config.dynamics_model}."
            )

        action_space = Tuple(
            (
                Box(action_1.min(), action_1.max(), shape=(1,)),
                Box(action_2.min(), action_2.max(), shape=(1,)),
                Box(action_3.min(), action_3.max(), shape=(1,)),
            )
        )
        return action_space

    def _get_ego_state(self, mask=None) -> torch.Tensor:
        """Get the ego state."""

        if not self.config.ego_state:
            return torch.Tensor().to(self.device)

        ego_state = LocalEgoState.from_tensor(
            self_obs_tensor=self.sim.self_observation_tensor(),
            backend=self.backend,
            device=self.device,
            mask=mask,
        )

        if self.config.norm_obs:
            ego_state.normalize()

        base_fields = [
            ego_state.speed,
            ego_state.vehicle_length,
            ego_state.vehicle_width,
            ego_state.rel_goal_x,
            ego_state.rel_goal_y,
            ego_state.is_collided,
        ]

        if self.config.add_goal_state:
            base_fields.append(ego_state.is_goal_reached)

        if mask is None:
            if self.config.reward_type == "reward_conditioned":
<<<<<<< HEAD
                # Create expanded weights for all environments
                # Expand from [max_agents, 3] to [num_worlds, max_agents]
                collision_weights = self.reward_weights_tensor[:, 0].expand(
                    self.num_worlds, -1
                )
                goal_weights = self.reward_weights_tensor[:, 1].expand(
                    self.num_worlds, -1
                )
                off_road_weights = self.reward_weights_tensor[:, 2].expand(
                    self.num_worlds, -1
                )

                return torch.stack(
                    [
                        ego_state.speed,
                        ego_state.vehicle_length,
                        ego_state.vehicle_width,
                        ego_state.rel_goal_x,
                        ego_state.rel_goal_y,
                        ego_state.is_collided,
                        collision_weights.to(self.device),
                        goal_weights.to(self.device),
                        off_road_weights.to(self.device),
                    ]
                ).permute(1, 2, 0)
=======
                full_fields = base_fields + [
                    self.reward_weights_tensor[:, :, 0],
                    self.reward_weights_tensor[:, :, 1],
                    self.reward_weights_tensor[:, :, 2],
                ]
                return torch.stack(full_fields).permute(1, 2, 0)
>>>>>>> 0734514f
            else:
                return torch.stack(base_fields).permute(1, 2, 0)
        else:
            if self.config.reward_type == "reward_conditioned":
<<<<<<< HEAD
                # For masked agents, we need to extract agent indices from the mask
                world_indices, agent_indices = torch.where(mask)

                # Get the reward weights for these specific agents
                weights_for_masked_agents = self.reward_weights_tensor.to(
                    self.device
                )[agent_indices]

                return torch.stack(
                    [
                        ego_state.speed,
                        ego_state.vehicle_length,
                        ego_state.vehicle_width,
                        ego_state.rel_goal_x,
                        ego_state.rel_goal_y,
                        ego_state.is_collided,
                        weights_for_masked_agents[:, 0],  # Collision weights
                        weights_for_masked_agents[:, 1],  # Goal weights
                        weights_for_masked_agents[:, 2],  # Off-road weights
                    ]
                ).permute(1, 0)
=======
                masked_fields = base_fields + [
                    self.reward_weights_tensor[mask][:, 0],
                    self.reward_weights_tensor[mask][:, 1],
                    self.reward_weights_tensor[mask][:, 2],
                ]
                return torch.stack(masked_fields).permute(1, 0)
>>>>>>> 0734514f
            else:
                return torch.stack(base_fields).permute(1, 0)

    def _get_partner_obs(self, mask=None):
        """Get partner observations."""

        if not self.config.partner_obs:
            return torch.Tensor().to(self.device)

        partner_obs = PartnerObs.from_tensor(
            partner_obs_tensor=self.sim.partner_observations_tensor(),
            backend=self.backend,
            device=self.device,
            mask=mask,
        )

        if self.config.norm_obs:
            partner_obs.normalize()

        if mask is not None:
            return partner_obs.data.flatten(start_dim=1)
        else:
            return torch.concat(
                [
                    partner_obs.speed,
                    partner_obs.rel_pos_x,
                    partner_obs.rel_pos_y,
                    partner_obs.orientation,
                    partner_obs.vehicle_length,
                    partner_obs.vehicle_width,
                ],
                dim=-1,
            ).flatten(start_dim=2)

    def _get_road_map_obs(self, mask=None):
        """Get road map observations."""
        if not self.config.road_map_obs:
            return torch.Tensor().to(self.device)

        roadgraph = LocalRoadGraphPoints.from_tensor(
            local_roadgraph_tensor=self.sim.agent_roadmap_tensor(),
            backend=self.backend,
            device=self.device,
            mask=mask,
        )

        if self.config.norm_obs:
            roadgraph.normalize()
            roadgraph.one_hot_encode_road_point_types()

        if mask is not None:
            return torch.cat(
                [
                    roadgraph.data,
                    roadgraph.type,
                ],
                dim=-1,
            ).flatten(start_dim=1)
        else:
            return torch.cat(
                [
                    roadgraph.x.unsqueeze(-1),
                    roadgraph.y.unsqueeze(-1),
                    roadgraph.segment_length.unsqueeze(-1),
                    roadgraph.segment_width.unsqueeze(-1),
                    roadgraph.segment_height.unsqueeze(-1),
                    roadgraph.orientation.unsqueeze(-1),
                    roadgraph.type,
                ],
                dim=-1,
            ).flatten(start_dim=2)

    def _get_lidar_obs(self, mask=None):
        """Get lidar observations."""

        if not self.config.lidar_obs:
            return torch.Tensor().to(self.device)

        lidar = LidarObs.from_tensor(
            lidar_tensor=self.sim.lidar_tensor(),
            backend=self.backend,
            device=self.device,
        )

        if mask is not None:
            return [
                lidar.agent_samples[mask],
                lidar.road_edge_samples[mask],
                lidar.road_line_samples[mask],
            ]
        else:
            return torch.cat(
                [
                    lidar.agent_samples,
                    lidar.road_edge_samples,
                    lidar.road_line_samples,
                ],
                dim=-1,
            ).flatten(start_dim=2)

    def _get_bev_obs(self, mask=None):
        """Get BEV segmentation map observation.

        Returns:
            torch.Tensor: (num_worlds, max_agent_count, resolution, resolution, 1)
        """
        if not self.config.bev_obs:
            return torch.Tensor().to(self.device)

        bev = BevObs.from_tensor(
            bev_tensor=self.sim.bev_observation_tensor(),
            backend=self.backend,
            device=self.device,
        )
        bev.one_hot_encode_bev_map()

        if mask is not None:
            return bev.bev_segmentation_map[mask].flatten(start_dim=1)
        else:
            return bev.bev_segmentation_map.flatten(start_dim=2)

    def _get_vbd_obs(self, mask=None):
        """
        Get ego-centric VBD trajectory observations for controlled agents using matrix operations.

        Args:
            mask: Optional mask to filter agents

        Returns:
            Tensor of ego-centric VBD trajectories
        """
        if not self.use_vbd or self.vbd_model is None:
            return torch.Tensor().to(self.device)

        # Get current agent positions and orientations
        agent_state = GlobalEgoState.from_tensor(
            abs_self_obs_tensor=self.sim.absolute_self_observation_tensor(),
            backend=self.backend,
            device=self.device,
        )

        # Initialize output tensor
        traj_feature_dim = (
            self.vbd_trajectories.shape[2] * self.vbd_trajectories.shape[3]
        )

        if mask is not None:
            # Count valid agents for output tensor size
            valid_count = mask.sum().item()
            ego_vbd_trajectories = torch.zeros(
                (valid_count, traj_feature_dim), device=self.device
            )

            # Track which output index we're filling
            out_idx = 0

            # Process each world
            for w in range(self.num_worlds):
                # Get valid agent indices for this world
                world_mask = mask[w]
                agent_indices = torch.where(world_mask)[0]

                if len(agent_indices) == 0:
                    continue

                # Extract ego positions and yaws for these agents
                ego_pos_x = agent_state.pos_x[w, agent_indices]
                ego_pos_y = agent_state.pos_y[w, agent_indices]
                ego_yaw = agent_state.rotation_angle[w, agent_indices]

                # Process each agent in this world
                for i, agent_idx in enumerate(agent_indices):
                    # Get global trajectory for this agent
                    global_traj = self.vbd_trajectories[w, agent_idx]

                    # Create 2D rotation matrix for this agent
                    cos_yaw = torch.cos(ego_yaw[i])
                    sin_yaw = torch.sin(ego_yaw[i])
                    rotation_matrix = torch.tensor(
                        [[cos_yaw, sin_yaw], [-sin_yaw, cos_yaw]],
                        device=self.device,
                    )

                    # Transform positions using matrix multiplication
                    pos_xy = global_traj[:, :2]
                    ego_pos = torch.tensor(
                        [ego_pos_x[i], ego_pos_y[i]], device=self.device
                    ).reshape(1, 2)
                    translated_pos = (
                        pos_xy - ego_pos
                    )  # Broadcasting to subtract from all timesteps
                    rotated_pos = torch.matmul(
                        translated_pos, rotation_matrix.T
                    )

                    # Transform velocities (only rotation, no translation)
                    vel_xy = global_traj[:, 3:5]
                    rotated_vel = torch.matmul(vel_xy, rotation_matrix.T)

                    # Create transformed trajectory
                    transformed_traj = torch.zeros_like(global_traj)
                    transformed_traj[:, :2] = rotated_pos
                    transformed_traj[:, 2] = (
                        global_traj[:, 2] - ego_yaw[i]
                    )  # Adjust heading
                    transformed_traj[:, 3:5] = rotated_vel

                    # Flatten and add to output
                    ego_vbd_trajectories[out_idx] = transformed_traj.reshape(
                        -1
                    )
                    out_idx += 1

            if self.config.norm_obs:
                traj_len = self.vbd_trajectories.shape[2]
                ego_vbd_trajectories = self._normalize_vbd_obs(
                    ego_vbd_trajectories, traj_len
                )

            return ego_vbd_trajectories

        else:
            # Without mask, process all agents in all worlds
            ego_vbd_trajectories = torch.zeros(
                (self.num_worlds, self.max_agent_count, traj_feature_dim),
                device=self.device,
            )

            # Process each world
            for w in range(self.num_worlds):
                # Get controlled agent indices for this world
                valid_mask = self.cont_agent_mask[w]
                world_agent_indices = torch.where(valid_mask)[0]

                if len(world_agent_indices) == 0:
                    continue

                # Extract ego positions and yaws
                ego_pos_x = agent_state.pos_x[w]
                ego_pos_y = agent_state.pos_y[w]
                ego_yaw = agent_state.rotation_angle[w]

                # Process each agent in this world
                for agent_idx in world_agent_indices:
                    # Get global trajectory
                    global_traj = self.vbd_trajectories[w, agent_idx]

                    # Create 2D rotation matrix for this agent
                    cos_yaw = torch.cos(ego_yaw[agent_idx])
                    sin_yaw = torch.sin(ego_yaw[agent_idx])
                    rotation_matrix = torch.tensor(
                        [[cos_yaw, sin_yaw], [-sin_yaw, cos_yaw]],
                        device=self.device,
                    )

                    # Transform positions
                    pos_xy = global_traj[:, :2]
                    ego_pos = torch.tensor(
                        [ego_pos_x[agent_idx], ego_pos_y[agent_idx]],
                        device=self.device,
                    ).reshape(1, 2)
                    translated_pos = pos_xy - ego_pos
                    rotated_pos = torch.matmul(
                        translated_pos, rotation_matrix.T
                    )

                    # Transform velocities
                    vel_xy = global_traj[:, 3:5]
                    rotated_vel = torch.matmul(vel_xy, rotation_matrix.T)

                    # Create transformed trajectory
                    transformed_traj = torch.zeros_like(global_traj)
                    transformed_traj[:, :2] = rotated_pos
                    transformed_traj[:, 2] = (
                        global_traj[:, 2] - ego_yaw[agent_idx]
                    )
                    transformed_traj[:, 3:5] = rotated_vel

                    # Flatten and add to output
                    ego_vbd_trajectories[
                        w, agent_idx
                    ] = transformed_traj.reshape(-1)

            if self.config.norm_obs:
                traj_len = self.vbd_trajectories.shape[2]
                ego_vbd_trajectories = self._normalize_vbd_obs(
                    ego_vbd_trajectories, traj_len
                )

            return ego_vbd_trajectories

    def _normalize_vbd_obs(self, trajectories_flat, traj_len):
        """
        Normalize flattened VBD trajectory values to be between -1 and 1, with clipping.

        Args:
            trajectories_flat: Flattened tensor containing trajectory data
            traj_len: Number of trajectory steps

        Returns:
            Normalized flattened trajectories tensor
        """
        # Get original shape for proper reshaping
        original_shape = trajectories_flat.shape

        # Calculate feature dimension
        feature_dim = 5  # x, y, yaw, vel_x, vel_y

        # Reshape to separate the features
        if len(original_shape) == 2:  # (num_agents, flattened_features)
            traj_features = trajectories_flat.reshape(
                -1, traj_len, feature_dim
            )
        else:  # (num_worlds, max_agents, flattened_features)
            traj_features = trajectories_flat.reshape(
                original_shape[0], original_shape[1], traj_len, feature_dim
            )

        # Normalize each feature
        # x, y positions
        traj_features[..., 0] = normalize_min_max(
            tensor=traj_features[..., 0],
            min_val=constants.MIN_REL_GOAL_COORD,
            max_val=constants.MAX_REL_GOAL_COORD,
        )
        traj_features[..., 1] = normalize_min_max(
            tensor=traj_features[..., 1],
            min_val=constants.MIN_REL_GOAL_COORD,
            max_val=constants.MAX_REL_GOAL_COORD,
        )

        # Normalize yaw angle
        traj_features[..., 2] = (
            traj_features[..., 2] / constants.MAX_ORIENTATION_RAD
        )

        # Normalize velocities
        traj_features[..., 3] = traj_features[..., 3] / constants.MAX_SPEED
        traj_features[..., 4] = traj_features[..., 4] / constants.MAX_SPEED

        # Clip all values to the [-1, 1] range
        traj_features = torch.clamp(traj_features, min=-1.0, max=1.0)

        # Reshape back to original format
        return traj_features.reshape(original_shape)

    def get_obs(self, mask=None):
        """Get observation: Combine different types of environment information into a single tensor.
        Returns:
            torch.Tensor: (num_worlds, max_agent_count, num_features)
        """
        # Base observations
        ego_states = self._get_ego_state(mask)
        partner_observations = self._get_partner_obs(mask)
        road_map_observations = self._get_road_map_obs(mask)

        if (
            self.use_vbd
            and self.vbd_model is not None
            and self.config.vbd_in_obs
        ):
            # Add ego-centric VBD trajectories
            vbd_observations = self._get_vbd_obs(mask)

            obs = torch.cat(
                (
                    ego_states,
                    partner_observations,
                    road_map_observations,
                    vbd_observations,
                ),
                dim=-1,
            )
        else:
            obs = torch.cat(
                (
                    ego_states,
                    partner_observations,
                    road_map_observations,
                ),
                dim=-1,
            )

        return obs

    def get_controlled_agents_mask(self):
        """Get the control mask. Shape: [num_worlds, max_agent_count]"""
        return (
            self.sim.controlled_state_tensor().to_torch().clone() == 1
        ).squeeze(axis=2)

    def advance_sim_with_log_playback(self, init_steps=0):
        """Advances the simulator by stepping the objects with the logged human trajectories.

        Args:
            init_steps (int): Number of warmup steps.
        """
        if init_steps >= self.config.episode_len:
            raise ValueError(
                "The length of the expert trajectory is 91,"
                f"so init_steps = {init_steps} should be < than 91."
            )

        self.init_frames = []

        self.log_playback_traj, _, _, _ = self.get_expert_actions()

        for time_step in range(init_steps):
            self.step_dynamics(
                actions=self.log_playback_traj[:, :, time_step, :]
            )

    def remove_agents_by_id(
        self, perc_to_rmv_per_scene, remove_controlled_agents=True
    ):
        """Delete random agents in scenarios.

        Args:
            perc_to_rmv_per_scene (float): Percentage of agents to remove per scene
            remove_controlled_agents (bool): If True, removes controlled agents. If False, removes uncontrolled agents
        """
        # Obtain agent ids
        agent_ids = LocalEgoState.from_tensor(
            self_obs_tensor=self.sim.self_observation_tensor(),
            backend="torch",
            device=self.device,
        ).id

        # Choose the appropriate mask based on whether we're removing controlled or uncontrolled agents
        if remove_controlled_agents:
            agent_mask = self.cont_agent_mask
        else:
            # Create inverse mask for uncontrolled agents
            agent_mask = ~self.cont_agent_mask

        for env_idx in range(self.num_worlds):
            # Get all relevant agent IDs (controlled or uncontrolled) for the current environment
            scene_agent_ids = agent_ids[env_idx, :][agent_mask[env_idx]].long()

            if (
                scene_agent_ids.numel() > 0
            ):  # Ensure there are agents to sample
                # Determine the number of agents to sample (X% of the total agents)
                num_to_sample = max(
                    1, int(perc_to_rmv_per_scene * scene_agent_ids.size(0))
                )

                # Randomly sample agent IDs to remove using torch
                sampled_indices = torch.randperm(scene_agent_ids.size(0))[
                    :num_to_sample
                ]
                sampled_agent_ids = scene_agent_ids[sampled_indices]

                # Delete the sampled agents from the environment
                self.sim.deleteAgents({env_idx: sampled_agent_ids.tolist()})

        # Reset controlled agent mask and visualizer
        self.cont_agent_mask = self.get_controlled_agents_mask()
        self.max_agent_count = self.cont_agent_mask.shape[1]
        self.num_valid_controlled_agents_across_worlds = (
            self.cont_agent_mask.sum().item()
        )

        # Reset static scenario data for the visualizer
        self.vis.initialize_static_scenario_data(self.cont_agent_mask)

    def swap_data_batch(self, data_batch=None):
        """
        Swap the current data batch in the simulator with a new one
        and reinitialize dependent attributes.
        """

        if data_batch is None:  # Sample new data batch from the data loader
            self.data_batch = next(self.data_iterator)
        else:
            self.data_batch = data_batch

        # Validate that the number of worlds (envs) matches the batch size
        if len(self.data_batch) != self.num_worlds:
            raise ValueError(
                f"Data batch size ({len(self.data_batch)}) does not match "
                f"the expected number of worlds ({self.num_worlds})."
            )

        # Update the simulator with the new data
        self.sim.set_maps(self.data_batch)

        # Reinitialize the mask for controlled agents
        self.cont_agent_mask = self.get_controlled_agents_mask()
        self.max_agent_count = self.cont_agent_mask.shape[1]
        self.num_valid_controlled_agents_across_worlds = (
            self.cont_agent_mask.sum().item()
        )

        # Generate VBD trajectories for the new batch if VBD is enabled
        if self.use_vbd and self.vbd_model is not None:
            self._generate_vbd_trajectories()

        # Reset static scenario data for the visualizer
        self.vis.initialize_static_scenario_data(self.cont_agent_mask)

        # Obtain new log trajectory
        self.log_trajectory = LogTrajectory.from_tensor(
            self.sim.expert_trajectory_tensor(),
            self.num_worlds,
            self.max_agent_count,
            backend=self.backend,
        )

    def _generate_vbd_trajectories(self):
        """Generate and store trajectory predictions for all scenes using VBD model."""
        if not self.use_vbd or self.vbd_model is None:
            return

        _ = self.reset()

        # Generate sample batch using the limited mask
        sample_batch = self._generate_sample_batch(init_steps=self.init_steps)

        # VBD model prediction
        predictions = self.vbd_model.sample_denoiser(sample_batch)
        vbd_trajectories = (
            predictions["denoised_trajs"].to(self.device).numpy()
        )
        agent_indices = sample_batch["agents_id"]

        self.vbd_trajectories.zero_()
        # Process each world separately
        for world_idx in range(self.num_worlds):
            world_agent_indices = agent_indices[world_idx]

            # Filter out negative indices (they're our padding)
            valid_mask = (
                world_agent_indices >= 0
            )  # Boolean mask of valid indices
            valid_agent_indices = world_agent_indices[
                valid_mask
            ]  # Filtered tensor

            if len(valid_agent_indices) > 0:
                # Update vbd_trajectories(x, y, yaw, vel_x, vel_y) for this world's agents
                self.vbd_trajectories[
                    world_idx, valid_agent_indices, :, :2
                ] = torch.Tensor(
                    vbd_trajectories[
                        world_idx, : len(valid_agent_indices), :, :2
                    ]
                )
                self.vbd_trajectories[
                    world_idx, valid_agent_indices, :, :2
                ] -= self.sim.world_means_tensor().to_torch()[
                    world_idx, :2
                ]  # subtract mean
                self.vbd_trajectories[
                    world_idx, valid_agent_indices, :, 2
                ] = torch.Tensor(
                    vbd_trajectories[
                        world_idx, : len(valid_agent_indices), :, 2
                    ]
                )
                self.vbd_trajectories[
                    world_idx, valid_agent_indices, :, 3:
                ] = torch.Tensor(
                    vbd_trajectories[
                        world_idx, : len(valid_agent_indices), :, 3:5
                    ]
                )

    def get_expert_actions(self):
        """Get expert actions for the full trajectories across worlds.

        Returns:
            expert_actions: Inferred or logged actions for the agents.
            expert_speeds: Speeds from the logged trajectories.
            expert_positions: Positions from the logged trajectories.
            expert_yaws: Heading from the logged trajectories.
        """

        log_trajectory = LogTrajectory.from_tensor(
            self.sim.expert_trajectory_tensor(),
            self.num_worlds,
            self.max_agent_count,
            backend=self.backend,
        )

        if self.config.dynamics_model == "delta_local":
            inferred_actions = log_trajectory.inferred_actions[..., :3]
            inferred_actions[..., 0] = torch.clamp(
                inferred_actions[..., 0], -6, 6
            )
            inferred_actions[..., 1] = torch.clamp(
                inferred_actions[..., 1], -6, 6
            )
            inferred_actions[..., 2] = torch.clamp(
                inferred_actions[..., 2], -torch.pi, torch.pi
            )
        elif self.config.dynamics_model == "state":
            # Extract (x, y, yaw, velocity x, velocity y)
            inferred_actions = torch.cat(
                (
                    log_trajectory.pos_xy,
                    torch.ones(
                        (*log_trajectory.pos_xy.shape[:-1], 1),
                        device=self.device,
                    ),
                    log_trajectory.yaw,
                    log_trajectory.vel_xy,
                    torch.zeros(
                        (*log_trajectory.pos_xy.shape[:-1], 4),
                        device=self.device,
                    ),
                ),
                dim=-1,
            )
        elif (
            self.config.dynamics_model == "classic"
            or self.config.dynamics_model == "bicycle"
        ):
            inferred_actions = log_trajectory.inferred_actions[..., :3]
            inferred_actions[..., 0] = torch.clamp(
                inferred_actions[..., 0], -6, 6
            )
            inferred_actions[..., 1] = torch.clamp(
                inferred_actions[..., 1], -0.3, 0.3
            )

        return (
            inferred_actions,
            log_trajectory.pos_xy,
            log_trajectory.vel_xy,
            log_trajectory.yaw,
        )

    def get_env_filenames(self):
        """Obtain the tfrecord filename for each world, mapping world indices to map names."""

        map_name_integers = self.sim.map_name_tensor().to_torch()
        filenames = {}
        # Iterate through the number of worlds
        for i in range(self.num_worlds):
            tensor = map_name_integers[i]
            # Convert ints to characters, ignoring zeros
            map_name = "".join([chr(i) for i in tensor.tolist() if i != 0])
            filenames[i] = map_name

        return filenames

    def get_scenario_ids(self):
        """Obtain the scenario ID for each world."""
        scenario_id_integers = self.sim.scenario_id_tensor().to_torch()
        scenario_ids = {}

        # Iterate through the number of worlds
        for i in range(self.num_worlds):
            tensor = scenario_id_integers[i]
            # Convert ints to characters, ignoring zeros
            scenario_id = "".join([chr(i) for i in tensor.tolist() if i != 0])
            scenario_ids[i] = scenario_id

        return scenario_ids


if __name__ == "__main__":

    env_config = EnvConfig(
        dynamics_model="delta_local",
        reward_type="reward_conditioned",
        condition_mode="fixed",
    )
    render_config = RenderConfig()

    # Create data loader
    train_loader = SceneDataLoader(
        root="data/processed/examples",
        batch_size=2,
        dataset_size=100,
        sample_with_replacement=True,
        shuffle=False,
    )

    # Make env
    env = GPUDriveTorchEnv(
        config=env_config,
        data_loader=train_loader,
        max_cont_agents=64,  # Number of agents to control
        device="cpu",
    )

    control_mask = env.cont_agent_mask

    # Rollout
    obs = env.reset()

    sim_frames = []
    agent_obs_frames = []

    expert_actions, _, _, _ = env.get_expert_actions()

    env_idx = 0

    for t in range(91):
        print(f"Step: {t}")

        # Step the environment
        expert_actions, _, _, _ = env.get_expert_actions()
        env.step_dynamics(expert_actions[:, :, t, :])

        highlight_agent = torch.where(env.cont_agent_mask[env_idx, :])[0][
            -1
        ].item()

        # Make video
        sim_states = env.vis.plot_simulator_state(
            env_indices=[env_idx],
            zoom_radius=80,
            time_steps=[t],
            # center_agent_indices=[highlight_agent],
        )

        agent_obs = env.vis.plot_agent_observation(
            env_idx=env_idx,
            agent_idx=highlight_agent,
            figsize=(10, 10),
        )

        sim_frames.append(img_from_fig(sim_states[0]))
        agent_obs_frames.append(img_from_fig(agent_obs))

        obs = env.get_obs()
        reward = env.get_rewards()
        done = env.get_dones()
        info = env.get_infos()

        if done.all().bool():
            break

    env.close()

    media.write_video(
        "sim_video.gif", np.array(sim_frames), fps=10, codec="gif"
    )
    media.write_video(
        "obs_video.gif", np.array(agent_obs_frames), fps=10, codec="gif"
    )<|MERGE_RESOLUTION|>--- conflicted
+++ resolved
@@ -796,7 +796,7 @@
 
         if mask is None:
             if self.config.reward_type == "reward_conditioned":
-<<<<<<< HEAD
+                
                 # Create expanded weights for all environments
                 # Expand from [max_agents, 3] to [num_worlds, max_agents]
                 collision_weights = self.reward_weights_tensor[:, 0].expand(
@@ -808,7 +808,25 @@
                 off_road_weights = self.reward_weights_tensor[:, 2].expand(
                     self.num_worlds, -1
                 )
-
+                
+                full_fields = base_fields + [
+                    collision_weights,
+                    goal_weights,
+                    off_road_weights,
+                ]
+                return torch.stack(full_fields).permute(1, 2, 0)
+            else:
+                return torch.stack(base_fields).permute(1, 2, 0)
+        else:
+            if self.config.reward_type == "reward_conditioned":
+                # For masked agents, we need to extract agent indices from the mask
+                world_indices, agent_indices = torch.where(mask)
+
+                # Get the reward weights for these specific agents
+                weights_for_masked_agents = self.reward_weights_tensor.to(
+                    self.device
+                )[agent_indices]
+                
                 return torch.stack(
                     [
                         ego_state.speed,
@@ -817,53 +835,11 @@
                         ego_state.rel_goal_x,
                         ego_state.rel_goal_y,
                         ego_state.is_collided,
-                        collision_weights.to(self.device),
-                        goal_weights.to(self.device),
-                        off_road_weights.to(self.device),
-                    ]
-                ).permute(1, 2, 0)
-=======
-                full_fields = base_fields + [
-                    self.reward_weights_tensor[:, :, 0],
-                    self.reward_weights_tensor[:, :, 1],
-                    self.reward_weights_tensor[:, :, 2],
-                ]
-                return torch.stack(full_fields).permute(1, 2, 0)
->>>>>>> 0734514f
-            else:
-                return torch.stack(base_fields).permute(1, 2, 0)
-        else:
-            if self.config.reward_type == "reward_conditioned":
-<<<<<<< HEAD
-                # For masked agents, we need to extract agent indices from the mask
-                world_indices, agent_indices = torch.where(mask)
-
-                # Get the reward weights for these specific agents
-                weights_for_masked_agents = self.reward_weights_tensor.to(
-                    self.device
-                )[agent_indices]
-
-                return torch.stack(
-                    [
-                        ego_state.speed,
-                        ego_state.vehicle_length,
-                        ego_state.vehicle_width,
-                        ego_state.rel_goal_x,
-                        ego_state.rel_goal_y,
-                        ego_state.is_collided,
-                        weights_for_masked_agents[:, 0],  # Collision weights
-                        weights_for_masked_agents[:, 1],  # Goal weights
-                        weights_for_masked_agents[:, 2],  # Off-road weights
+                        weights_for_masked_agents[:, 0],
+                        weights_for_masked_agents[:, 1],
+                        weights_for_masked_agents[:, 2],
                     ]
                 ).permute(1, 0)
-=======
-                masked_fields = base_fields + [
-                    self.reward_weights_tensor[mask][:, 0],
-                    self.reward_weights_tensor[mask][:, 1],
-                    self.reward_weights_tensor[mask][:, 2],
-                ]
-                return torch.stack(masked_fields).permute(1, 0)
->>>>>>> 0734514f
             else:
                 return torch.stack(base_fields).permute(1, 0)
 

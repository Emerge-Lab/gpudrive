<<<<<<< HEAD
"""Torch Gym Environment that interfaces with the GPU Drive simulator."""

=======
>>>>>>> d9e745b4
from gymnasium.spaces import Box, Discrete, Tuple
import numpy as np
import torch
from itertools import product
import mediapy as media
import gymnasium

from gpudrive.integrations.vbd.data_utils import process_scenario_data

from gpudrive.datatypes.observation import (
    LocalEgoState,
    GlobalEgoState,
    PartnerObs,
    LidarObs,
    BevObs,
)

from gpudrive.env import constants
from gpudrive.env.config import EnvConfig, RenderConfig
from gpudrive.env.base_env import GPUDriveGymEnv
from gpudrive.datatypes.trajectory import LogTrajectory
from gpudrive.datatypes.roadgraph import LocalRoadGraphPoints, GlobalRoadGraphPoints
from gpudrive.datatypes.metadata import Metadata
from gpudrive.datatypes.info import Info

from gpudrive.visualize.core import MatplotlibVisualizer
from gpudrive.visualize.utils import img_from_fig
from gpudrive.env.dataset import SceneDataLoader
from gpudrive.utils.geometry import normalize_min_max

# Versatile Behavior Diffusion model
from gpudrive.integrations.vbd.sim_agent.sim_actor import VBDTest


class GPUDriveTorchEnv(GPUDriveGymEnv):
    """Torch Gym Environment that interfaces with the GPU Drive simulator."""

    def __init__(
        self,
        config,
        data_loader,
        max_cont_agents,
        device="cuda",
        action_type="discrete",
        render_config: RenderConfig = RenderConfig(),
        backend="torch",
    ):
        # Initialization of environment configurations
        self.config = config
        self.data_loader = data_loader
        self.num_worlds = data_loader.batch_size
        self.max_cont_agents = max_cont_agents
        self.device = device
        self.render_config = render_config
        self.backend = backend
        self.max_num_agents_in_scene = self.config.max_num_agents_in_scene
        self.world_time_steps = torch.zeros(self.num_worlds, dtype=torch.short, device=self.device)

        # Initialize reward weights tensor if using reward_conditioned
        self.reward_weights_tensor = None
        if (
            hasattr(self.config, "reward_type")
            and self.config.reward_type == "reward_conditioned"
        ):
            # Use default condition_mode from config or fall back to "random"
            condition_mode = getattr(self.config, "condition_mode", "random")
            agent_type = getattr(self.config, "agent_type", None)
            self._set_reward_weights(
                condition_mode=condition_mode, agent_type=agent_type
            )

        # Environment parameter setup
        params = self._setup_environment_parameters()

        # Initialize the iterator once
        self.data_iterator = iter(self.data_loader)

        # Get the initial data batch (set of traffic scenarios)
        self.data_batch = next(self.data_iterator)

        # Initialize simulator
        self.sim = self._initialize_simulator(params, self.data_batch)

        # Controlled agents setup
        self.cont_agent_mask = self.get_controlled_agents_mask()
        self.max_agent_count = self.cont_agent_mask.shape[1]
        self.num_valid_controlled_agents_across_worlds = (
            self.cont_agent_mask.sum().item()
        )

        self.episode_len = self.config.episode_len
        # Initialize VBD model if enabled
        self.use_vbd = config.use_vbd
        self.vbd_trajectory_weight = config.vbd_trajectory_weight
        # Initial sample batch for VBD
        if self.use_vbd and self.config.vbd_model_path:
            self.vbd_model = self._load_vbd_model(config.vbd_model_path)
            self.vbd_trajectories = torch.zeros((self.num_worlds, self.max_agent_count, self.episode_len-self.config.init_steps, 5), device=self.device)
            # Generate VBD trajectories for initial batch of scenes
            self._generate_vbd_trajectories()
        else:
            self.vbd_model = None
            self.vbd_trajectories = None

        # Setup action and observation spaces
        self.observation_space = Box(
            low=-1.0,
            high=1.0,
            shape=(self.get_obs(self.cont_agent_mask).shape[-1],),
        )

        self.single_observation_space = gymnasium.spaces.Box(
            low=-1.0,
            high=1.0,
            shape=(self.observation_space.shape[-1],),
            dtype=np.float32,
        )

        self._setup_action_space(action_type)
        self.single_action_space = self.action_space

        self.num_agents = self.cont_agent_mask.sum().item()

        # Rendering setup
        self.vis = MatplotlibVisualizer(
            sim_object=self.sim,
            controlled_agent_mask=self.cont_agent_mask,
            goal_radius=self.config.dist_to_goal_threshold,
            backend=self.backend,
            num_worlds=self.num_worlds,
            render_config=self.render_config,
            env_config=self.config,
        )
        

    def _load_vbd_model(self, model_path):
        """Load the Versatile Behavior Diffusion (VBD) model from checkpoint."""
        model = VBDTest.load_from_checkpoint(model_path, torch.device(self.device))
        _ = model.eval()
        return model

    def _generate_sample_batch(self, init_steps=10):
        """Generate a sample batch for the VBD model."""
        means_xy = (
            self.sim.world_means_tensor().to_torch()[:, :2].to(self.device)
        )

        # Get the logged trajectory and restore the mean
        log_trajectory = LogTrajectory.from_tensor(
            self.sim.expert_trajectory_tensor(),
            self.num_worlds,
            self.max_agent_count,
            backend=self.backend,
        )
        log_trajectory.restore_mean(
            mean_x=means_xy[:, 0], mean_y=means_xy[:, 1]
        )

        # Get global road graph and restore the mean
        global_road_graph = GlobalRoadGraphPoints.from_tensor(
            roadgraph_tensor=self.sim.map_observation_tensor(),
            backend=self.backend,
            device=self.device,
        )
        global_road_graph.restore_mean(
            mean_x=means_xy[:, 0], mean_y=means_xy[:, 1]
        )
        global_road_graph.restore_xy()

        # Get global agent observations and restore the mean
        global_agent_obs = GlobalEgoState.from_tensor(
            abs_self_obs_tensor=self.sim.absolute_self_observation_tensor(),
            backend=self.backend,
            device=self.device,
        )
        global_agent_obs.restore_mean(
            mean_x=means_xy[:, 0], mean_y=means_xy[:, 1]
        )
        metadata =  Metadata.from_tensor(
            metadata_tensor=self.sim.metadata_tensor(),
            backend=self.backend,
        )
        sample_batch = process_scenario_data(
                max_controlled_agents=self.max_cont_agents,
                controlled_agent_mask=self.cont_agent_mask,
                global_agent_obs=global_agent_obs,
                global_road_graph=global_road_graph,
                log_trajectory=log_trajectory,
                episode_len=self.episode_len,
                init_steps=init_steps,
                raw_agent_types=self.sim.info_tensor().to_torch()[:, :, 4],
                metadata=metadata
            )
        return sample_batch

<<<<<<< HEAD
    def reset(self, mask=None):
        """Reset the worlds and return the initial observations."""
        self.sim.reset(list(range(self.num_worlds)))
        self.world_time_steps.zero_()

        # Advance the simulator with log playback if warmup steps are provided
        if self.config.init_steps > 0:
            self.advance_sim_with_log_playback(
                init_steps=self.config.init_steps,
                # render_init=self.render_config.render_init,
=======
    def _set_reward_weights(
        self, env_idx_list=None, condition_mode="random", agent_type=None
    ):
        """Set agent reward weights for all or specific environments.

        Args:
            env_idx_list: List of environment indices to generate new weights for.
                        If None, all environments are updated.
            condition_mode: Determines how reward weights are sampled:
                        - "random": Random sampling within bounds (default for training)
                        - "fixed": Use predefined agent_type weights (for testing)
                        - "preset": Use a specific preset from agent_type parameter
            agent_type: Specifies which preset weights to use if condition_mode is "preset" or "fixed"
                    If condition_mode is "preset", can be one of: "cautious", "aggressive", "balanced"
                    If condition_mode is "fixed", should be a tensor of shape [3] with weight values
        """
        if self.reward_weights_tensor is None:
            self.reward_weights_tensor = torch.zeros(
                self.num_worlds,
                self.max_cont_agents,
                3,  # collision, goal_achieved, off_road
                device=self.device,
            )

        # Read bounds for the three reward components
        lower_bounds = torch.tensor(
            [
                self.config.collision_weight_lb,
                self.config.goal_achieved_weight_lb,
                self.config.off_road_weight_lb,
            ],
            device=self.device,
        )

        upper_bounds = torch.tensor(
            [
                self.config.collision_weight_ub,
                self.config.goal_achieved_weight_ub,
                self.config.off_road_weight_ub,
            ],
            device=self.device,
        )
        bounds_range = upper_bounds - lower_bounds

        # Preset agent personality types
        agent_presets = {
            "cautious": torch.tensor(
                [
                    self.config.collision_weight_lb
                    * 0.9,  # Strong collision penalty
                    self.config.goal_achieved_weight_ub
                    * 0.7,  # Moderate goal reward
                    self.config.off_road_weight_lb
                    * 0.9,  # Strong off-road penalty
                ],
                device=self.device,
            ),
            "aggressive": torch.tensor(
                [
                    self.config.collision_weight_lb
                    * 0.5,  # Lower collision penalty
                    self.config.goal_achieved_weight_ub
                    * 0.9,  # Higher goal reward
                    self.config.off_road_weight_lb
                    * 0.6,  # Moderate off-road penalty
                ],
                device=self.device,
            ),
            "balanced": torch.tensor(
                [
                    (
                        self.config.collision_weight_lb
                        + self.config.collision_weight_ub
                    )
                    / 2,
                    (
                        self.config.goal_achieved_weight_lb
                        + self.config.goal_achieved_weight_ub
                    )
                    / 2,
                    (
                        self.config.off_road_weight_lb
                        + self.config.off_road_weight_ub
                    )
                    / 2,
                ],
                device=self.device,
            ),
            "risk_taker": torch.tensor(
                [
                    self.config.collision_weight_lb
                    * 0.3,  # Minimal collision penalty
                    self.config.goal_achieved_weight_ub,  # Maximum goal reward
                    self.config.off_road_weight_lb
                    * 0.4,  # Low off-road penalty
                ],
                device=self.device,
            ),
        }

        # Determine which environments to update
        if env_idx_list is None:
            env_idx_list = list(range(self.num_worlds))

        env_indices = torch.tensor(env_idx_list, device=self.device)
        num_envs = len(env_indices)

        if condition_mode == "random":
            # Traditional random sampling within bounds
            random_values = torch.rand(
                num_envs, self.max_cont_agents, 3, device=self.device
            )
            scaled_values = lower_bounds + random_values * bounds_range

        elif condition_mode == "preset":
            # Use a predefined agent type
            if agent_type not in agent_presets:
                raise ValueError(
                    f"Unknown agent_type: {agent_type}. Available types: {list(agent_presets.keys())}"
                )

            # Create a tensor with the preset weights for all agents in the specified environments
            preset_weights = agent_presets[agent_type]
            scaled_values = (
                preset_weights.unsqueeze(0)
                .unsqueeze(0)
                .expand(num_envs, self.max_cont_agents, 3)
            )

        elif condition_mode == "fixed":
            # Use custom provided weights
            if agent_type is None or not isinstance(agent_type, torch.Tensor):
                raise ValueError(
                    "For condition_mode='fixed', agent_type must be a tensor of shape [3]"
                )

            custom_weights = agent_type.to(device=self.device)
            if custom_weights.shape != (3,):
                raise ValueError(
                    f"agent_type tensor must have shape [3], got {custom_weights.shape}"
                )

            scaled_values = (
                custom_weights.unsqueeze(0)
                .unsqueeze(0)
                .expand(num_envs, self.max_cont_agents, 3)
            )

        else:
            raise ValueError(f"Unknown condition_mode: {condition_mode}")

        # Update the weights tensor for the specified environments
        self.reward_weights_tensor[env_indices.cpu()] = scaled_values

        return self.reward_weights_tensor

    def reset(
        self,
        mask=None,
        env_idx_list=None,
        condition_mode=None,
        agent_type=None,
    ):
        """Reset the worlds and return the initial observations.

        Args:
            mask: Optional mask indicating which agents to return observations for
            env_idx_list: Optional list of environment indices to reset
            condition_mode: Determines how reward weights are sampled:
                        - "random": Random sampling within bounds (default for training)
                        - "fixed": Use predefined agent_type weights (for testing)
                        - "preset": Use a specific preset from agent_type parameter
            agent_type: Specifies which preset weights to use or custom weights
        """
        if env_idx_list is not None:
            self.sim.reset(env_idx_list)
        else:
            env_idx_list = list(range(self.num_worlds))
            self.sim.reset(env_idx_list)

        # Re-initialize reward weights if using reward_conditioned
        if (
            hasattr(self.config, "reward_type")
            and self.config.reward_type == "reward_conditioned"
        ):
            # Use the specified condition_mode or default to the config setting
            mode = (
                condition_mode
                if condition_mode is not None
                else getattr(self.config, "condition_mode", "random")
            )
            self._set_reward_weights(
                env_idx_list, condition_mode=mode, agent_type=agent_type
>>>>>>> d9e745b4
            )

        return self.get_obs(mask)

    def get_dones(self):
        return (
            self.sim.done_tensor()
            .to_torch()
            .clone()
            .squeeze(dim=2)
            .to(torch.float)
        )

    def get_infos(self):
        return Info.from_tensor(
            self.sim.info_tensor(),
            backend=self.backend,
            device=self.device,
        )

    def get_rewards(
        self,
        collision_weight=-0.5,
        goal_achieved_weight=1.0,
        off_road_weight=-0.5,
        world_time_steps=None,
        log_distance_weight=0.01,
    ):
        """Obtain the rewards for the current step.
        By default, the reward is a weighted combination of the following components:
        - collision
        - goal_achieved
        - off_road

        The importance of each component is determined by the weights.
        """
<<<<<<< HEAD
        
        info_tensor = self.sim.info_tensor().to_torch().clone()
        
        # True if the agents bounding box touches a road edge
        off_road = info_tensor[:, :, 0].to(torch.float)

        # True if the vehicle is in collision with another agent, such as 
        # a vehicle, cyclist, or pedestrian
        collided = info_tensor[:, :, 1:3].to(torch.float).sum(axis=2)
        
        # True if the agent is within dist_to_goal_threshold
        goal_achieved = info_tensor[:, :, 3].to(torch.float)
        
=======

        # Return the weighted combination of the reward components
        info_tensor = self.sim.info_tensor().to_torch().clone()
        off_road = info_tensor[:, :, 0].to(torch.float)

        # True if the vehicle is in collision with another road object
        # (i.e. a cyclist or pedestrian)
        collided = info_tensor[:, :, 1:3].to(torch.float).sum(axis=2)
        goal_achieved = info_tensor[:, :, 3].to(torch.float)

>>>>>>> d9e745b4
        if self.config.reward_type == "sparse_on_goal_achieved":
            return self.sim.reward_tensor().to_torch().clone().squeeze(dim=2)

        elif self.config.reward_type == "weighted_combination":
<<<<<<< HEAD
    
=======
>>>>>>> d9e745b4
            weighted_rewards = (
                collision_weight * collided
                + goal_achieved_weight * goal_achieved
                + off_road_weight * off_road
            )

            return weighted_rewards
        
        elif self.config.reward_type == "distance_to_vdb_trajs":
            # Reward based on distance to VBD predicted trajectories
            # (i.e. the deviation from the predicted trajectory)
            weighted_rewards = (
                collision_weight * collided
                + goal_achieved_weight * goal_achieved
                + off_road_weight * off_road
            )

<<<<<<< HEAD
            agent_states = GlobalEgoState.from_tensor(
                self.sim.absolute_self_observation_tensor(),
                self.backend,
                self.device,
            )

            agent_pos = torch.stack(
                [agent_states.pos_x, agent_states.pos_y], dim=-1
            )

            # Extract VBD positions at current time steps for each world
            vbd_pos = []
            for i in range(self.num_worlds):
                current_time = self.world_time_steps[i].item() - self.config.init_steps
                # Make sure we don't exceed trajectory length
                current_time = min(current_time, self.vbd_trajectories.shape[2]-1)
                vbd_pos.append(self.vbd_trajectories[i, :, current_time, :2])
            vbd_pos_tensor = torch.stack(vbd_pos)
=======
        elif self.config.reward_type == "reward_conditioned":
            # Extract individual weight components from the tensor
            # Shape: [num_worlds, max_agents, 3]
            if self.reward_weights_tensor is None:
                self._set_reward_weights()

            # Apply the weights in a vectorized manner
            # Each index in dimension 2 corresponds to a specific weight:
            # 0: collision, 1: goal_achieved, 2: off_road
            weighted_rewards = (
                self.reward_weights_tensor[:, :, 0] * collided
                + self.reward_weights_tensor[:, :, 1] * goal_achieved
                + self.reward_weights_tensor[:, :, 2] * off_road
            )

            return weighted_rewards

        elif self.config.reward_type == "distance_to_logs":
            # Reward based on distance to logs and penalty for collision
>>>>>>> d9e745b4

            # Compute euclidean distance between agent and logs
            dist_to_vbd = torch.norm(vbd_pos_tensor - agent_pos, dim=-1)

            # Add reward based on inverse distance to logs
            weighted_rewards += self.vbd_trajectory_weight * torch.exp(-dist_to_vbd)

            return weighted_rewards
            
        elif self.config.reward_type == "distance_to_logs":
            # Reward based on distance to logs and penalty for collision
            weighted_rewards = (
                collision_weight * collided
                + goal_achieved_weight * goal_achieved
                + off_road_weight * off_road
            )

            log_trajectory = LogTrajectory.from_tensor(
                self.sim.expert_trajectory_tensor(),
                self.num_worlds,
                self.max_agent_count,
                backend=self.backend,
            )

            # Index log positions at current time steps
            log_traj_pos = []
            for i in range(self.num_worlds):
                log_traj_pos.append(
                    log_trajectory.pos_xy[i, :, world_time_steps[i], :]
                )
            log_traj_pos_tensor = torch.stack(log_traj_pos)

            agent_state = GlobalEgoState.from_tensor(
                self.sim.absolute_self_observation_tensor(),
                self.backend,
            )

            agent_pos = torch.stack(
                [agent_state.pos_x, agent_state.pos_y], dim=-1
            )

            # compute euclidean distance between agent and logs
            dist_to_logs = torch.norm(log_traj_pos_tensor - agent_pos, dim=-1)

            # add reward based on inverse distance to logs
            weighted_rewards += log_distance_weight * torch.exp(-dist_to_logs)

            return weighted_rewards

    def step_dynamics(self, actions):
        if actions is not None:
            self._apply_actions(actions)
        self.sim.step()
        not_done_worlds = ~self.get_dones().any(dim=1)  # Check if any agent in world is done
        self.world_time_steps[not_done_worlds] += 1

    def _apply_actions(self, actions):
        """Apply the actions to the simulator."""

        if (
            self.config.dynamics_model == "classic"
            or self.config.dynamics_model == "bicycle"
            or self.config.dynamics_model == "delta_local"
        ):
            if actions.dim() == 2:  # (num_worlds, max_agent_count)
                # Map action indices to action values if indices are provided
                actions = (
                    torch.nan_to_num(actions, nan=0).long().to(self.device)
                )
                action_value_tensor = self.action_keys_tensor[actions]

            elif actions.dim() == 3:
                if actions.shape[2] == 1:
                    actions = actions.squeeze(dim=2).to(self.device)
                    action_value_tensor = self.action_keys_tensor[actions]
                elif (
                    actions.shape[2] == 3
                ):  # Assuming we are given the actual action values
                    # (acceleration, steering, heading)
                    action_value_tensor = actions.to(self.device)
            else:
                raise ValueError(f"Invalid action shape: {actions.shape}")

        else:
            action_value_tensor = actions.to(self.device)

        # Feed the action values to gpudrive
        self._copy_actions_to_simulator(action_value_tensor)

    def _copy_actions_to_simulator(self, actions):
        """Copy the provided actions to the simulator."""
        if (
            self.config.dynamics_model == "classic"
            or self.config.dynamics_model == "bicycle"
        ):
            # Action space: (acceleration, steering, heading)
            self.sim.action_tensor().to_torch()[:, :, :3].copy_(actions)
        elif self.config.dynamics_model == "delta_local":
            # Action space: (dx, dy, dyaw)
            self.sim.action_tensor().to_torch()[:, :, :3].copy_(actions)
        elif self.config.dynamics_model == "state":
            # Following the StateAction struct in types.hpp
            # Need to provide:
            # (x, y, z, yaw, vel x, vel y, vel z, ang_vel_x, ang_vel_y, ang_vel_z)
            self.sim.action_tensor().to_torch()[:, :, :10].copy_(actions)
        else:
            raise ValueError(
                f"Invalid dynamics model: {self.config.dynamics_model}"
            )

    def _set_discrete_action_space(self) -> None:
        """Configure the discrete action space based on dynamics model."""
        products = None

        if self.config.dynamics_model == "delta_local":
            self.dx = self.config.dx.to(self.device)
            self.dy = self.config.dy.to(self.device)
            self.dyaw = self.config.dyaw.to(self.device)
            products = product(self.dx, self.dy, self.dyaw)
        elif (
            self.config.dynamics_model == "classic"
            or self.config.dynamics_model == "bicycle"
        ):
            self.steer_actions = self.config.steer_actions.to(self.device)
            self.accel_actions = self.config.accel_actions.to(self.device)
            self.head_actions = self.config.head_tilt_actions.to(self.device)
            products = product(
                self.accel_actions, self.steer_actions, self.head_actions
            )
        elif self.config.dynamics_model == "state":
            self.x = self.config.x.to(self.device)
            self.y = self.config.y.to(self.device)
            self.yaw = self.config.yaw.to(self.device)
            self.vx = self.config.vx.to(self.device)
            self.vy = self.config.vy.to(self.device)

        else:
            raise ValueError(
                f"Invalid dynamics model: {self.config.dynamics_model}"
            )

        # Create a mapping from action indices to action values
        self.action_key_to_values = {}
        self.values_to_action_key = {}
        if products is not None:
            for action_idx, (action_1, action_2, action_3) in enumerate(
                products
            ):
                self.action_key_to_values[action_idx] = [
                    action_1.item(),
                    action_2.item(),
                    action_3.item(),
                ]
                self.values_to_action_key[
                    round(action_1.item(), 5),
                    round(action_2.item(), 5),
                    round(action_3.item(), 5),
                ] = action_idx

            self.action_keys_tensor = torch.tensor(
                [
                    self.action_key_to_values[key]
                    for key in sorted(self.action_key_to_values.keys())
                ]
            ).to(self.device)

            return Discrete(n=int(len(self.action_key_to_values)))
        else:
            return Discrete(n=1)

    def _set_continuous_action_space(self) -> None:
        """Configure the continuous action space."""
        if self.config.dynamics_model == "delta_local":
            self.dx = self.config.dx.to(self.device)
            self.dy = self.config.dy.to(self.device)
            self.dyaw = self.config.dyaw.to(self.device)
            action_1 = self.dx.clone().cpu().numpy()
            action_2 = self.dy.clone().cpu().numpy()
            action_3 = self.dyaw.clone().cpu().numpy()
        elif self.config.dynamics_model == "classic":
            self.steer_actions = self.config.steer_actions.to(self.device)
            self.accel_actions = self.config.accel_actions.to(self.device)
            self.head_actions = torch.tensor([0], device=self.device)
            action_1 = self.steer_actions.clone().cpu().numpy()
            action_2 = self.accel_actions.clone().cpu().numpy()
            action_3 = self.head_actions.clone().cpu().numpy()
        else:
            raise ValueError(
                f"Continuous action space is currently not supported for dynamics_model: {self.config.dynamics_model}."
            )

        action_space = Tuple(
            (
                Box(action_1.min(), action_1.max(), shape=(1,)),
                Box(action_2.min(), action_2.max(), shape=(1,)),
                Box(action_3.min(), action_3.max(), shape=(1,)),
            )
        )
        return action_space

    def _get_ego_state(self, mask=None) -> torch.Tensor:
        """Get the ego state."""

        if not self.config.ego_state:
            return torch.Tensor().to(self.device)

        ego_state = LocalEgoState.from_tensor(
            self_obs_tensor=self.sim.self_observation_tensor(),
            backend=self.backend,
            device=self.device,
            mask=mask,
        )
        if self.config.norm_obs:
            ego_state.normalize()

        if mask is None:
            if self.config.reward_type == "reward_conditioned":
                return torch.stack(
                    [
                        ego_state.speed,
                        ego_state.vehicle_length,
                        ego_state.vehicle_width,
                        ego_state.rel_goal_x,
                        ego_state.rel_goal_y,
                        ego_state.is_collided,
                        self.reward_weights_tensor[:, :, 0],
                        self.reward_weights_tensor[:, :, 1],
                        self.reward_weights_tensor[:, :, 2],
                    ]
                ).permute(1, 2, 0)

            else:
                return torch.stack(
                    [
                        ego_state.speed,
                        ego_state.vehicle_length,
                        ego_state.vehicle_width,
                        ego_state.rel_goal_x,
                        ego_state.rel_goal_y,
                        ego_state.is_collided,
                    ]
                ).permute(1, 2, 0)

        else:
            if self.config.reward_type == "reward_conditioned":
                return torch.stack(
                    [
                        ego_state.speed,
                        ego_state.vehicle_length,
                        ego_state.vehicle_width,
                        ego_state.rel_goal_x,
                        ego_state.rel_goal_y,
                        ego_state.is_collided,
                        self.reward_weights_tensor[mask][:, 0],
                        self.reward_weights_tensor[mask][:, 1],
                        self.reward_weights_tensor[mask][:, 2],
                    ]
                ).permute(1, 0)
            else:
                return torch.stack(
                    [
                        ego_state.speed,
                        ego_state.vehicle_length,
                        ego_state.vehicle_width,
                        ego_state.rel_goal_x,
                        ego_state.rel_goal_y,
                        ego_state.is_collided,
                    ]
                ).permute(1, 0)

    def _get_partner_obs(self, mask=None):
        """Get partner observations."""

        if not self.config.partner_obs:
            return torch.Tensor().to(self.device)

        partner_obs = PartnerObs.from_tensor(
            partner_obs_tensor=self.sim.partner_observations_tensor(),
            backend=self.backend,
            device=self.device,
            mask=mask,
        )

        if self.config.norm_obs:
            partner_obs.normalize()

        if mask is not None:
            return partner_obs.data.flatten(start_dim=1)
        else:
            return torch.concat(
                [
                    partner_obs.speed,
                    partner_obs.rel_pos_x,
                    partner_obs.rel_pos_y,
                    partner_obs.orientation,
                    partner_obs.vehicle_length,
                    partner_obs.vehicle_width,
                ],
                dim=-1,
            ).flatten(start_dim=2)

    def _get_road_map_obs(self, mask=None):
        """Get road map observations."""
        if not self.config.road_map_obs:
            return torch.Tensor().to(self.device)

        roadgraph = LocalRoadGraphPoints.from_tensor(
            local_roadgraph_tensor=self.sim.agent_roadmap_tensor(),
            backend=self.backend,
            device=self.device,
            mask=mask,
        )

        if self.config.norm_obs:
            roadgraph.normalize()
            roadgraph.one_hot_encode_road_point_types()

        if mask is not None:
            return torch.cat(
                [
                    roadgraph.data,
                    roadgraph.type,
                ],
                dim=-1,
            ).flatten(start_dim=1)
        else:
            return torch.cat(
                [
                    roadgraph.x.unsqueeze(-1),
                    roadgraph.y.unsqueeze(-1),
                    roadgraph.segment_length.unsqueeze(-1),
                    roadgraph.segment_width.unsqueeze(-1),
                    roadgraph.segment_height.unsqueeze(-1),
                    roadgraph.orientation.unsqueeze(-1),
                    roadgraph.type,
                ],
                dim=-1,
            ).flatten(start_dim=2)

    def _get_lidar_obs(self, mask=None):
        """Get lidar observations."""

        if not self.config.lidar_obs:
            return torch.Tensor().to(self.device)

        lidar = LidarObs.from_tensor(
            lidar_tensor=self.sim.lidar_tensor(),
            backend=self.backend,
            device=self.device,
        )

        if mask is not None:
            return [
                lidar.agent_samples[mask],
                lidar.road_edge_samples[mask],
                lidar.road_line_samples[mask],
            ]
        else:
<<<<<<< HEAD
            return (
                torch.cat(
                    [
                        lidar.agent_samples,
                        lidar.road_edge_samples,
                        lidar.road_line_samples,
                    ],
                    dim=-1,
                )
                .flatten(start_dim=2)
            )
        
    def _get_vbd_obs(self, mask=None):
        """
        Get ego-centric VBD trajectory observations for controlled agents using matrix operations.
        
        Args:
            mask: Optional mask to filter agents
            
        Returns:
            Tensor of ego-centric VBD trajectories
        """
        if not self.use_vbd or self.vbd_model is None:
            return torch.Tensor().to(self.device)
        
        # Get current agent positions and orientations
        agent_state = GlobalEgoState.from_tensor(
            abs_self_obs_tensor=self.sim.absolute_self_observation_tensor(),
            backend=self.backend,
            device=self.device,
        )
        
        # Initialize output tensor
        traj_feature_dim = self.vbd_trajectories.shape[2] * self.vbd_trajectories.shape[3]
        
        if mask is not None:
            # Count valid agents for output tensor size
            valid_count = mask.sum().item()
            ego_vbd_trajectories = torch.zeros((valid_count, traj_feature_dim), device=self.device)
            
            # Track which output index we're filling
            out_idx = 0
            
            # Process each world
            for w in range(self.num_worlds):
                # Get valid agent indices for this world
                world_mask = mask[w]
                agent_indices = torch.where(world_mask)[0]
                
                if len(agent_indices) == 0:
                    continue
                    
                # Extract ego positions and yaws for these agents
                ego_pos_x = agent_state.pos_x[w, agent_indices]
                ego_pos_y = agent_state.pos_y[w, agent_indices]
                ego_yaw = agent_state.rotation_angle[w, agent_indices]
                
                # Process each agent in this world
                for i, agent_idx in enumerate(agent_indices):
                    # Get global trajectory for this agent
                    global_traj = self.vbd_trajectories[w, agent_idx]
                    
                    # Create 2D rotation matrix for this agent
                    cos_yaw = torch.cos(ego_yaw[i])
                    sin_yaw = torch.sin(ego_yaw[i])
                    rotation_matrix = torch.tensor([
                        [cos_yaw, sin_yaw],
                        [-sin_yaw, cos_yaw]
                    ], device=self.device)
                    
                    # Transform positions using matrix multiplication
                    pos_xy = global_traj[:, :2]
                    ego_pos = torch.tensor([ego_pos_x[i], ego_pos_y[i]], device=self.device).reshape(1, 2)
                    translated_pos = pos_xy - ego_pos  # Broadcasting to subtract from all timesteps
                    rotated_pos = torch.matmul(translated_pos, rotation_matrix.T)
                    
                    # Transform velocities (only rotation, no translation)
                    vel_xy = global_traj[:, 3:5]
                    rotated_vel = torch.matmul(vel_xy, rotation_matrix.T)
                    
                    # Create transformed trajectory
                    transformed_traj = torch.zeros_like(global_traj)
                    transformed_traj[:, :2] = rotated_pos
                    transformed_traj[:, 2] = global_traj[:, 2] - ego_yaw[i]  # Adjust heading
                    transformed_traj[:, 3:5] = rotated_vel
                    
                    # Flatten and add to output
                    ego_vbd_trajectories[out_idx] = transformed_traj.reshape(-1)
                    out_idx += 1
                    
            if self.config.norm_obs:
                traj_len = self.vbd_trajectories.shape[2]
                ego_vbd_trajectories = self._normalize_vbd_obs(ego_vbd_trajectories, traj_len)

            return ego_vbd_trajectories
        
        else:
            # Without mask, process all agents in all worlds
            ego_vbd_trajectories = torch.zeros((self.num_worlds, self.max_agent_count, traj_feature_dim), device=self.device)
            
            # Process each world
            for w in range(self.num_worlds):
                # Get controlled agent indices for this world
                valid_mask = self.cont_agent_mask[w]
                world_agent_indices = torch.where(valid_mask)[0]
                
                if len(world_agent_indices) == 0:
                    continue
                    
                # Extract ego positions and yaws
                ego_pos_x = agent_state.pos_x[w]
                ego_pos_y = agent_state.pos_y[w]
                ego_yaw = agent_state.rotation_angle[w]
                
                # Process each agent in this world
                for agent_idx in world_agent_indices:
                    # Get global trajectory
                    global_traj = self.vbd_trajectories[w, agent_idx]
                    
                    # Create 2D rotation matrix for this agent
                    cos_yaw = torch.cos(ego_yaw[agent_idx])
                    sin_yaw = torch.sin(ego_yaw[agent_idx])
                    rotation_matrix = torch.tensor([
                        [cos_yaw, sin_yaw],
                        [-sin_yaw, cos_yaw]
                    ], device=self.device)
                    
                    # Transform positions
                    pos_xy = global_traj[:, :2]
                    ego_pos = torch.tensor([ego_pos_x[agent_idx], ego_pos_y[agent_idx]], device=self.device).reshape(1, 2)
                    translated_pos = pos_xy - ego_pos
                    rotated_pos = torch.matmul(translated_pos, rotation_matrix.T)
                    
                    # Transform velocities
                    vel_xy = global_traj[:, 3:5]
                    rotated_vel = torch.matmul(vel_xy, rotation_matrix.T)
                    
                    # Create transformed trajectory
                    transformed_traj = torch.zeros_like(global_traj)
                    transformed_traj[:, :2] = rotated_pos
                    transformed_traj[:, 2] = global_traj[:, 2] - ego_yaw[agent_idx]
                    transformed_traj[:, 3:5] = rotated_vel
                    
                    # Flatten and add to output
                    ego_vbd_trajectories[w, agent_idx] = transformed_traj.reshape(-1)
            
            if self.config.norm_obs:
                traj_len = self.vbd_trajectories.shape[2]
                ego_vbd_trajectories = self._normalize_vbd_obs(ego_vbd_trajectories, traj_len)
            
            return ego_vbd_trajectories
    
    def _normalize_vbd_obs(self, trajectories_flat, traj_len):
        """
        Normalize flattened VBD trajectory values to be between -1 and 1, with clipping.
        
        Args:
            trajectories_flat: Flattened tensor containing trajectory data
            traj_len: Number of trajectory steps
            
        Returns:
            Normalized flattened trajectories tensor
        """
        # Get original shape for proper reshaping
        original_shape = trajectories_flat.shape
        
        # Calculate feature dimension
        feature_dim = 5  # x, y, yaw, vel_x, vel_y
        
        # Reshape to separate the features
        if len(original_shape) == 2:  # (num_agents, flattened_features)
            traj_features = trajectories_flat.reshape(-1, traj_len, feature_dim)
        else:  # (num_worlds, max_agents, flattened_features)
            traj_features = trajectories_flat.reshape(original_shape[0], original_shape[1], traj_len, feature_dim)
        
        # Normalize each feature
        # x, y positions
        traj_features[..., 0] = normalize_min_max(
            tensor=traj_features[..., 0],
            min_val=constants.MIN_REL_GOAL_COORD,
            max_val=constants.MAX_REL_GOAL_COORD,
        )
        traj_features[..., 1] = normalize_min_max(
            tensor=traj_features[..., 1],
            min_val=constants.MIN_REL_GOAL_COORD,
            max_val=constants.MAX_REL_GOAL_COORD,
        )
        
        # Normalize yaw angle
        traj_features[..., 2] = traj_features[..., 2] / constants.MAX_ORIENTATION_RAD
        
        # Normalize velocities
        traj_features[..., 3] = traj_features[..., 3] / constants.MAX_SPEED
        traj_features[..., 4] = traj_features[..., 4] / constants.MAX_SPEED
        
        # Clip all values to the [-1, 1] range
        traj_features = torch.clamp(traj_features, min=-1.0, max=1.0)
        
        # Reshape back to original format
        return traj_features.reshape(original_shape)
=======
            return torch.cat(
                [
                    lidar.agent_samples,
                    lidar.road_edge_samples,
                    lidar.road_line_samples,
                ],
                dim=-1,
            ).flatten(start_dim=2)
        
    def _get_bev_obs(self, mask=None):
        """Get BEV segmentation map observation.

        Returns:
            torch.Tensor: (num_worlds, max_agent_count, resolution, resolution, 1)
        """
        if not self.config.bev_obs:
            return torch.Tensor().to(self.device)

        bev = BevObs.from_tensor(
            bev_tensor=self.sim.bev_observation_tensor(),
            backend=self.backend,
            device=self.device,
        )
        bev.one_hot_encode_bev_map()

        if mask is not None:
            return bev.bev_segmentation_map[mask].flatten(start_dim=1)
        else:
            return bev.bev_segmentation_map.flatten(start_dim=2)
        
>>>>>>> d9e745b4

    def get_obs(self, mask=None):
        """Get observation: Combine different types of environment information into a single tensor.
        Returns:
            torch.Tensor: (num_worlds, max_agent_count, num_features)
        """
        ego_states = self._get_ego_state(mask)
<<<<<<< HEAD
        partner_observations = self._get_partner_obs(mask)
        road_map_observations = self._get_road_map_obs(mask)
        lidar_observations = self._get_lidar_obs(mask)

        if self.use_vbd and self.vbd_model is not None and self.config.vbd_in_obs:
            # Get ego-centric VBD trajectories
            vbd_observations = self._get_vbd_obs(mask)
            
            obs = torch.cat(
                (
                    ego_states,
                    partner_observations,
                    road_map_observations,
                    vbd_observations,
=======
        if self.config.bev_obs:
            bev_observations = self._get_bev_obs(mask)
            obs = torch.cat(
                (
                    ego_states,
                    bev_observations,
>>>>>>> d9e745b4
                ),
                dim=-1,
            )
        else:
<<<<<<< HEAD
=======
            partner_observations = self._get_partner_obs(mask)
            road_map_observations = self._get_road_map_obs(mask)

>>>>>>> d9e745b4
            obs = torch.cat(
                (
                    ego_states,
                    partner_observations,
                    road_map_observations,
                ),
                dim=-1,
            )

        return obs

    def get_controlled_agents_mask(self):
        """Get the control mask. Shape: [num_worlds, max_agent_count]"""
        return (
            self.sim.controlled_state_tensor().to_torch().clone() == 1
        ).squeeze(axis=2)
    
    def advance_sim_with_log_playback(self, init_steps=0):
        """Advances the simulator by stepping the objects with the logged human trajectories.

        Args:
            init_steps (int): Number of warmup steps.
        """
        if init_steps >= self.config.episode_len:
            raise ValueError(
                "The length of the expert trajectory is 91,"
                f"so init_steps = {init_steps} should be < than 91."
            )

        self.init_frames = []

        self.log_playback_traj, _, _, _ = self.get_expert_actions()

        for time_step in range(init_steps):
            self.step_dynamics(
                actions=self.log_playback_traj[:, :, time_step, :]
            )

    def remove_agents_by_id(
        self, perc_to_rmv_per_scene, remove_controlled_agents=True
    ):
        """Delete random agents in scenarios.

        Args:
            perc_to_rmv_per_scene (float): Percentage of agents to remove per scene
            remove_controlled_agents (bool): If True, removes controlled agents. If False, removes uncontrolled agents
        """
        # Obtain agent ids
        agent_ids = LocalEgoState.from_tensor(
            self_obs_tensor=self.sim.self_observation_tensor(),
            backend="torch",
            device=self.device,
        ).id

        # Choose the appropriate mask based on whether we're removing controlled or uncontrolled agents
        if remove_controlled_agents:
            agent_mask = self.cont_agent_mask
        else:
            # Create inverse mask for uncontrolled agents
            agent_mask = ~self.cont_agent_mask

        for env_idx in range(self.num_worlds):
            # Get all relevant agent IDs (controlled or uncontrolled) for the current environment
            scene_agent_ids = agent_ids[env_idx, :][agent_mask[env_idx]].long()

            if (
                scene_agent_ids.numel() > 0
            ):  # Ensure there are agents to sample
                # Determine the number of agents to sample (X% of the total agents)
                num_to_sample = max(
                    1, int(perc_to_rmv_per_scene * scene_agent_ids.size(0))
                )

                # Randomly sample agent IDs to remove using torch
                sampled_indices = torch.randperm(scene_agent_ids.size(0))[
                    :num_to_sample
                ]
                sampled_agent_ids = scene_agent_ids[sampled_indices]

                # Delete the sampled agents from the environment
                self.sim.deleteAgents({env_idx: sampled_agent_ids.tolist()})

        # Reset controlled agent mask and visualizer
        self.cont_agent_mask = self.get_controlled_agents_mask()
        self.max_agent_count = self.cont_agent_mask.shape[1]
        self.num_valid_controlled_agents_across_worlds = (
            self.cont_agent_mask.sum().item()
        )

        # Reset static scenario data for the visualizer
        self.vis.initialize_static_scenario_data(self.cont_agent_mask)

    def swap_data_batch(self, data_batch=None):
        """
        Swap the current data batch in the simulator with a new one
        and reinitialize dependent attributes.
        """

        if data_batch is None:  # Sample new data batch from the data loader
            self.data_batch = next(self.data_iterator)
        else:
            self.data_batch = data_batch

        # Validate that the number of worlds (envs) matches the batch size
        if len(self.data_batch) != self.num_worlds:
            raise ValueError(
                f"Data batch size ({len(self.data_batch)}) does not match "
                f"the expected number of worlds ({self.num_worlds})."
            )

        # Update the simulator with the new data
        self.sim.set_maps(self.data_batch)

        # Reinitialize the mask for controlled agents
        self.cont_agent_mask = self.get_controlled_agents_mask()
        self.max_agent_count = self.cont_agent_mask.shape[1]
        self.num_valid_controlled_agents_across_worlds = (
            self.cont_agent_mask.sum().item()
        )

        # Generate VBD trajectories for the new batch if VBD is enabled
        if self.use_vbd and self.vbd_model is not None:
            self._generate_vbd_trajectories()

        # Reset static scenario data for the visualizer
        self.vis.initialize_static_scenario_data(self.cont_agent_mask)

    def _generate_vbd_trajectories(self):
        """Generate and store trajectory predictions for all scenes using VBD model."""
        if not self.use_vbd or self.vbd_model is None:
            return

        _ = self.reset()
        
        # Generate sample batch using the limited mask
        sample_batch = self._generate_sample_batch(init_steps=self.config.init_steps)
        
        # VBD model prediction
        predictions = self.vbd_model.sample_denoiser(sample_batch)
        vbd_trajectories = predictions['denoised_trajs'].to(self.device).numpy()
        agent_indices = sample_batch['agents_id']

        self.vbd_trajectories.zero_()
        # Process each world separately
        for world_idx in range(self.num_worlds):
            world_agent_indices = agent_indices[world_idx]

            # Filter out negative indices (they're our padding)
            valid_mask = world_agent_indices >= 0  # Boolean mask of valid indices
            valid_agent_indices = world_agent_indices[valid_mask]  # Filtered tensor
            
            if len(valid_agent_indices) > 0:
                # Update vbd_trajectories(x, y, yaw, vel_x, vel_y) for this world's agents
                self.vbd_trajectories[world_idx, valid_agent_indices, :, :2] = torch.Tensor(vbd_trajectories[world_idx, :len(valid_agent_indices), :, :2])
                self.vbd_trajectories[world_idx, valid_agent_indices, :, :2] -= self.sim.world_means_tensor().to_torch()[world_idx, :2] # subtract mean
                self.vbd_trajectories[world_idx, valid_agent_indices, :, 2] = torch.Tensor(vbd_trajectories[world_idx, :len(valid_agent_indices), :, 2])
                self.vbd_trajectories[world_idx, valid_agent_indices, :, 3:] = torch.Tensor(vbd_trajectories[world_idx, :len(valid_agent_indices), :, 3:5])

    def get_expert_actions(self):
        """Get expert actions for the full trajectories across worlds.

        Returns:
            expert_actions: Inferred or logged actions for the agents.
            expert_speeds: Speeds from the logged trajectories.
            expert_positions: Positions from the logged trajectories.
            expert_yaws: Heading from the logged trajectories.
        """

        log_trajectory = LogTrajectory.from_tensor(
            self.sim.expert_trajectory_tensor(),
            self.num_worlds,
            self.max_agent_count,
            backend=self.backend,
        )

        if self.config.dynamics_model == "delta_local":
            inferred_actions = log_trajectory.inferred_actions[:, :3]
            inferred_actions[..., 0] = torch.clamp(
                inferred_actions[..., 0], -6, 6
            )
            inferred_actions[..., 1] = torch.clamp(
                inferred_actions[..., 1], -6, 6
            )
            inferred_actions[..., 2] = torch.clamp(
                inferred_actions[..., 2], -torch.pi, torch.pi
            )
        elif self.config.dynamics_model == "state":
            # Extract (x, y, yaw, velocity x, velocity y)
            inferred_actions = torch.cat(
                (
                    log_trajectory.pos_xy,
                    torch.ones(
                        (*log_trajectory.pos_xy.shape[:-1], 1),
                        device=self.device,
                    ),
                    log_trajectory.yaw,
                    log_trajectory.vel_xy,
                    torch.zeros(
                        (*log_trajectory.pos_xy.shape[:-1], 4),
                        device=self.device,
                    ),
                ),
                dim=-1,
            )
        elif (
            self.config.dynamics_model == "classic"
            or self.config.dynamics_model == "bicycle"
        ):
            inferred_actions = log_trajectory.inferred_actions[..., :3]
            inferred_actions[..., 0] = torch.clamp(
                inferred_actions[..., 0], -6, 6
            )
            inferred_actions[..., 1] = torch.clamp(
                inferred_actions[..., 1], -0.3, 0.3
            )

        return (
            inferred_actions,
            log_trajectory.pos_xy,
            log_trajectory.vel_xy,
            log_trajectory.yaw,
        )

    def get_env_filenames(self):
        """Obtain the tfrecord filename for each world, mapping world indices to map names."""

        map_name_integers = self.sim.map_name_tensor().to_torch()
        filenames = {}
        # Iterate through the number of worlds
        for i in range(self.num_worlds):
            tensor = map_name_integers[i]
            # Convert ints to characters, ignoring zeros
            map_name = "".join([chr(i) for i in tensor.tolist() if i != 0])
            filenames[i] = map_name

        return filenames

    def get_scenario_ids(self):
        """Obtain the scenario ID for each world."""
        scenario_id_integers = self.sim.scenario_id_tensor().to_torch()
        scenario_ids = {}

        # Iterate through the number of worlds
        for i in range(self.num_worlds):
            tensor = scenario_id_integers[i]
            # Convert ints to characters, ignoring zeros
            scenario_id = "".join([chr(i) for i in tensor.tolist() if i != 0])
            scenario_ids[i] = scenario_id

        return scenario_ids


if __name__ == "__main__":
<<<<<<< HEAD
    
    env_config = EnvConfig(
        dynamics_model="classic",
        use_vbd=True,
        vbd_model_path="integrations/models/vbd/weights/epoch=18.ckpt",
=======
    env_config = EnvConfig(
        reward_type="weighted_combination", dynamics_model="delta_local"
>>>>>>> d9e745b4
    )
    render_config = RenderConfig()

    # Create data loader
    train_loader = SceneDataLoader(
        root="data/processed/examples",
        batch_size=2,
        dataset_size=100,
        sample_with_replacement=True,
        shuffle=False,
    )

    # Make env
    env = GPUDriveTorchEnv(
        config=env_config,
        data_loader=train_loader,
        max_cont_agents=32,  # Number of agents to control
        device="cpu",
    )

    control_mask = env.cont_agent_mask

    # Rollout
    obs = env.reset()

    sim_frames = []
    agent_obs_frames = []

    expert_actions, _, _, _ = env.get_expert_actions()

    env_idx = 0

    for t in range(10):
        print(f"Step: {t}")

        # Step the environment
        expert_actions, _, _, _ = env.get_expert_actions()
        env.step_dynamics(expert_actions[:, :, t, :])

        highlight_agent = torch.where(env.cont_agent_mask[env_idx, :])[0][
            -1
        ].item()

        # Make video
        sim_states = env.vis.plot_simulator_state(
            env_indices=[env_idx],
            zoom_radius=50,
            time_steps=[t],
            center_agent_indices=[highlight_agent],
        )

        agent_obs = env.vis.plot_agent_observation(
            env_idx=env_idx,
            agent_idx=highlight_agent,
            figsize=(10, 10),
        )

        sim_frames.append(img_from_fig(sim_states[0]))
        agent_obs_frames.append(img_from_fig(agent_obs))

        obs = env.get_obs()
        reward = env.get_rewards()
        done = env.get_dones()
        info = env.get_infos()

        if done[0, highlight_agent].bool():
            break

    env.close()

    media.write_video(
        "sim_video.gif", np.array(sim_frames), fps=10, codec="gif"
    )
    media.write_video(
        "obs_video.gif", np.array(agent_obs_frames), fps=10, codec="gif"
    )<|MERGE_RESOLUTION|>--- conflicted
+++ resolved
@@ -1,8 +1,5 @@
-<<<<<<< HEAD
 """Torch Gym Environment that interfaces with the GPU Drive simulator."""
 
-=======
->>>>>>> d9e745b4
 from gymnasium.spaces import Box, Discrete, Tuple
 import numpy as np
 import torch
@@ -198,18 +195,6 @@
             )
         return sample_batch
 
-<<<<<<< HEAD
-    def reset(self, mask=None):
-        """Reset the worlds and return the initial observations."""
-        self.sim.reset(list(range(self.num_worlds)))
-        self.world_time_steps.zero_()
-
-        # Advance the simulator with log playback if warmup steps are provided
-        if self.config.init_steps > 0:
-            self.advance_sim_with_log_playback(
-                init_steps=self.config.init_steps,
-                # render_init=self.render_config.render_init,
-=======
     def _set_reward_weights(
         self, env_idx_list=None, condition_mode="random", agent_type=None
     ):
@@ -403,7 +388,15 @@
             )
             self._set_reward_weights(
                 env_idx_list, condition_mode=mode, agent_type=agent_type
->>>>>>> d9e745b4
+            )
+
+        self.world_time_steps.zero_()
+
+        # Advance the simulator with log playback if warmup steps are provided
+        if self.config.init_steps > 0:
+            self.advance_sim_with_log_playback(
+                init_steps=self.config.init_steps,
+                # render_init=self.render_config.render_init,
             )
 
         return self.get_obs(mask)
@@ -440,21 +433,6 @@
 
         The importance of each component is determined by the weights.
         """
-<<<<<<< HEAD
-        
-        info_tensor = self.sim.info_tensor().to_torch().clone()
-        
-        # True if the agents bounding box touches a road edge
-        off_road = info_tensor[:, :, 0].to(torch.float)
-
-        # True if the vehicle is in collision with another agent, such as 
-        # a vehicle, cyclist, or pedestrian
-        collided = info_tensor[:, :, 1:3].to(torch.float).sum(axis=2)
-        
-        # True if the agent is within dist_to_goal_threshold
-        goal_achieved = info_tensor[:, :, 3].to(torch.float)
-        
-=======
 
         # Return the weighted combination of the reward components
         info_tensor = self.sim.info_tensor().to_torch().clone()
@@ -465,15 +443,10 @@
         collided = info_tensor[:, :, 1:3].to(torch.float).sum(axis=2)
         goal_achieved = info_tensor[:, :, 3].to(torch.float)
 
->>>>>>> d9e745b4
         if self.config.reward_type == "sparse_on_goal_achieved":
             return self.sim.reward_tensor().to_torch().clone().squeeze(dim=2)
 
         elif self.config.reward_type == "weighted_combination":
-<<<<<<< HEAD
-    
-=======
->>>>>>> d9e745b4
             weighted_rewards = (
                 collision_weight * collided
                 + goal_achieved_weight * goal_achieved
@@ -482,6 +455,23 @@
 
             return weighted_rewards
         
+        elif self.config.reward_type == "reward_conditioned":
+            # Extract individual weight components from the tensor
+            # Shape: [num_worlds, max_agents, 3]
+            if self.reward_weights_tensor is None:
+                self._set_reward_weights()
+
+            # Apply the weights in a vectorized manner
+            # Each index in dimension 2 corresponds to a specific weight:
+            # 0: collision, 1: goal_achieved, 2: off_road
+            weighted_rewards = (
+                self.reward_weights_tensor[:, :, 0] * collided
+                + self.reward_weights_tensor[:, :, 1] * goal_achieved
+                + self.reward_weights_tensor[:, :, 2] * off_road
+            )
+
+            return weighted_rewards
+
         elif self.config.reward_type == "distance_to_vdb_trajs":
             # Reward based on distance to VBD predicted trajectories
             # (i.e. the deviation from the predicted trajectory)
@@ -491,7 +481,6 @@
                 + off_road_weight * off_road
             )
 
-<<<<<<< HEAD
             agent_states = GlobalEgoState.from_tensor(
                 self.sim.absolute_self_observation_tensor(),
                 self.backend,
@@ -510,27 +499,6 @@
                 current_time = min(current_time, self.vbd_trajectories.shape[2]-1)
                 vbd_pos.append(self.vbd_trajectories[i, :, current_time, :2])
             vbd_pos_tensor = torch.stack(vbd_pos)
-=======
-        elif self.config.reward_type == "reward_conditioned":
-            # Extract individual weight components from the tensor
-            # Shape: [num_worlds, max_agents, 3]
-            if self.reward_weights_tensor is None:
-                self._set_reward_weights()
-
-            # Apply the weights in a vectorized manner
-            # Each index in dimension 2 corresponds to a specific weight:
-            # 0: collision, 1: goal_achieved, 2: off_road
-            weighted_rewards = (
-                self.reward_weights_tensor[:, :, 0] * collided
-                + self.reward_weights_tensor[:, :, 1] * goal_achieved
-                + self.reward_weights_tensor[:, :, 2] * off_road
-            )
-
-            return weighted_rewards
-
-        elif self.config.reward_type == "distance_to_logs":
-            # Reward based on distance to logs and penalty for collision
->>>>>>> d9e745b4
 
             # Compute euclidean distance between agent and logs
             dist_to_vbd = torch.norm(vbd_pos_tensor - agent_pos, dim=-1)
@@ -889,18 +857,36 @@
                 lidar.road_line_samples[mask],
             ]
         else:
-<<<<<<< HEAD
-            return (
-                torch.cat(
-                    [
-                        lidar.agent_samples,
-                        lidar.road_edge_samples,
-                        lidar.road_line_samples,
-                    ],
-                    dim=-1,
-                )
-                .flatten(start_dim=2)
-            )
+            return torch.cat(
+                [
+                    lidar.agent_samples,
+                    lidar.road_edge_samples,
+                    lidar.road_line_samples,
+                ],
+                dim=-1,
+            ).flatten(start_dim=2)
+        
+    def _get_bev_obs(self, mask=None):
+        """Get BEV segmentation map observation.
+
+        Returns:
+            torch.Tensor: (num_worlds, max_agent_count, resolution, resolution, 1)
+        """
+        if not self.config.bev_obs:
+            return torch.Tensor().to(self.device)
+
+        bev = BevObs.from_tensor(
+            bev_tensor=self.sim.bev_observation_tensor(),
+            backend=self.backend,
+            device=self.device,
+        )
+        bev.one_hot_encode_bev_map()
+
+        if mask is not None:
+            return bev.bev_segmentation_map[mask].flatten(start_dim=1)
+        else:
+            return bev.bev_segmentation_map.flatten(start_dim=2)
+        
         
     def _get_vbd_obs(self, mask=None):
         """
@@ -1090,38 +1076,6 @@
         
         # Reshape back to original format
         return traj_features.reshape(original_shape)
-=======
-            return torch.cat(
-                [
-                    lidar.agent_samples,
-                    lidar.road_edge_samples,
-                    lidar.road_line_samples,
-                ],
-                dim=-1,
-            ).flatten(start_dim=2)
-        
-    def _get_bev_obs(self, mask=None):
-        """Get BEV segmentation map observation.
-
-        Returns:
-            torch.Tensor: (num_worlds, max_agent_count, resolution, resolution, 1)
-        """
-        if not self.config.bev_obs:
-            return torch.Tensor().to(self.device)
-
-        bev = BevObs.from_tensor(
-            bev_tensor=self.sim.bev_observation_tensor(),
-            backend=self.backend,
-            device=self.device,
-        )
-        bev.one_hot_encode_bev_map()
-
-        if mask is not None:
-            return bev.bev_segmentation_map[mask].flatten(start_dim=1)
-        else:
-            return bev.bev_segmentation_map.flatten(start_dim=2)
-        
->>>>>>> d9e745b4
 
     def get_obs(self, mask=None):
         """Get observation: Combine different types of environment information into a single tensor.
@@ -1129,7 +1083,27 @@
             torch.Tensor: (num_worlds, max_agent_count, num_features)
         """
         ego_states = self._get_ego_state(mask)
-<<<<<<< HEAD
+        if self.config.bev_obs:
+            bev_observations = self._get_bev_obs(mask)
+            obs = torch.cat(
+                (
+                    ego_states,
+                    bev_observations,
+                ),
+                dim=-1,
+            )
+        else:
+            partner_observations = self._get_partner_obs(mask)
+            road_map_observations = self._get_road_map_obs(mask)
+
+            obs = torch.cat(
+                (
+                    ego_states,
+                    partner_observations,
+                    road_map_observations,
+                ),
+                dim=-1,
+            )
         partner_observations = self._get_partner_obs(mask)
         road_map_observations = self._get_road_map_obs(mask)
         lidar_observations = self._get_lidar_obs(mask)
@@ -1144,24 +1118,10 @@
                     partner_observations,
                     road_map_observations,
                     vbd_observations,
-=======
-        if self.config.bev_obs:
-            bev_observations = self._get_bev_obs(mask)
-            obs = torch.cat(
-                (
-                    ego_states,
-                    bev_observations,
->>>>>>> d9e745b4
                 ),
                 dim=-1,
             )
         else:
-<<<<<<< HEAD
-=======
-            partner_observations = self._get_partner_obs(mask)
-            road_map_observations = self._get_road_map_obs(mask)
-
->>>>>>> d9e745b4
             obs = torch.cat(
                 (
                     ego_states,
@@ -1415,16 +1375,11 @@
 
 
 if __name__ == "__main__":
-<<<<<<< HEAD
     
     env_config = EnvConfig(
         dynamics_model="classic",
         use_vbd=True,
         vbd_model_path="integrations/models/vbd/weights/epoch=18.ckpt",
-=======
-    env_config = EnvConfig(
-        reward_type="weighted_combination", dynamics_model="delta_local"
->>>>>>> d9e745b4
     )
     render_config = RenderConfig()
 

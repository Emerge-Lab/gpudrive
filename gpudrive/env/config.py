# pylint: skip-file
"""Configuration classes and enums for GPUDrive Environments."""

from dataclasses import dataclass
from enum import Enum
from typing import Tuple, Optional, Union
import torch

import madrona_gpudrive


@dataclass
class EnvConfig:
    """Configuration settings for the GPUDrive gym environment.

    This class contains both Python-specific configurations and settings that
    are shared between Python and C++ components of the simulator.

    To modify simulator settings shared with C++, follow these steps:
    1. Navigate to `src/consts.hpp` in the C++ codebase.
    2. Locate and modify the constant (e.g., `kMaxAgentCount`).
    3. Save the changes to `src/consts.hpp`.
    4. Recompile the code to apply changes across both C++ and Python.
    """

    # Python-specific configurations
    # Observation space settings
    ego_state: bool = True  # Include ego vehicle state in observations
    road_map_obs: bool = True  # Include road graph in observations
    partner_obs: bool = True  # Include partner vehicle info in observations
    bev_obs: bool = False  # Include rasterized Bird's Eye View observations centered on ego vehicle
    norm_obs: bool = True  # Normalize observations

    # Maximum number of controlled agents in the scene
    max_controlled_agents: int = madrona_gpudrive.kMaxAgentCount
    num_worlds: int = 1  # Number of worlds in the environment

    # NOTE: If disable_classic_obs is True, ego_state, road_map_obs,
    # and partner_obs are invalid. This makes the sim 2x faster
    disable_classic_obs: bool = False  # Disable classic observations
    lidar_obs: bool = False  # Use LiDAR in observations

    # Road observation algorithm settings
    road_obs_algorithm: str = "linear"  # Algorithm for road observations
    obs_radius: float = 50.0  # Radius for road observations
    polyline_reduction_threshold: float = (
        0.1  # Threshold for polyline reduction
    )

    # Dynamics model
    dynamics_model: str = (
        "classic"  # Options: "classic", "bicycle", "delta_local", or "state"
    )

    # Action space settings (if discretized)
    # Classic or Invertible Bicycle dynamics model
    steer_actions: torch.Tensor = torch.round(
        torch.linspace(-torch.pi / 3, torch.pi / 3, 13), decimals=3
    )
    accel_actions: torch.Tensor = torch.round(
        torch.linspace(-4.0, 4.0, 7), decimals=3
    )
    head_tilt_actions: torch.Tensor = torch.Tensor([0])

    # Delta Local dynamics model
    dx: torch.Tensor = torch.round(torch.linspace(-2.0, 2.0, 20), decimals=3)
    dy: torch.Tensor = torch.round(torch.linspace(-2.0, 2.0, 20), decimals=3)
    dyaw: torch.Tensor = torch.round(
        torch.linspace(-3.14, 3.14, 20), decimals=3
    )

    # Global action space settings if StateDynamicsModel is used
    x: torch.Tensor = torch.round(
        torch.linspace(-100.0, 100.0, 10), decimals=3
    )
    y: torch.Tensor = torch.round(
        torch.linspace(-100.0, 100.0, 10), decimals=3
    )
    yaw: torch.Tensor = torch.round(
        torch.linspace(-3.14, 3.14, 10), decimals=3
    )
    vx: torch.Tensor = torch.round(torch.linspace(-10.0, 10.0, 10), decimals=3)
    vy: torch.Tensor = torch.round(torch.linspace(-10.0, 10.0, 10), decimals=3)

    # Collision behavior settings
    collision_behavior: str = "ignore"  # Options: "remove", "stop", "ignore"

    # Scene configuration
    remove_non_vehicles: bool = False  # Remove non-vehicle entities from scene

    # Initialization steps: Number of steps to take before the episode starts
    init_steps: int = 0

    # Goal behavior settings
    goal_behavior: str = "ignore"  # Options: "stop", "ignore", "remove"

    # Reference points settings
    add_reference_speed: bool = (
        False  # Include reference speed in observations
    )
    add_reference_path: bool = False
    prob_reference_dropout: float = (
        0.0  # Probability of dropping reference points
    )
    min_reference_points: int = 1  # Minimum number of reference points

    # Reward settings
    reward_type: str = "sparse_on_goal_achieved"
    # Alternatively, "weighted_combination", "follow_waypoints", "distance_to_vdb_trajs", "reward_conditioned"

    # If reward_type is "follow_waypoints", the following parameters are used
    waypoint_sample_interval: int = 1  # Interval for sampling waypoints
    waypoint_distance_scale: float = (
        0.01  # Importance of distance to waypoints
    )
    speed_distance_scale: float = 0.0
    jerk_smoothness_scale: float = 0.0

    # If reward_type is "reward_conditioned", the following parameters are used
    # Weights for the reward components
    collision_weight: float = 0.0
    goal_achieved_weight: float = 1.0
    off_road_weight: float = 0.0

    condition_mode: str = "random"  # Options: "random", "fixed", "preset"
    # If condition_mode is "fixed", set the agent weights here
    agent_type: Optional[Union[str, torch.Tensor]] = torch.Tensor(
        [-0.75, 1.0, -0.75]
    )  # weights for collision, goal_achieved, off_road

    # Define upper and lower bounds for reward components if using reward_conditioned
    collision_weight_lb: float = -1.0
    collision_weight_ub: float = 0.0
    goal_achieved_weight_lb: float = 1.0
    goal_achieved_weight_ub: float = 3.0
    off_road_weight_lb: float = -1.0
    off_road_weight_ub: float = 0.0

    dist_to_goal_threshold: float = (
        2.0  # Radius around goal considered as "goal achieved"
    )

    # C++ and Python shared settings (modifiable via C++ codebase)
    max_num_agents_in_scene: int = (
        madrona_gpudrive.kMaxAgentCount
    )  # Max number of objects in simulation
    max_num_rg_points: int = (
        madrona_gpudrive.kMaxRoadEntityCount
    )  # Max number of road graph segments
    roadgraph_top_k: int = (
        madrona_gpudrive.kMaxAgentMapObservationsCount
    )  # Top-K road graph segments agents can view
    episode_len: int = (
        madrona_gpudrive.episodeLen
    )  # Length of an episode in the simulator
    num_lidar_samples: int = madrona_gpudrive.numLidarSamples
    # Agent size scale factor (0.0-1.0)
    # Controls the visual and collision size of vehicles in the simulation.
    agent_size_scale: float = madrona_gpudrive.vehicleScale

    # Initialization mode
<<<<<<< HEAD
    init_mode: str = "all_non_trivial"  # Options: all_non_trivial, all_objects, all_valid, womd_tracks_to_predict
=======
    init_mode: str = (
        "all_non_trivial"  # Options: all_non_trivial, all_objects, all_valid, womd_tracks_to_predict
    )
>>>>>>> ddc8571b

    # VBD model settings
    use_vbd: bool = False
    vbd_trajectory_weight: float = 0.01
    vbd_in_obs: bool = False


class SelectionDiscipline(Enum):
    """Enum for selecting scenes discipline in dataset configuration."""

    FIRST_N = 0
    RANDOM_N = 1
    PAD_N = 2
    EXACT_N = 3
    K_UNIQUE_N = 4


@dataclass
class SceneConfig:
    """Configuration for selecting scenes from a dataset.

    Attributes:
        path (str): Path to the dataset.
        num_scenes (int): Number of scenes to select.
        discipline (SelectionDiscipline): Method for selecting scenes.
        k_unique_scenes (Optional[int]): Number of unique scenes if using
            K_UNIQUE_N discipline.
        seed (Optional[int]): Seed for random scene selection.
    """

    batch_size: int  # Number of scenes per batch (should be equal to number of worlds in the env).
    dataset_size: int  # Maximum number of files to include in the dataset.
    path: str = None
    num_scenes: int = None
    discipline: SelectionDiscipline = SelectionDiscipline.PAD_N
    k_unique_scenes: Optional[int] = None
    seed: Optional[int] = None


class RenderMode(Enum):
    """Enum for specifying rendering mode."""

    MATPLOTLIB = "matplotlib"
    MADRONA_RGB = "madrona_rgb"
    MADRONA_DEPTH = "madrona_depth"


class MadronaOption(Enum):
    """Enum for Madrona rendering options."""

    AGENT_VIEW = "agent_view"
    TOP_DOWN = "top_down"


@dataclass
class RenderConfig:
    """
    Configuration settings for rendering the environment.
    Attributes:
        render_mode (RenderMode): The mode used for rendering the environment.
        view_option (Enum): Rendering view option (e.g., RGB, human view).
        resolution (Tuple[int, int]): Resolution of the rendered image.
        draw_expert_trajectories (bool): Whether to draw expert trajectories.
        draw_only_controllable_veh (bool): Whether to draw only the trajectories of controllable vehicles.
        obj_idx_font_size (int): Font size for object indices.
        render_3d (bool): Whether to render the scene in 3D.
        vehicle_height (float): Height of the vehicle for 3D rendering.
    """

    render_mode: RenderMode = RenderMode.MATPLOTLIB
    view_option: Enum = None
    resolution: Tuple[int, int] = (1024, 1024)
    draw_expert_trajectories: bool = False
    draw_only_controllable_veh: bool = False
    obj_idx_font_size: int = 9
    render_3d: bool = False
    vehicle_height: float = 0.06<|MERGE_RESOLUTION|>--- conflicted
+++ resolved
@@ -159,13 +159,9 @@
     agent_size_scale: float = madrona_gpudrive.vehicleScale
 
     # Initialization mode
-<<<<<<< HEAD
-    init_mode: str = "all_non_trivial"  # Options: all_non_trivial, all_objects, all_valid, womd_tracks_to_predict
-=======
     init_mode: str = (
         "all_non_trivial"  # Options: all_non_trivial, all_objects, all_valid, womd_tracks_to_predict
     )
->>>>>>> ddc8571b
 
     # VBD model settings
     use_vbd: bool = False

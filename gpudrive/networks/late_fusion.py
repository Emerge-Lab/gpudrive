--- conflicted
+++ resolved
@@ -111,14 +111,7 @@
                 self.ego_state_idx += 2 * 91
 
             self.vbd_in_obs = self.config.vbd_in_obs
-<<<<<<< HEAD
-        else:
-            self.vbd_in_obs = False
-            
-        # Indices for unpacking the observation
-=======
-
->>>>>>> b9c54969
+
         self.partner_obs_idx = self.ego_state_idx + (
             constants.PARTNER_FEAT_DIM * self.max_observable_agents
         )

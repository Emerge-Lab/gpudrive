import copy
from typing import List, Union
import torch
from torch import nn
from torch.distributions.utils import logits_to_probs
import pufferlib.models
from gpudrive.env import constants
from huggingface_hub import PyTorchModelHubMixin
from box import Box

import madrona_gpudrive

TOP_K_ROAD_POINTS = madrona_gpudrive.kMaxAgentMapObservationsCount


def log_prob(logits, value):
    value = value.long().unsqueeze(-1)
    value, log_pmf = torch.broadcast_tensors(value, logits)
    value = value[..., :1]
    return log_pmf.gather(-1, value).squeeze(-1)


def entropy(logits):
    min_real = torch.finfo(logits.dtype).min
    logits = torch.clamp(logits, min=min_real)
    p_log_p = logits * logits_to_probs(logits)
    return -p_log_p.sum(-1)


def sample_logits(
    logits: Union[torch.Tensor, List[torch.Tensor]],
    action=None,
    deterministic=False,
):
    """Sample logits: Supports deterministic sampling."""

    normalized_logits = [logits - logits.logsumexp(dim=-1, keepdim=True)]
    logits = [logits]

    if action is None:
        if deterministic:
            # Select the action with the maximum probability
            action = torch.stack([l.argmax(dim=-1) for l in logits])
        else:
            # Sample actions stochastically from the logits
            action = torch.stack(
                [
                    torch.multinomial(logits_to_probs(l), 1).squeeze()
                    for l in logits
                ]
            )
    else:
        batch = logits[0].shape[0]
        action = action.view(batch, -1).T

    assert len(logits) == len(action)

    logprob = torch.stack(
        [log_prob(l, a) for l, a in zip(normalized_logits, action)]
    ).T.sum(1)

    logits_entropy = torch.stack(
        [entropy(l) for l in normalized_logits]
    ).T.sum(1)

    return action.squeeze(0), logprob.squeeze(0), logits_entropy.squeeze(0)


class NeuralNet(
    nn.Module,
    PyTorchModelHubMixin,
    repo_url="https://github.com/Emerge-Lab/gpudrive",
    docs_url="https://arxiv.org/abs/2502.14706",
    tags=["ffn"],
):
    def __init__(
        self,
        action_dim=91,  # Default: 7 * 13
        input_dim=64,
        hidden_dim=128,
        dropout=0.00,
        act_func="tanh",
        max_controlled_agents=64,
        obs_dim=2984,  # Size of the flattened observation vector (hardcoded)
        config=None,  # Optional config
    ):
        super().__init__()
        self.input_dim = input_dim
        self.hidden_dim = hidden_dim
        self.action_dim = action_dim
        self.max_controlled_agents = max_controlled_agents
        self.max_observable_agents = max_controlled_agents - 1
        self.obs_dim = obs_dim
        self.num_modes = 3  # Ego, partner, road graph
        self.dropout = dropout
        self.act_func = nn.Tanh() if act_func == "tanh" else nn.GELU()
        self.vbd_in_obs = False

        # Ego state base fields
        self.ego_state_idx = constants.EGO_FEAT_DIM
<<<<<<< HEAD
=======
        
>>>>>>> 0734514f
        if config is not None:
            self.config = Box(config)
            if "reward_type" in self.config:
                if self.config.reward_type == "reward_conditioned":
                    # Agents know their "type", consisting of three weights
                    # that determine the reward (collision, goal, off-road)
                    self.ego_state_idx += 3
<<<<<<< HEAD
        
=======
            if "add_goal_state" in self.config:
                self.ego_state_idx += 1

>>>>>>> 0734514f
            self.vbd_in_obs = self.config.vbd_in_obs
            
        # Indices for unpacking the observation
        self.partner_obs_idx = self.ego_state_idx + (
            constants.PARTNER_FEAT_DIM * self.max_observable_agents
        )

        self.partner_obs_idx = self.ego_state_idx + (
            constants.PARTNER_FEAT_DIM * self.max_observable_agents
        )

        # Calculate the VBD predictions size: 91 timesteps * 5 features = 455
        self.vbd_size = 91 * 5

        self.ego_embed = nn.Sequential(
            pufferlib.pytorch.layer_init(
                nn.Linear(self.ego_state_idx, input_dim)
            ),
            nn.LayerNorm(input_dim),
            self.act_func,
            nn.Dropout(self.dropout),
            pufferlib.pytorch.layer_init(nn.Linear(input_dim, input_dim)),
        )

        self.partner_embed = nn.Sequential(
            pufferlib.pytorch.layer_init(
                nn.Linear(constants.PARTNER_FEAT_DIM, input_dim)
            ),
            nn.LayerNorm(input_dim),
            self.act_func,
            nn.Dropout(self.dropout),
            pufferlib.pytorch.layer_init(nn.Linear(input_dim, input_dim)),
        )

        self.road_map_embed = nn.Sequential(
            pufferlib.pytorch.layer_init(
                nn.Linear(constants.ROAD_GRAPH_FEAT_DIM, input_dim)
            ),
            nn.LayerNorm(input_dim),
            self.act_func,
            nn.Dropout(self.dropout),
            pufferlib.pytorch.layer_init(nn.Linear(input_dim, input_dim)),
        )

        if self.vbd_in_obs:
            self.vbd_embed = nn.Sequential(
                pufferlib.pytorch.layer_init(
                    nn.Linear(self.vbd_size, input_dim)
                ),
                nn.LayerNorm(input_dim),
                self.act_func,
                nn.Dropout(self.dropout),
                pufferlib.pytorch.layer_init(nn.Linear(input_dim, input_dim)),
            )

        self.shared_embed = nn.Sequential(
            nn.Linear(self.input_dim * self.num_modes, self.hidden_dim),
            nn.Dropout(self.dropout),
        )

        self.actor = pufferlib.pytorch.layer_init(
            nn.Linear(hidden_dim, action_dim), std=0.01
        )
        self.critic = pufferlib.pytorch.layer_init(
            nn.Linear(hidden_dim, 1), std=1
        )

    def encode_observations(self, observation):

        if self.vbd_in_obs:
            (
                ego_state,
                road_objects,
                road_graph,
                vbd_predictions,
            ) = self.unpack_obs(observation)
        else:
            ego_state, road_objects, road_graph = self.unpack_obs(observation)

        # Embed the ego state
        ego_embed = self.ego_embed(ego_state)

        if self.vbd_in_obs:
            vbd_embed = self.vbd_embed(vbd_predictions)
            # Concatenate the VBD predictions with the ego state embedding
            ego_embed = torch.cat([ego_embed, vbd_embed], dim=1)

        # Max pool
        partner_embed, _ = self.partner_embed(road_objects).max(dim=1)
        road_map_embed, _ = self.road_map_embed(road_graph).max(dim=1)

        # Concatenate the embeddings
        embed = torch.cat([ego_embed, partner_embed, road_map_embed], dim=1)

        return self.shared_embed(embed)

    def forward(self, obs, action=None, deterministic=False):

        # Encode the observations
        hidden = self.encode_observations(obs)

        # Decode the actions
        value = self.critic(hidden)
        logits = self.actor(hidden)

        action, logprob, entropy = sample_logits(logits, action, deterministic)

        return action, logprob, entropy, value

    def unpack_obs(self, obs_flat):
        """
        Unpack the flattened observation into the ego state, visible simulator state.

        Args:
            obs_flat (torch.Tensor): Flattened observation tensor of shape (batch_size, obs_dim).

        Returns:
            tuple: If vbd_in_obs is True, returns (ego_state, road_objects, road_graph, vbd_predictions).
                Otherwise, returns (ego_state, road_objects, road_graph).
        """

        # Unpack modalities
        ego_state = obs_flat[:, : self.ego_state_idx]
        partner_obs = obs_flat[:, self.ego_state_idx : self.partner_obs_idx]

        if self.vbd_in_obs:
            # Extract the VBD predictions (last 455 elements)
            vbd_predictions = obs_flat[:, -self.vbd_size :]

            # The rest (excluding ego_state and partner_obs) is the road graph
            roadgraph_obs = obs_flat[:, self.partner_obs_idx : -self.vbd_size]
        else:
            # Without VBD, all remaining elements are road graph observations
            roadgraph_obs = obs_flat[:, self.partner_obs_idx :]
        road_objects = partner_obs.view(
            -1, self.max_observable_agents, constants.PARTNER_FEAT_DIM
        )
        road_graph = roadgraph_obs.view(
            -1, TOP_K_ROAD_POINTS, constants.ROAD_GRAPH_FEAT_DIM
        )

        if self.vbd_in_obs:
            return ego_state, road_objects, road_graph, vbd_predictions
        else:
            return ego_state, road_objects, road_graph<|MERGE_RESOLUTION|>--- conflicted
+++ resolved
@@ -98,10 +98,7 @@
 
         # Ego state base fields
         self.ego_state_idx = constants.EGO_FEAT_DIM
-<<<<<<< HEAD
-=======
         
->>>>>>> 0734514f
         if config is not None:
             self.config = Box(config)
             if "reward_type" in self.config:
@@ -109,19 +106,10 @@
                     # Agents know their "type", consisting of three weights
                     # that determine the reward (collision, goal, off-road)
                     self.ego_state_idx += 3
-<<<<<<< HEAD
-        
-=======
             if "add_goal_state" in self.config:
                 self.ego_state_idx += 1
 
->>>>>>> 0734514f
             self.vbd_in_obs = self.config.vbd_in_obs
-            
-        # Indices for unpacking the observation
-        self.partner_obs_idx = self.ego_state_idx + (
-            constants.PARTNER_FEAT_DIM * self.max_observable_agents
-        )
 
         self.partner_obs_idx = self.ego_state_idx + (
             constants.PARTNER_FEAT_DIM * self.max_observable_agents

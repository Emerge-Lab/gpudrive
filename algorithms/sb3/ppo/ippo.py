import logging
import time
import wandb
import torch
from torch.nn import functional as F
import numpy as np
from gymnasium import spaces
from stable_baselines3 import PPO
from stable_baselines3.common.callbacks import BaseCallback
from stable_baselines3.common.utils import get_schedule_fn
from stable_baselines3.common.vec_env import VecEnv
from torch import nn

# Import masked rollout buffer class
from algorithms.sb3.rollout_buffer import MaskedRolloutBuffer
from networks.perm_eq_late_fusion import LateFusionNet

# From stable baselines
def explained_variance(
    y_pred: torch.tensor, y_true: torch.tensor
) -> torch.tensor:
    """
    Computes fraction of variance that ypred explains about y.
    Returns 1 - Var[y-ypred] / Var[y]

    interpretation:
        ev=0  =>  might as well have predicted zero
        ev=1  =>  perfect prediction
        ev<0  =>  worse than just predicting zero

    :param y_pred: the prediction
    :param y_true: the expected value
    :return: explained variance of ypred and y
    """
    assert y_true.ndim == 1 and y_pred.ndim == 1
    var_y = torch.var(y_true)
    return torch.nan if var_y == 0 else 1 - torch.var(y_true - y_pred) / var_y


class IPPO(PPO):
    """Adapted Proximal Policy Optimization algorithm (PPO) that is compatible with multi-agent environments."""

    def __init__(
        self,
        *args,
        env_config=None,
        exp_config=None,
        mlp_class: nn.Module = LateFusionNet,
        mlp_config=None,
        **kwargs,
    ):
        self.env_config = env_config
        self.exp_config = exp_config
        self.mlp_class = mlp_class
        self.mlp_config = mlp_config
        super().__init__(*args, **kwargs)

    def collect_rollouts(
        self,
        env: VecEnv,
        callback: BaseCallback,
        rollout_buffer: MaskedRolloutBuffer,
        n_rollout_steps: int,
    ) -> bool:
        """Adapted collect_rollouts function."""

        assert (
            self._last_obs is not None
        ), "No previous observation was provided"
        # Switch to eval mode (this affects batch norm / dropout)
        self.policy.set_training_mode(False)

        n_steps = 0
        rollout_buffer.reset()
        # Sample new weights for the state dependent exploration
        if self.use_sde:
            self.policy.reset_noise(env.num_envs)

        callback.on_rollout_start()

        time_rollout = time.perf_counter()

        while n_steps < n_rollout_steps:
            if (
                self.use_sde
                and self.sde_sample_freq > 0
                and n_steps % self.sde_sample_freq == 0
            ):
                # Sample a new noise matrix
                self.policy.reset_noise(env.num_envs)

            with torch.no_grad():
                obs_tensor = self._last_obs


                # Predict actions, vals and log_probs given obs
                time_actions = time.perf_counter()
                actions, values, log_probs = self.policy(
                    obs_tensor
                )
                nn_fps = actions.shape[0] / (
                    time.perf_counter() - time_actions
                )
                self.logger.record("rollout/nn_fps", nn_fps)

                # Predict actions, vals and log_probs given obs
                # actions, values, log_probs = self.policy(obs_tensor)

            # Rescale and perform action
            clipped_actions = actions

            if isinstance(self.action_space, spaces.Box):
                if self.policy.squash_output:
                    # Unscale the actions to match env bounds
                    # if they were previously squashed (scaled in [-1, 1])
                    clipped_actions = self.policy.unscale_action(
                        clipped_actions
                    )
                else:
                    # Otherwise, clip the actions to avoid out of bound error
                    # as we are sampling from an unbounded Gaussian distribution
                    clipped_actions = torch.clamp(
                        actions, self.action_space.low, self.action_space.high
                    )
                    
            new_obs, rewards, dones, infos = env.step(clipped_actions.float())

            # EDIT_2: Increment the global step by the number of valid samples in rollout step
            self.num_timesteps += int((~rewards.isnan()).float().sum().item())
            # Give access to local variables
            callback.update_locals(locals())
            if callback.on_step() is False:
                return False
            n_steps += 1

            if isinstance(self.action_space, spaces.Discrete):
                # Reshape in case of discrete action
                actions = actions.reshape(-1, 1)

            rollout_buffer.add(
                self._last_obs,  # type: ignore[arg-type]
                actions,
                rewards,
                torch.Tensor(self._last_episode_starts),  # type: ignore[arg-type]
                values,
                log_probs,
            )
            self._last_obs = new_obs  # type: ignore[assignment]
            self._last_episode_starts = dones

        total_steps = self.n_envs * n_rollout_steps
        elapsed_time = time.perf_counter() - time_rollout
        fps = total_steps / elapsed_time
        self.logger.record("rollout/fps", fps)

        with torch.no_grad():
            # Compute value for the last timestep
            values = self.policy.predict_values(new_obs)  # type: ignore[arg-type]

        rollout_buffer.compute_returns_and_advantage(
            last_values=values, dones=dones
        )

        callback.update_locals(locals())
        callback.on_rollout_end()

        return True

    def _setup_model(self) -> None:
        self._setup_lr_schedule()
        self.set_random_seed(self.seed)

        # Change buffer to our own masked version
        buffer_cls = MaskedRolloutBuffer

        self.rollout_buffer = buffer_cls(
            self.n_steps,
            self.observation_space,  # type: ignore[arg-type]
            self.action_space,
            device=self.device,
            gamma=self.gamma,
            gae_lambda=self.gae_lambda,
            n_envs=self.n_envs,
        )

        self.policy = self.policy_class(
            observation_space=self.observation_space,
            env_config=self.env_config,
            exp_config=self.exp_config,
            action_space=self.action_space,
            lr_schedule=self.lr_schedule,
            use_sde=self.use_sde,
            mlp_class=self.mlp_class,
            mlp_config=self.mlp_config,
            **self.policy_kwargs,
        )

        self.policy = self.policy.to(self.device)

        # Initialize schedules for policy/value clipping
        self.clip_range = get_schedule_fn(self.clip_range)
        if self.clip_range_vf is not None:
            if isinstance(self.clip_range_vf, (float, int)):
                assert self.clip_range_vf > 0, (
                    "`clip_range_vf` must be positive, "
                    "pass `None` to deactivate vf clipping"
                )

            self.clip_range_vf = get_schedule_fn(self.clip_range_vf)

    def train(self) -> None:
        """
        Update policy using the currently gathered rollout buffer.
        """
        # Switch to train mode (this affects batch norm / dropout)
        self.policy.set_training_mode(True)
        # Update optimizer learning rate
        self._update_learning_rate(self.policy.optimizer)
        # Compute current clip range
        clip_range = self.clip_range(self._current_progress_remaining)  # type: ignore[operator]
        # Optional: clip range for the value function
        if self.clip_range_vf is not None:
            clip_range_vf = self.clip_range_vf(self._current_progress_remaining)  # type: ignore[operator]

        entropy_losses = []
        pg_losses, value_losses = [], []
        clip_fractions = []
        observed_data = 0

        train_time = time.time()
        continue_training = True
        # train for n_epochs epochs
        for epoch in range(self.n_epochs):
            approx_kl_divs = []
            # Do a complete pass on the rollout buffer
            for rollout_data in self.rollout_buffer.get(self.batch_size):
                observed_data += len(rollout_data)
                actions = rollout_data.actions
                if isinstance(self.action_space, spaces.Discrete):
                    # Convert discrete action from float to long
                    actions = rollout_data.actions.long().flatten()

                # Re-sample the noise matrix because the log_std has changed
                if self.use_sde:
                    self.policy.reset_noise(self.batch_size)

                values, log_prob, entropy = self.policy.evaluate_actions(
                    rollout_data.observations, actions
                )
                values = values.flatten()
                # Normalize advantage
                advantages = rollout_data.advantages
                # Normalization does not make sense if mini batchsize == 1, see GH issue #325
                if self.normalize_advantage and len(advantages) > 1:
                    advantages = (advantages - advantages.mean()) / (
                        advantages.std() + 1e-8
                    )

                # ratio between old and new policy, should be one at the first iteration
                ratio = torch.exp(log_prob - rollout_data.old_log_prob)

                # clipped surrogate loss
                policy_loss_1 = advantages * ratio
                policy_loss_2 = advantages * torch.clamp(
                    ratio, 1 - clip_range, 1 + clip_range
                )
                policy_loss = -torch.min(policy_loss_1, policy_loss_2).mean()

                # Logging
                pg_losses.append(policy_loss.item())
                clip_fraction = torch.mean(
                    (torch.abs(ratio - 1) > clip_range).float()
                ).item()
                clip_fractions.append(clip_fraction)

                if self.clip_range_vf is None:
                    # No clipping
                    values_pred = values
                else:
                    # Clip the difference between old and new value
                    # NOTE: this depends on the reward scaling
                    values_pred = rollout_data.old_values + torch.clamp(
                        values - rollout_data.old_values,
                        -clip_range_vf,
                        clip_range_vf,
                    )
                # Value loss using the TD(gae_lambda) target
                value_loss = F.mse_loss(rollout_data.returns, values_pred)
                value_losses.append(value_loss.item())

                # Entropy loss favor exploration
                if entropy is None:
                    # Approximate entropy when no analytical form
                    entropy_loss = -torch.mean(-log_prob)
                else:
                    entropy_loss = -torch.mean(entropy)

                entropy_losses.append(entropy_loss.item())

                loss = (
                    policy_loss
                    + self.ent_coef * entropy_loss
                    + self.vf_coef * value_loss
                )

                # Calculate approximate form of reverse KL Divergence for early stopping
                # see issue #417: https://github.com/DLR-RM/stable-baselines3/issues/417
                # and discussion in PR #419: https://github.com/DLR-RM/stable-baselines3/pull/419
                # and Schulman blog: http://joschu.net/blog/kl-approx.html
                with torch.no_grad():
                    log_ratio = log_prob - rollout_data.old_log_prob
                    approx_kl_div = torch.mean(
                        (torch.exp(log_ratio) - 1) - log_ratio
                    ).cpu()
                    approx_kl_divs.append(approx_kl_div)

                if (
                    self.target_kl is not None
                    and approx_kl_div > 1.5 * self.target_kl
                ):
                    continue_training = False
                    if self.verbose >= 1:
                        print(
                            f"Early stopping at step {epoch} due to reaching max kl: {approx_kl_div:.2f}"
                        )
                    break

                # Optimization step
                self.policy.optimizer.zero_grad()
                loss.backward()
                # Clip grad norm
                torch.nn.utils.clip_grad_norm_(
                    self.policy.parameters(), self.max_grad_norm
                )
                self.policy.optimizer.step()

            self._n_updates += 1
            if not continue_training:
                break

        explained_var = explained_variance(
            self.rollout_buffer.values.flatten(),
            self.rollout_buffer.returns.flatten(),
        )

        # Logs
        self.logger.record("train/explained_var", explained_var.item())
        self.logger.record("train/entropy_loss", np.mean(entropy_losses))
        self.logger.record(
            "train/mean_abs_advantages", advantages.abs().mean().item()
        )
<<<<<<< HEAD
        self.logger.record("train/train_throughput", observed_data / (time.time() - train_time))
        self.logger.record("train/expliained_variance", explained_var)
=======
        self.logger.record("train/advantages_dist", advantages)
>>>>>>> 1c871ab0
        self.logger.record("train/policy_gradient_loss", np.mean(pg_losses))
        self.logger.record("train/value_loss", np.mean(value_losses))
        self.logger.record("train/approx_kl", np.mean(approx_kl_divs))
        self.logger.record("train/clip_fraction", np.mean(clip_fractions))
        self.logger.record("train/loss", loss.item())
        if hasattr(self.policy, "log_std"):
            self.logger.record(
                "train/std", torch.exp(self.policy.log_std).mean().item()
            )

        self.logger.record(
            "train/n_updates", self._n_updates, exclude="tensorboard"
        )
        self.logger.record("train/clip_range", clip_range)
        if self.clip_range_vf is not None:
            self.logger.record("train/clip_range_vf", clip_range_vf)<|MERGE_RESOLUTION|>--- conflicted
+++ resolved
@@ -349,12 +349,8 @@
         self.logger.record(
             "train/mean_abs_advantages", advantages.abs().mean().item()
         )
-<<<<<<< HEAD
         self.logger.record("train/train_throughput", observed_data / (time.time() - train_time))
-        self.logger.record("train/expliained_variance", explained_var)
-=======
         self.logger.record("train/advantages_dist", advantages)
->>>>>>> 1c871ab0
         self.logger.record("train/policy_gradient_loss", np.mean(pg_losses))
         self.logger.record("train/value_loss", np.mean(value_losses))
         self.logger.record("train/approx_kl", np.mean(approx_kl_divs))
